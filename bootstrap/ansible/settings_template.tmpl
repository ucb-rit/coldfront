import os

# SECURITY WARNING: don't run with debug turned on in production!
DEBUG = {{ debug }}

SECRET_KEY = '{{ django_secret_key }}'

ALLOWED_HOSTS = ['0.0.0.0', '{{ hostname }}', '{{ host_ip }}']

PORTAL_NAME = '{{ portal_name }}'
PROGRAM_NAME_LONG = '{{ program_name_long }}'
PROGRAM_NAME_SHORT = '{{ program_name_short }}'
PRIMARY_CLUSTER_NAME = '{{ primary_cluster_name }}'

CENTER_NAME = PROGRAM_NAME_SHORT + ' HPC Resources'
CENTER_USER_GUIDE = '{{ center_user_guide }}'
CENTER_LOGIN_GUIDE = '{{ center_login_guide }}'
CENTER_HELP_EMAIL = '{{ center_help_email }}'

CENTER_BASE_URL = '{{ full_host_path }}'
CENTER_HELP_URL = CENTER_BASE_URL + '/help'
CENTER_PROJECT_RENEWAL_HELP_URL = CENTER_BASE_URL + '/help'

EMAIL_HOST = '{{ email_host }}'
EMAIL_PORT = {{ email_port }}
EMAIL_SUBJECT_PREFIX = '{{ email_subject_prefix }}'
# A list of admin email addresses to be notified about new requests and other
# events.
EMAIL_ADMIN_LIST = {{ email_admin_list }} or ['admin@{{ hostname }}']
EMAIL_SENDER = '{{ from_email }}'
EMAIL_TICKET_SYSTEM_ADDRESS = 'help@{{ hostname }}'
EMAIL_DIRECTOR_EMAIL_ADDRESS = 'director@{{ hostname }}'
EMAIL_PROJECT_REVIEW_CONTACT = 'review@{{ hostname }}'
EMAIL_DEVELOPMENT_EMAIL_LIST = ['dev1@{{ hostname }}', 'dev2@{{ hostname }}']
EMAIL_OPT_OUT_INSTRUCTION_URL = CENTER_BASE_URL + '/optout'
EMAIL_SIGNATURE = """
{{ portal_name }} User Portal team
{{ full_host_path }}
Email : {{ from_email }}
"""

EMAIL_FROM = '{{ from_email }}'
EMAIL_ADMIN = '{{ admin_email }}'
DEFAULT_FROM_EMAIL = EMAIL_FROM

DATABASES = {
    'default': {
        'ENGINE': 'django.db.backends.postgresql_psycopg2',
        'NAME': '{{ db_name }}',
        'USER': '{{ db_admin_user }}',
        'PASSWORD': '{{ db_admin_passwd }}',
        'HOST': '{{ db_host }}',
        'PORT': '5432',
    },
}

LOG_PATH = '{{ log_path }}/{{ portal_log_file }}'
API_LOG_PATH = '{{ log_path }}/{{ api_log_file }}'
{% if stream_logs_to_stdout is defined and stream_logs_to_stdout | bool %}
STREAM_LOGS_TO_STDOUT = True
{% else %}
STREAM_LOGS_TO_STDOUT = False
{% endif %}

# TODO: Ideally, come up with an approach wherein admins may subscribe to
#  individual types of events.
# A list of admin email addresses to CC when certain requests are approved.
REQUEST_APPROVAL_CC_LIST = {{ request_approval_cc_list }}
# A list of admin email addresses to notify when a project-user removal request
# is processed.
PROJECT_USER_REMOVAL_REQUEST_PROCESSED_EMAIL_ADMIN_LIST = {{ project_user_removal_request_processed_email_admin_list }}

{% if allow_all_jobs | bool %}
# Allow all jobs, bypassing all checks at job submission time.
ALLOW_ALL_JOBS = True
{% endif %}

# Extra apps to be included.
EXTRA_EXTRA_APPS = []
# Extra middleware to be included.
EXTRA_EXTRA_MIDDLEWARE = []

#------------------------------------------------------------------------------
# Django Cache settings
#------------------------------------------------------------------------------

CACHES = {
    'default': {
        'BACKEND': 'django_redis.cache.RedisCache',
        'LOCATION': 'redis://{{ redis_host }}:6379/0',
        'OPTIONS': {
            'CLIENT_CLASS': 'django_redis.client.DefaultClient',
            'DB': 0,
            'PASSWORD': '{{ redis_passwd }}',
        },
        'TIMEOUT': 24 * 60 * 60,  # One day in seconds
    }
}

#------------------------------------------------------------------------------
# BRC Vector Settings
#------------------------------------------------------------------------------

# The username of the user to set as the PI for all Vector projects.
VECTOR_PI_USERNAME = '{{ vector_pi_username }}'

# The name of the Savio project to which all Vector users are given access.
SAVIO_PROJECT_FOR_VECTOR_USERS = '{{ savio_project_for_vector_users }}'

#------------------------------------------------------------------------------
# File Storage Settings
#------------------------------------------------------------------------------

{% if django_media_root is defined and django_media_root %}
# An absolute path to the local filesystem directory holding user-uploaded
# files.
MEDIA_ROOT = '{{ django_media_root }}'
{% endif %}

# A dict denoting where and how user-uploaded files (currently only MOUs) should
# be stored.
FILE_STORAGE = {
    'backend': '{{ file_storage_backend }}',
    'details': {
        'NEW_PROJECT_REQUEST_MOU': {
            'location': '{{ new_project_request_mou_path }}',
            'filename_type': 'NewProject_MOU',
        },
        'SERVICE_UNITS_PURCHASE_REQUEST_MOU': {
            'location': '{{ service_units_purchase_request_mou_path }}',
            'filename_type': 'AllowancePurchase_MOU',
        },
        'SECURE_DIRECTORY_REQUEST_MOU': {
            'location': '{{ secure_directory_request_mou_path }}',
            'filename_type': 'SecureDirectory_RUA',
        },
    },
}

#------------------------------------------------------------------------------
# Billing settings
#------------------------------------------------------------------------------

{% if (flag_lrc_enabled | bool) and (install_billing_validation_package | bool) and oracle_billing_db_dsn|length %}
# The class to use for validating billing IDs.
BILLING_VALIDATOR_BACKEND = 'coldfront.core.billing.utils.validation.backends.oracle.OracleValidatorBackend'

# Credentials for the Oracle billing database.
ORACLE_BILLING_DB = {
    'dsn': '{{ oracle_billing_db_dsn }}',
    'user': '{{ oracle_billing_db_user }}',
    'password': '{{ oracle_billing_db_passwd }}',
}
{% endif %}

#------------------------------------------------------------------------------
# Renewal Survey settings
#------------------------------------------------------------------------------
{% if renewal_survey_backend == 'google_forms' %}
# Use Google Forms as the backend for renewal surveys.
RENEWAL_SURVEY = {
    'backend': 'coldfront.core.project.utils_.renewal_survey.backends.google_forms.GoogleFormsRenewalSurveyBackend',
    'details': {
        # The path to a file containing credentials for the Google service
        # account that has access to survey responses.
        'credentials_file_path': '{{ renewal_survey_google_forms_service_account_credentials_file_path }}',
        # The path to a file on local disk that contains data about each survey.
        'survey_data_file_path': '{{ renewal_survey_google_forms_survey_data_file_path }}',
        # The key to cache survey data from the above file under.
        'survey_data_cache_key': '{{ renewal_survey_google_forms_survey_data_cache_key }}',
    },
}
{% else %}
# Permit renewal requests to be made without a survey response.
RENEWAL_SURVEY = {
    'backend': 'coldfront.core.project.utils_.renewal_survey.backends.permissive.PermissiveRenewalSurveyBackend',
    'details': {},
}

{% endif %}

#------------------------------------------------------------------------------
# SSL settings
#------------------------------------------------------------------------------

# Use a secure cookie for the session cookie (HTTPS only).
{% if ssl_enabled | bool %}
SESSION_COOKIE_SECURE = True
{% else %}
SESSION_COOKIE_SECURE = False
{% endif %}

#------------------------------------------------------------------------------
# Sentry settings
#------------------------------------------------------------------------------

# Configure Sentry.
import sentry_sdk
from sentry_sdk.integrations.django import DjangoIntegration
from sentry_sdk.integrations.logging import ignore_logger


{% if sentry_dsn|length > 0 %}
SENTRY_DSN = '{{ sentry_dsn.strip() }}'
{% else %}
SENTRY_DSN = ''
{% endif %}
if SENTRY_DSN:
    sentry_sdk.init(
        dsn=SENTRY_DSN,
        integrations=[DjangoIntegration()],
        sample_rate=0.1,
        traces_sample_rate=0.001,
        send_default_pii=True)
    # Ignore noisy loggers.
    ignore_logger('coldfront.api')
    ignore_logger('coldfront.core.utils.middleware')

#------------------------------------------------------------------------------
# Django All-Auth settings
#------------------------------------------------------------------------------

CILOGON_APP_CLIENT_ID = '{{ cilogon_app_client_id }}'
CILOGON_APP_SECRET = '{{ cilogon_app_secret }}'

#------------------------------------------------------------------------------
# django-constance settings
#------------------------------------------------------------------------------

from datetime import date


CONSTANCE_CONFIG = {
    'FEEDBACK_FORM_URL': ('', 'The URL to the feedback form.'),
    'DOCS_GETTING_HELP_URL': (
        '', 'The URL to the documentation page on getting help.'),
    'LAUNCH_DATE': (date(1970, 1, 1), 'The date the portal was launched.'),
    'ANNOUNCEMENTS_ALERT_HTML': (
        '', 'The HTML contents of an announcements alert on the home page.'),
}
CONSTANCE_REDIS_CONNECTION = {
    'host': '{{ redis_host }}',
    'port': 6379,
    'db': 0,
    'password': '{{ redis_passwd }}',
}

{% if enable_django_debug_toolbar %}
#------------------------------------------------------------------------------
# django-debug-toolbar settings
#------------------------------------------------------------------------------

EXTRA_EXTRA_APPS += [
    'debug_toolbar'
]

EXTRA_EXTRA_MIDDLEWARE += [
    'debug_toolbar.middleware.DebugToolbarMiddleware'
]

# IP addresses that can view the django debug toolbar.
INTERNAL_IPS = [
    '127.0.0.1',
{% for ip in debug_toolbar_ips %}
    '{{ ip }}',
{% endfor %}
]

if DEBUG:
    # For Docker support
    import socket
    hostname, _, ips = socket.gethostbyname_ex(socket.gethostname())
    INTERNAL_IPS = [ip[: ip.rfind('.')] + '.1' for ip in ips] + ['10.0.2.2']

DISABLE_PANELS = {
    'debug_toolbar.panels.history.HistoryPanel',
    'debug_toolbar.panels.versions.VersionsPanel',
    'debug_toolbar.panels.timer.TimerPanel',
    'debug_toolbar.panels.settings.SettingsPanel',
    'debug_toolbar.panels.headers.HeadersPanel',
    'debug_toolbar.panels.request.RequestPanel',
    'debug_toolbar.panels.sql.SQLPanel',
    'debug_toolbar.panels.staticfiles.StaticFilesPanel',
    'debug_toolbar.panels.templates.TemplatesPanel',
    'debug_toolbar.panels.cache.CachePanel',
    'debug_toolbar.panels.signals.SignalsPanel',
    'debug_toolbar.panels.redirects.RedirectsPanel',
    'debug_toolbar.panels.profiling.ProfilingPanel',
}
{% endif %}

#------------------------------------------------------------------------------
# django-flags settings
#------------------------------------------------------------------------------

FLAGS = {
    'ALLOCATION_RENEWAL_FOR_NEXT_PERIOD_REQUESTABLE': [
        {'condition': 'during month', 'value': '{{ flag_next_period_renewal_requestable_month }}'},
    ],
    'BASIC_AUTH_ENABLED': [{'condition': 'boolean', 'value': {{ flag_basic_auth_enabled }}}],
    'BRC_ONLY': [{'condition': 'boolean', 'value': {{ flag_brc_enabled }}}],
    'LINK_LOGIN_ENABLED': [{'condition': 'boolean', 'value': {{ flag_link_login_enabled }}}],
    'LRC_ONLY': [{'condition': 'boolean', 'value': {{ flag_lrc_enabled }}}],
    'MULTIPLE_EMAIL_ADDRESSES_ALLOWED': [{'condition': 'boolean', 'value': {{ flag_multiple_email_addresses_allowed }}}],
    'SECURE_DIRS_REQUESTABLE': [{'condition': 'boolean', 'value': {{ flag_brc_enabled }}}],
    'SERVICE_UNITS_PURCHASABLE': [{'condition': 'boolean', 'value': {{ flag_brc_enabled }}}],
    'SSO_ENABLED': [{'condition': 'boolean', 'value': {{ flag_sso_enabled }}}],
    'USER_DEPARTMENTS_ENABLED': [{'condition': 'app installed', 'value': 'coldfront.plugins.departments'}],
    'HARDWARE_PROCUREMENTS_ENABLED': [{'condition': 'app installed', 'value': 'coldfront.plugins.hardware_procurements'}],
    'MOU_GENERATION_ENABLED': [{'condition': 'boolean', 'value': {{ flag_mou_generation_enabled }}}],
    'RENEWAL_SURVEY_ENABLED': [{'condition': 'boolean', 'value': {{ flag_renewal_survey_enabled }}}],
}

# Enforce that boolean flags are consistent with each other.
from django.core.exceptions import ImproperlyConfigured
if not (FLAGS['BRC_ONLY'][0]['value'] ^ FLAGS['LRC_ONLY'][0]['value']):
    raise ImproperlyConfigured(
        'Exactly one of BRC_ONLY, LRC_ONLY should be enabled.')
if not (
        FLAGS['BASIC_AUTH_ENABLED'][0]['value'] ^
        FLAGS['SSO_ENABLED'][0]['value']):
    raise ImproperlyConfigured(
        'Exactly one of BASIC_AUTH_ENABLED, SSO_ENABLED should be enabled.')
if (not FLAGS['SSO_ENABLED'][0]['value'] and
        FLAGS['LINK_LOGIN_ENABLED'][0]['value']):
    raise ImproperlyConfigured(
        'LINK_LOGIN_ENABLED should only be enabled when SSO_ENABLED is '
        'enabled.')

{% if plugin_departments_enabled is defined and plugin_departments_enabled | bool %}
#------------------------------------------------------------------------------
# Plugin: departments
#------------------------------------------------------------------------------

EXTRA_EXTRA_APPS += [
    'coldfront.plugins.departments'
]

DEPARTMENTS_DEPARTMENT_DISPLAY_NAME = '{{ plugin_departments_department_display_name }}'
DEPARTMENTS_DEPARTMENT_DATA_SOURCE = '{{ plugin_departments_department_data_source }}'
{% endif %}

{% if plugin_hardware_procurements_enabled is defined and plugin_hardware_procurements_enabled | bool -%}
#------------------------------------------------------------------------------
# Plugin: hardware_procurements
#------------------------------------------------------------------------------

EXTRA_EXTRA_APPS += [
    'coldfront.plugins.hardware_procurements'
]

HARDWARE_PROCUREMENTS_CONFIG = {
    'DATA_SOURCE': '{{ plugin_hardware_procurements_data_source_modules_by_short_name[plugin_hardware_procurements.data_source]}}',
    {% if plugin_hardware_procurements.data_source == 'cached' -%}
    'OPTIONS': {
        'cache_key': '{{ plugin_hardware_procurements.data_source_options.cache_key }}',
        'cached_data_source': '{{ plugin_hardware_procurements_data_source_modules_by_short_name[plugin_hardware_procurements.data_source_options.cached_data_source] }}',
        'cached_data_source_options': {{ plugin_hardware_procurements.data_source_options.cached_data_source_options | to_json }},
    },
    {%- else -%}
    'OPTIONS': {% if plugin_hardware_procurements.data_source_options is not none -%}
      {{ plugin_hardware_procurements.data_source_options | to_json }}
    {%- else -%}
      {}
    {%- endif -%},
    {%- endif %}
}
{%- endif -%}


{% if file_storage_backend == 'google_drive' %}
#------------------------------------------------------------------------------
# django-googledrive-storage settings
#------------------------------------------------------------------------------

# Note: This section appears because FILE_STORAGE['backend'] == 'google_drive'.

EXTRA_EXTRA_APPS += [
    'gdstorage',
]

# An absolute path to a private JSON key file for a Google service account.
GOOGLE_DRIVE_STORAGE_JSON_KEY_FILE = '{{ google_drive_private_key_file_path }}'

# The base path files will be uploaded to in Google Drive. (E.g., if the root is
# '/a/b/', and the specified upload path is 'c/file.txt', the file will be
# uploaded to '/a/b/c/file.txt'. The base path is ignored if the specified
# upload path is absolute.
GOOGLE_DRIVE_STORAGE_MEDIA_ROOT = '{{ google_drive_storage_media_root }}'
{% endif %}

#------------------------------------------------------------------------------
# django-q settings
#------------------------------------------------------------------------------

Q_CLUSTER = {
    'redis': {
        'host': '{{ redis_host }}',
        'port': 6379,
        'db': 0,
        'password': '{{ redis_passwd }}',
<<<<<<< HEAD
    },
    # No task may run longer than 'timeout' seconds.
    # Tasks that time out are retried after 'retry' seconds since the task
    # originally began.
    # 'retry' must be greater than 'timeout'.
    # This configuration assumes that no task runs longer than 24 hours. If it
    # times out, it will be retried a day after the timeout.
    # Docs: https://django-q2.readthedocs.io/en/master/configure.html#retry
    'retry': 2 * 24 * 60 * 60,
    'timeout': 24 * 60 * 60,
}
=======
    }
}

#------------------------------------------------------------------------------
# django-maintenance-mode settings
#------------------------------------------------------------------------------

# Note: This should be the last-defined middleware.
EXTRA_EXTRA_MIDDLEWARE += [
    'maintenance_mode.middleware.MaintenanceModeMiddleware',
]

{% if enable_maintenance_mode is defined and enable_maintenance_mode | bool -%}
MAINTENANCE_MODE = True
# In maintenance mode, users may still log in by manually accessing the login
# URLs. All other views are blocked for non-staff, non-superuser users.
MAINTENANCE_MODE_IGNORE_STAFF = True
MAINTENANCE_MODE_IGNORE_SUPERUSER = True
MAINTENANCE_MODE_IGNORE_URLS = [
    r'^/accounts/cilogon/login/$',
    r'^/accounts/cilogon/login/callback/$',
    # TODO: Uncomment this line to allow API access in maintenance mode.
    #  Users authenticated for the API via token authentication are
    #  treated as anonymous, so they are blocked unless they are staff
    #  or superuser.
    # r'^/api',
    r'^/user/logout$',  # Note: There is no trailing slash.
]
MAINTENANCE_MODE_STATE_FILE_PATH = '/tmp/maintenance_mode_state.txt'
{%- endif %}
>>>>>>> 8406a6dd
<|MERGE_RESOLUTION|>--- conflicted
+++ resolved
@@ -399,7 +399,6 @@
         'port': 6379,
         'db': 0,
         'password': '{{ redis_passwd }}',
-<<<<<<< HEAD
     },
     # No task may run longer than 'timeout' seconds.
     # Tasks that time out are retried after 'retry' seconds since the task
@@ -410,9 +409,6 @@
     # Docs: https://django-q2.readthedocs.io/en/master/configure.html#retry
     'retry': 2 * 24 * 60 * 60,
     'timeout': 24 * 60 * 60,
-}
-=======
-    }
 }
 
 #------------------------------------------------------------------------------
@@ -441,5 +437,4 @@
     r'^/user/logout$',  # Note: There is no trailing slash.
 ]
 MAINTENANCE_MODE_STATE_FILE_PATH = '/tmp/maintenance_mode_state.txt'
-{%- endif %}
->>>>>>> 8406a6dd
+{%- endif %}