--- conflicted
+++ resolved
@@ -21,12 +21,9 @@
 CENTER_HELP_URL = CENTER_BASE_URL + '/help'
 CENTER_PROJECT_RENEWAL_HELP_URL = CENTER_BASE_URL + '/help'
 
-<<<<<<< HEAD
 DEPARTMENT_DISPLAY_NAME = '{{ department_display_name }}'
 
-=======
-EMAIL_HOST = '{{ email_host}}'
->>>>>>> f869c1fb
+EMAIL_HOST = '{{ email_host }}'
 EMAIL_PORT = {{ email_port }}
 EMAIL_SUBJECT_PREFIX = '{{ email_subject_prefix }}'
 # A list of admin email addresses to be notified about new requests and other
