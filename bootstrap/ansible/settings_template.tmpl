import os

# SECURITY WARNING: don't run with debug turned on in production!
DEBUG = {{ debug }}

ALLOWED_HOSTS = ['0.0.0.0', '{{ hostname }}', '{{ host_ip }}']

PORTAL_NAME = '{{ portal_name }}'
PROGRAM_NAME_LONG = '{{ program_name_long }}'
PROGRAM_NAME_SHORT = '{{ program_name_short }}'
PRIMARY_CLUSTER_NAME = '{{ primary_cluster_name }}'

CENTER_NAME = PROGRAM_NAME_SHORT + ' HPC Resources'
CENTER_USER_GUIDE = '{{ center_user_guide }}'
CENTER_LOGIN_GUIDE = '{{ center_login_guide }}'
CENTER_HELP_EMAIL = '{{ center_help_email }}'

CENTER_BASE_URL = '{{ full_host_path }}'
CENTER_HELP_URL = CENTER_BASE_URL + '/help'
CENTER_PROJECT_RENEWAL_HELP_URL = CENTER_BASE_URL + '/help'

EMAIL_PORT = {{ email_port }}
EMAIL_SUBJECT_PREFIX = '{{ email_subject_prefix }}'
EMAIL_ADMIN_LIST = ['admin@{{ hostname }}']
EMAIL_SENDER = '{{ from_email }}'
EMAIL_TICKET_SYSTEM_ADDRESS = 'help@{{ hostname }}'
EMAIL_DIRECTOR_EMAIL_ADDRESS = 'director@{{ hostname }}'
EMAIL_PROJECT_REVIEW_CONTACT = 'review@{{ hostname }}'
EMAIL_DEVELOPMENT_EMAIL_LIST = ['dev1@{{ hostname }}', 'dev2@{{ hostname }}']
EMAIL_OPT_OUT_INSTRUCTION_URL = CENTER_BASE_URL + '/optout'
EMAIL_SIGNATURE = """
{{ portal_name }} User Portal team
{{ full_host_path }}
Email : {{ from_email }}
"""

EMAIL_FROM = '{{ from_email }}'
EMAIL_ADMIN = '{{ admin_email }}'
DEFAULT_FROM_EMAIL = EMAIL_FROM

DATABASES = {
    'default': {
        'ENGINE': 'django.db.backends.postgresql_psycopg2',
        'NAME': '{{ db_name }}',
        'USER': '{{ db_admin_user }}',
        'PASSWORD': '{{ db_admin_passwd }}',
        'HOST': 'localhost',
        'PORT': '5432',
    },
}

LOG_PATH = '{{ log_path }}/{{ portal_log_file }}'
API_LOG_PATH = '{{ log_path }}/{{ api_log_file }}'

# A list of admin email addresses to CC when certain requests are approved.
REQUEST_APPROVAL_CC_LIST = {{ request_approval_cc_list }}

<<<<<<< HEAD
{% if allow_all_jobs | bool %}
# Allow all jobs, bypassing all checks at job submission time.
ALLOW_ALL_JOBS = True
{% endif %}

=======
#------------------------------------------------------------------------------
# Billing settings
#------------------------------------------------------------------------------

{% if (flag_lrc_enabled | bool) and (install_billing_validation_package | bool) and oracle_billing_db_dsn|length %}
# The class to use for validating billing IDs.
BILLING_VALIDATOR_BACKEND = 'coldfront.core.billing.utils.validation.backends.oracle.OracleValidatorBackend'

# Credentials for the Oracle billing database.
ORACLE_BILLING_DB = {
    'dsn': '{{ oracle_billing_db_dsn }}',
    'user': '{{ oracle_billing_db_user }}',
    'password': '{{ oracle_billing_db_passwd }}',
}
{% endif %}

#------------------------------------------------------------------------------
# SSL settings
#------------------------------------------------------------------------------

>>>>>>> 0cc36f04
# Use a secure cookie for the session cookie (HTTPS only).
{% if ssl_enabled | bool %}
SESSION_COOKIE_SECURE = True
{% else %}
SESSION_COOKIE_SECURE = False
{% endif %}

#------------------------------------------------------------------------------
# Sentry settings
#------------------------------------------------------------------------------

# Configure Sentry.
import sentry_sdk
from sentry_sdk.integrations.django import DjangoIntegration
from sentry_sdk.integrations.logging import ignore_logger


{% if sentry_dsn|length > 0 %}
SENTRY_DSN = '{{ sentry_dsn.strip() }}'
{% else %}
SENTRY_DSN = ''
{% endif %}
if SENTRY_DSN:
    sentry_sdk.init(
        dsn=SENTRY_DSN,
        integrations=[DjangoIntegration()],
        traces_sample_rate=0.01,
        send_default_pii=True)
    # Ignore noisy loggers.
    ignore_logger('coldfront.api')
    ignore_logger('coldfront.core.utils.middleware')

#------------------------------------------------------------------------------
# Django All-Auth settings
#------------------------------------------------------------------------------

CILOGON_APP_CLIENT_ID = '{{ cilogon_app_client_id }}'
CILOGON_APP_SECRET = '{{ cilogon_app_secret }}'

#------------------------------------------------------------------------------
# django-constance settings
#------------------------------------------------------------------------------

from datetime import date


CONSTANCE_CONFIG = {
    'FEEDBACK_FORM_URL': ('', 'The URL to the feedback form.'),
    'DOCS_GETTING_HELP_URL': (
        '', 'The URL to the documentation page on getting help.'),
    'LAUNCH_DATE': (date(1970, 1, 1), 'The date the portal was launched.'),
}
CONSTANCE_REDIS_CONNECTION = {
    'host': '127.0.0.1',
    'port': 6379,
    'db': 0,
    'password': '{{ redis_passwd }}',
}

#------------------------------------------------------------------------------
# django-flags settings
#------------------------------------------------------------------------------

FLAGS = {
    'ALLOCATION_RENEWAL_FOR_NEXT_PERIOD_REQUESTABLE': [
        {'condition': 'during month', 'value': '{{ flag_next_period_renewal_requestable_month }}'},
    ],
    'BASIC_AUTH_ENABLED': [{'condition': 'boolean', 'value': {{ flag_basic_auth_enabled }}}],
    'BRC_ONLY': [{'condition': 'boolean', 'value': {{ flag_brc_enabled }}}],
    'LRC_ONLY': [{'condition': 'boolean', 'value': {{ flag_lrc_enabled }}}],
    'SECURE_DIRS_REQUESTABLE': [{'condition': 'boolean', 'value': {{ flag_brc_enabled }}}],
    'SERVICE_UNITS_PURCHASABLE': [{'condition': 'boolean', 'value': {{ flag_brc_enabled }}}],
    'SSO_ENABLED': [{'condition': 'boolean', 'value': {{ flag_sso_enabled }}}],
}

#------------------------------------------------------------------------------
# django-q settings
#------------------------------------------------------------------------------

Q_CLUSTER = {
    'redis': {
        'host': '127.0.0.1',
        'port': 6379,
        'db': 0,
        'password': '{{ redis_passwd }}',
    }
}<|MERGE_RESOLUTION|>--- conflicted
+++ resolved
@@ -55,13 +55,11 @@
 # A list of admin email addresses to CC when certain requests are approved.
 REQUEST_APPROVAL_CC_LIST = {{ request_approval_cc_list }}
 
-<<<<<<< HEAD
 {% if allow_all_jobs | bool %}
 # Allow all jobs, bypassing all checks at job submission time.
 ALLOW_ALL_JOBS = True
 {% endif %}
 
-=======
 #------------------------------------------------------------------------------
 # Billing settings
 #------------------------------------------------------------------------------
@@ -82,7 +80,6 @@
 # SSL settings
 #------------------------------------------------------------------------------
 
->>>>>>> 0cc36f04
 # Use a secure cookie for the session cookie (HTTPS only).
 {% if ssl_enabled | bool %}
 SESSION_COOKIE_SECURE = True
