---

- name: MyBRC/LRC User Portal VM Playbook
  gather_facts: true
  hosts:
    - all
    - "{{ domain }}"
  become: true
  become_user: root
  become_method: sudo

  vars:
    cwd: "{{ lookup('env', 'PWD') }} "
    provisioning_tasks: true
    common_tasks: true

    python_version: 3.6
    postgres_version: 15
    python_version_dotless: "{{ python_version | regex_replace('\\.','') }}"
    postgres_version_dotless: "{{ postgres_version | regex_replace('\\.','') }}"

  vars_files:
    - "../../main.yml"

  tasks:
    # Provisioning tasks that can generally be skipped after the first time.
    - name: Run Provisioning Tasks
      block:
        - name: Stop and disable NetworkManager service
          service:
            name: NetworkManager
            state: stopped
            enabled: false

        - name: Disable SELinux
          ansible.posix.selinux:
            policy: targeted
            state: disabled

        # Install yum packages.

        - name: Install required packages
          yum:
            name:
              - curl
              - texinfo
              - ntp
              - zlib-devel
              - libcurl-devel
              - Cython
              - bzip2-devel
              - openssl
              - openssl-devel
              - git-core
              - gcc-c++
              - libffi-devel
            state: present

        - name: Install SCL
          include_role:
            role: smbambling.scl

        - name: Install required Python packages
          yum:
            name:
              - python3
              - python3-devel
              - python3-pip
            state: present

        - name: Install required web packages
          yum:
            name:
              - httpd
              - httpd-devel
              - module-init-tools
              - ModemManager
              - mod_ssl
            state: present

        # Install and configure Redis.

        - name: Install Redis
          yum:
            name: redis
            state: present

        - name: Set Redis password
          lineinfile:
            path: /etc/redis.conf
            regexp: '^requirepass '
            insertafter: '^# requirepass foobared'
            line: 'requirepass {{ redis_passwd }}'

        - name: Restart and enable Redis
          service:
            name: redis
            state: restarted
            enabled: true

        # Install and configure Supervisord.

        - name: Install Supervisor
          yum:
            name: supervisor
            state: present

        # ini_file is included in community.general.
        - name: Set django_q command in supervisord.conf
          ini_file:
            path: /etc/supervisord.conf
            section: 'program:django_q'
            option: 'command'
            value: '{{ git_prefix }}/venv/bin/python3 {{ git_prefix }}/{{ reponame }}/manage.py qcluster'

        - name: Set django_q stopasgroup in supervisord.conf
          ini_file:
            path: /etc/supervisord.conf
            section: 'program:django_q'
            option: 'stopasgroup'
            value: 'true'

        - name: Set django_q numprocs in supervisord.conf
          ini_file:
            path: /etc/supervisord.conf
            section: 'program:django_q'
            option: 'numprocs'
            value: '1'

        - name: Restart and enable Supervisord
          service:
            name: supervisord
            state: restarted
            enabled: true

        # Install and configure PostgreSQL.

        - name: Add Postgres yum repository
          yum_repository:
            name: postgres-repository
            description: postgres repository
            baseurl: https://download.postgresql.org/pub/repos/yum/{{ postgres_version }}/redhat/rhel-7-x86_64/
            gpgkey: http://yum.postgresql.org/RPM-GPG-KEY-PGDG-94

        - name: Install Postgresql packages
          yum:
            name:
              - 'postgresql{{ postgres_version }}'
              - 'postgresql{{ postgres_version }}-libs'
              - 'postgresql{{ postgres_version }}-devel'
              - 'postgresql{{ postgres_version }}-test'
              - 'postgresql{{ postgres_version }}-server'
            state: present

        - name: Check if PostgreSQL is initialized
          stat:
            path: /var/lib/pgsql/{{ postgres_version }}/data/PG_VERSION
          register: pgdata_dir_version

        - name: Initialize PostgreSQL if not already initialized
          command: /usr/pgsql-{{ postgres_version }}/bin/postgresql-{{ postgres_version_dotless }}-setup initdb
          when: not pgdata_dir_version.stat.exists

        - name: Start and enable PostgreSQL service
          service:
            name: postgresql-{{ postgres_version }}
            state: started
            enabled: true

<<<<<<< HEAD
        - name: Update pg_hba.conf to change host auth from ident to md5 (1/2)
          postgresql_pg_hba:
            dest: /var/lib/pgsql/{{ postgres_version }}/data/pg_hba.conf
            backup: true
            method: md5
            contype: host
            source: ::1

        - name: Update pg_hba.conf to change host auth from ident to md5 (2/2)
          postgresql_pg_hba:
            dest: /var/lib/pgsql/{{ postgres_version }}/data/pg_hba.conf
            backup: true
            method: md5
            contype: host
            source: 127.0.0.1/32

        - name: Update pg_hba.conf to set authentication for all to md5
          postgresql_pg_hba:
            dest: /var/lib/pgsql/{{ postgres_version }}/data/pg_hba.conf
            backup: true
            method: md5
            contype: host
            source: "0.0.0.0/0"

=======
>>>>>>> 0811e654
        # Create Django application log files.

        - name: Create a parent directory for storing Django application logs
          file:
            path: "{{ log_path }}"
            state: directory
            mode: 0775
            owner: "{{ djangooperator }}"
            group: apache

        - name: Create a log file for Django portal logs
          copy:
            content: ""
            force: false
            dest: "{{ log_path }}/{{ portal_log_file }}"
            mode: 0660
            owner: "{{ djangooperator }}"
            group: apache

        - name: Create a log file for Django API logs
          copy:
            content: ""
            force: false
            dest: "{{ log_path }}/{{ api_log_file }}"
            mode: 0660
            owner: "{{ djangooperator }}"
            group: apache

        # Prepare the Python virtual environment for the Django application.

        - name: Create Python virtual environment directory
          file:
            path: "{{ git_prefix }}/venv"
            state: directory
            mode: 0755
            owner: "{{ djangooperator }}"
            group: apache

        - name: Initialize Python virtual environment
          shell: >
              test -f {{ git_prefix }}/venv/bin/activate
              || (python{{ python_version }} -m venv {{ git_prefix }}/venv
              && echo created)
          register: venv_register
          become_user: "{{ djangooperator }}"
          changed_when: venv_register.stdout == "created"
        
        - name: Upgrade pip
          pip:
            name: pip
            executable: "{{ git_prefix }}/venv/bin/pip3"
            state: latest

        # Install Django application dependencies, including psycopg2,
        # required to create the PostgreSQL database and user, and mod-wsgi,
        # required to configure apache.

        - name: Install Django application dependencies
          pip:
            requirements: "{{ git_prefix }}/{{ reponame }}/requirements.txt"
            executable: "{{ git_prefix }}/venv/bin/pip3"
          become_user: "{{ djangooperator }}"
          environment: # needed as pg_config isn't in PATH by default
            PATH: "{{ ansible_env.PATH }}:/usr/pgsql-{{ postgres_version }}/bin"

        # TODO: If this raises an error, the token is exposed in stderr.
        - name: Install the Python package for validating LBL billing IDs
          pip:
            name: 'git+https://{{ billing_validation_repo_username }}:{{ billing_validation_repo_token }}@{{ billing_validation_repo_host }}'
            executable: '{{ git_prefix }}/venv/bin/pip3'
          when: install_billing_validation_package
          no_log: true

        # Create a PostgreSQL user and database for the Django application.

        - name: Create a PostgreSQL admin user
          postgresql_user:
            name: "{{ db_admin_user }}"
            password: "{{ db_admin_passwd }}"
            role_attr_flags: CREATEDB
          become_user: postgres
          vars:
            ansible_python_interpreter: "{{ git_prefix }}/venv/bin/python3"

        - name: Create a new PostgreSQL database under the admin user
          postgresql_db:
            name: "{{ db_name }}"
            owner: "{{ db_admin_user }}"
          become_user: postgres
          vars:
            ansible_python_interpreter: "{{ git_prefix }}/venv/bin/python3"

        # Configure Apache.

        - name: Check if the mod_wsgi module from Python {{ python_version }} is installed to Apache
          stat:
            path: /etc/httpd/conf.modules.d/02-wsgi.conf
          register: mod_wsgi_installed

        - name: Install the mod_wsgi module from Python {{ python_version }} to Apache
          shell: "{{ git_prefix }}/venv/bin/mod_wsgi-express install-module --modules-directory /etc/httpd/modules > /etc/httpd/conf.modules.d/02-wsgi.conf"
          when: not mod_wsgi_installed.stat.exists

      when: provisioning_tasks == true
      tags: provisioning

    # Production only provisioning tasks.
    - name: Run Production provisioning Tasks
      block:
        ## BRC-only
        - name: BRC-only Production Tasks
          block:
            # Don't do anything as there aren't any provisioning-specific tasks yet.
            - meta: noop
          when: flag_brc_enabled

        ## LRC-only
        - name: LRC-only Production Tasks
          block:

            # Send logs to LBL.

            - name: Update syslog config to send logs to LBL central server
              blockinfile:
                state: present
                destfile: /etc/rsyslog.conf
                insertbefore: "# ### begin forwarding rule ###"
                block: |
                  # Send copy of logs to LBL's central syslog server
                  *.* @syslog.lbl.gov

            - name: Restart rsyslog
              service:
                name: rsyslog
                state: restarted
                enabled: true

            # Configure the firewall.

            - name: Start and enable firewalld service
              service:
                name: firewalld
                state: started
                enabled: true

            - name: Permit http traffic in public zone
              ansible.posix.firewalld:
                zone: public
                service: http
                state: enabled
                permanent: true

            - name: Run Cloudflare Tasks
              block:
                # 443/tcp should only be allowed in Cloudflare IP ranges.
                # https://commons.lbl.gov/pages/viewpage.action?pageId=203489943
                - name: Do not permit https traffic in public zone
                  ansible.posix.firewalld:
                    zone: public
                    service: https
                    state: disabled
                    permanent: true

                - name: Deny 443/tcp in public zone
                  ansible.posix.firewalld:
                    zone: public
                    port: 443/tcp
                    state: disabled
                    permanent: true

                - name: Create firewalld zone for Cloudflare IP ranges
                  ansible.posix.firewalld:
                    zone: cloudflare
                    state: present
                    permanent: true

                # Firewalld must be reloaded after zone transactions.
                # https://docs.ansible.com/ansible/latest/collections/ansible/posix/firewalld_module.html#notes
                - name: Reload firewalld service
                  service:
                    name: firewalld
                    state: reloaded

                - name: Add Cloudflare IP ranges to Cloudflare zone
                  ansible.posix.firewalld:
                    zone: cloudflare
                    source: "{{ item }}"
                    permanent: true
                    state: enabled
                  loop: "{{ cloudflare_ip_ranges }}"

                - name: Permit http and https traffic in Cloudflare zone
                  ansible.posix.firewalld:
                    zone: cloudflare
                    service: "{{ item }}"
                    state: enabled
                    permanent: true
                  loop:
                    - http
                    - https

                # Log the original client IP address of each request instead of the Cloudflare IP.
                # Source: https://support.cloudflare.com/hc/en-us/articles/200170786-Restoring-original-visitor-IPs#C5XWe97z77b3XZV
                - name: Update httpd combined LogFormat in accordance with mod_remoteip
                  lineinfile:
                    path: /etc/httpd/conf/httpd.conf
                    regexp: '^    LogFormat .+ combined$'
                    line: '    LogFormat "%a %l %u %t \"%r\" %>s %b \"%{Referer}i\" \"%{User-Agent}i\"" combined'

              when: cloudflare_enabled

            - name: Reload firewalld service
              service:
                name: firewalld
                state: reloaded

          when: flag_lrc_enabled

      when: provisioning_tasks == true and deployment == "prod"
      tags: provisioning

    # Staging only provisioning tasks.
    - name: Run Staging Provisioning Tasks
      block:
        # Don't do anything as there aren't any provisioning-specific tasks yet.
        - meta: noop
      # Uncomment when tasks are added.
      # when: provisioning_tasks == true and deployment == "staging"
      tags: provisioning

    # Development only provisioning tasks.
    - name: Run Development Provisioning Tasks
      block:

        - name: Install vim
          yum:
            name: vim
            state: present

        - name: Add dev QOL lines to .bashrc
          blockinfile:
            path: /home/{{ djangooperator }}/.bashrc
            block: |
            # Upon login, navigate to the ColdFront directory and source the virtual environment.
            cd {{ git_prefix }}/{{ reponame }}
            source ../venv/bin/activate
            # Restart Apache with a keyword.
            alias reload="sudo service httpd reload"

        - name: Modify .bashrc to start in application directory by default
          lineinfile:
            path: /home/{{ djangooperator }}/.bashrc
            line: cd {{ git_prefix }}/{{ reponame }} && source ../venv/bin/activate

      when: provisioning_tasks == true and deployment == "dev"
      tags: provisioning

    # Non-provisioning tasks common to development and production.
    # Meant to be re-run frequently.
    - name: Run Common Tasks
      block:

        # Configure Apache.

        - name: Create a WSGI configuration file from a template if SSL is disabled
          template:
            src: "{{ git_prefix }}/{{ reponame }}/bootstrap/ansible/wsgi_conf.tmpl"
            dest: /etc/httpd/conf.d/{{ wsgi_conf_file_name }}
          when: not ssl_enabled

        - name: Create a WSGI configuration file from a template if SSL is enabled
          template:
            src: "{{ git_prefix }}/{{ reponame }}/bootstrap/ansible/wsgi_conf_ssl.tmpl"
            dest: /etc/httpd/conf.d/{{ wsgi_conf_file_name }}
          when: ssl_enabled

        # Configure the Django application.

        - name: Copy the ColdFront local_settings.py file from the sample
          copy:
            src: "{{ git_prefix }}/{{ reponame }}/coldfront/config/local_settings.py.sample"
            dest: "{{ git_prefix }}/{{ reponame }}/coldfront/config/local_settings.py"

        - name: Copy the ColdFront local_strings.py file from the sample
          copy:
            src: "{{ git_prefix }}/{{ reponame }}/coldfront/config/local_strings.py.sample"
            dest: "{{ git_prefix }}/{{ reponame }}/coldfront/config/local_strings.py"

        - name: Create the deployment-specific _settings.py file from a template
          template:
            src: "{{ git_prefix }}/{{ reponame }}/bootstrap/ansible/settings_template.tmpl"
            dest: "{{ git_prefix }}/{{ reponame }}/{{ djangoprojname }}/config/{{ deployment }}_settings.py"

        - name: Create the deployment-specific password reset email subject text file from a template
          template:
            src: "{{ git_prefix }}/{{ reponame }}/bootstrap/ansible/password_reset_subject_template.tmpl"
            dest: "{{ git_prefix }}/{{ reponame }}/{{ djangoprojname }}/core/user/templates/user/passwords/password_reset_subject.txt"

        # Ensure services are updated, running, and enabled. Avoid restarting
        # them to avoid disruptions to operations.

        - name: Ensure that Redis service is running and enabled
          service:
            name: redis
            state: started
            enabled: true

        - name: Ensure that Supervisord service is running and enabled
          service:
            name: supervisord
            state: started
            enabled: true

        - name: Ensure that PostgreSQL service is reloaded and enabled
          service:
            name: postgresql-{{ postgres_version }}
            state: reloaded
            enabled: true

        # Install Django application dependencies

        - name: Install Django application dependencies
          pip:
            requirements: "{{ git_prefix }}/{{ reponame }}/requirements.txt"
            executable: "{{ git_prefix }}/venv/bin/pip3"
          become_user: "{{ djangooperator }}"

        # Run Django management commands.

        - name: Run Django management command - initial_setup
          django_manage:
            command: initial_setup
            app_path: "{{ git_prefix }}/{{ reponame }}"
            settings: "config.settings"
            pythonpath: "{{ git_prefix }}/{{ reponame }}/{{ djangoprojname }}"
            virtualenv: "{{ git_prefix }}/venv"
          become_user: "{{ djangooperator }}"

        - name: Run Django management command - migrate
          django_manage:
            command: migrate
            app_path: "{{ git_prefix }}/{{ reponame }}"
            settings: "config.settings"
            pythonpath: "{{ git_prefix }}/{{ reponame }}/{{ djangoprojname }}"
            virtualenv: "{{ git_prefix }}/venv"
          become_user: "{{ djangooperator }}"

        - name: Run Django management command - add_accounting_defaults
          django_manage:
            command: add_accounting_defaults
            app_path: "{{ git_prefix }}/{{ reponame }}"
            settings: "config.settings"
            pythonpath: "{{ git_prefix }}/{{ reponame }}/{{ djangoprojname }}"
            virtualenv: "{{ git_prefix }}/venv"
          become_user: "{{ djangooperator }}"

        - name: Run Django management command - add_allowance_defaults
          django_manage:
            command: add_allowance_defaults
            app_path: "{{ git_prefix }}/{{ reponame }}"
            settings: "config.settings"
            pythonpath: "{{ git_prefix }}/{{ reponame }}/{{ djangoprojname }}"
            virtualenv: "{{ git_prefix }}/venv"
          become_user: "{{ djangooperator }}"

        - name: Run Django management command - add_directory_defaults
          django_manage:
            command: add_directory_defaults
            app_path: "{{ git_prefix }}/{{ reponame }}"
            settings: "config.settings"
            pythonpath: "{{ git_prefix }}/{{ reponame }}/{{ djangoprojname }}"
            virtualenv: "{{ git_prefix }}/venv"
          become_user: "{{ djangooperator }}"

        - name: Run Django management command - create_allocation_periods
          django_manage:
            command: create_allocation_periods
            app_path: "{{ git_prefix }}/{{ reponame }}"
            settings: "config.settings"
            pythonpath: "{{ git_prefix }}/{{ reponame }}/{{ djangoprojname }}"
            virtualenv: "{{ git_prefix }}/venv"
          become_user: "{{ djangooperator }}"

        - name: Run Django management command - create_staff_group
          django_manage:
            command: create_staff_group
            app_path: "{{ git_prefix }}/{{ reponame }}"
            settings: "config.settings"
            pythonpath: "{{ git_prefix }}/{{ reponame }}/{{ djangoprojname }}"
            virtualenv: "{{ git_prefix }}/venv"
          become_user: "{{ djangooperator }}"

        - name: Run Django management command - collectstatic
          django_manage:
            command: collectstatic --noinput
            app_path: "{{ git_prefix }}/{{ reponame }}"
            settings: "config.settings"
            pythonpath: "{{ git_prefix }}/{{ reponame }}/{{ djangoprojname }}"
            virtualenv: "{{ git_prefix }}/venv"
          become_user: "{{ djangooperator }}"

        # Grant Apache read access to Django application files.

        - name: Grant Apache read access to the application's parent directory
          file:
            path: "{{ git_prefix }}"
            state: directory
            mode: 0755
            group: apache

        - name: Grant Apache recursive read access to the application directory
          file:
            path: "{{ git_prefix }}/{{ reponame }}"
            state: directory
            recurse: true
            mode: "u=rwX,g=rX,o=rX"
            group: apache

        # Gracefully restart Apache so that processes handle current requests
        # before being replaced by a new process.
        - name: Reload httpd service
          service:
            name: httpd
            state: reloaded
            enabled: true

        # supervisorctl is included in community.general.
        - name: Ensure that a Supervisor worker is running a django_q cluster
          supervisorctl:
            name: 'django_q'
            state: started

      when: provisioning_tasks == true or common_tasks == true
      tags:
        - provisioning
        - common<|MERGE_RESOLUTION|>--- conflicted
+++ resolved
@@ -167,33 +167,6 @@
             state: started
             enabled: true
 
-<<<<<<< HEAD
-        - name: Update pg_hba.conf to change host auth from ident to md5 (1/2)
-          postgresql_pg_hba:
-            dest: /var/lib/pgsql/{{ postgres_version }}/data/pg_hba.conf
-            backup: true
-            method: md5
-            contype: host
-            source: ::1
-
-        - name: Update pg_hba.conf to change host auth from ident to md5 (2/2)
-          postgresql_pg_hba:
-            dest: /var/lib/pgsql/{{ postgres_version }}/data/pg_hba.conf
-            backup: true
-            method: md5
-            contype: host
-            source: 127.0.0.1/32
-
-        - name: Update pg_hba.conf to set authentication for all to md5
-          postgresql_pg_hba:
-            dest: /var/lib/pgsql/{{ postgres_version }}/data/pg_hba.conf
-            backup: true
-            method: md5
-            contype: host
-            source: "0.0.0.0/0"
-
-=======
->>>>>>> 0811e654
         # Create Django application log files.
 
         - name: Create a parent directory for storing Django application logs
