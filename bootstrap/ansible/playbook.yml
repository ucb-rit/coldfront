---

- name: MyBRC/LRC User Portal VM Playbook
  gather_facts: true
  hosts:
    - all
    - "{{ domain }}"
  become: true
  become_user: root
  become_method: sudo

  vars:
    cwd: "{{ lookup('env', 'PWD') }} "
    provisioning_tasks: true
    common_tasks: true
    python_version: 3.8
    postgres_version: 15
    python_version_dotless: "{{ python_version | regex_replace('\\.','') }}"
    postgres_version_dotless: "{{ postgres_version | regex_replace('\\.','') }}"

  vars_files:
    - "../../main.yml"

  tasks:
    # Provisioning tasks that can generally be skipped after the first time.
    - name: Run Provisioning Tasks
      block:
        - name: Stop and disable NetworkManager service
          service:
            name: NetworkManager
            state: stopped
            enabled: false

        - name: Disable SELinux
          ansible.posix.selinux:
            policy: targeted
            state: disabled

        # Install yum packages.

        - name: Install required packages
          yum:
            name:
              - curl
              - texinfo
              - ntp
              - zlib-devel
              - libcurl-devel
              - Cython
              - bzip2-devel
              - openssl
              - openssl-devel
              - git-core
              - gcc-c++
              - libffi-devel
            state: present

<<<<<<< HEAD
        # The SCL role runs many tasks when it's included, so having it do
        # everything in one run would be ideal to not have redundant tasks.

        - name: Install SCL for Postgres and Python; Install Python {{ python_version }}
=======
        - name: Install remote wkhtmltopdf RPM
          yum:
            name: https://github.com/wkhtmltopdf/packaging/releases/download/0.12.6-1/wkhtmltox-0.12.6-1.centos7.x86_64.rpm
            state: present

        - name: Install SCL
>>>>>>> b9047419
          include_role:
            role: smbambling.scl
          vars:
            scl_packages:
              - name: rh-python{{ python_version_dotless }}-python
              - name: rh-python{{ python_version_dotless }}-python-devel
              - name: rh-python{{ python_version_dotless }}-python-pip

        - name: Install required web packages
          yum:
            name:
              - httpd
              - httpd-devel
              - module-init-tools
              - ModemManager
              - mod_ssl
            state: present

        # Install and configure Redis.

        - name: Install Redis
          yum:
            name: redis
            state: present

        - name: Set Redis password
          lineinfile:
            path: /etc/redis.conf
            regexp: '^requirepass '
            insertafter: '^# requirepass foobared'
            line: 'requirepass {{ redis_passwd }}'

        - name: Restart and enable Redis
          service:
            name: redis
            state: restarted
            enabled: true

        # Install and configure Supervisord.

        - name: Install Supervisor
          yum:
            name: supervisor
            state: present

        - name: Create a Systemd drop-in directory for overriding Supervisor configuration
          file:
            path: /etc/systemd/system/supervisord.service.d
            state: directory
            mode: 0755

        - name: Create a Systemd drop-in file for overriding Supervisor configuration
          file:
            path: /etc/systemd/system/supervisord.service.d/override.conf
            state: touch
            mode: 0644

        - name: Configure Systemd to only start Supervisor after the codebase has been mounted (dev only)
          ini_file:
            path: /etc/systemd/system/supervisord.service.d/override.conf
            section: 'Unit'
            option: 'After'
            value: '{{ codebase_mount_systemd_unit }}'
          when: codebase_mount_systemd_unit is defined

        - name: Configure Systemd Supervisor ExecStop, ExecReload, and Restart behavior
          ini_file:
            path: /etc/systemd/system/supervisord.service.d/override.conf
            section: 'Service'
            option: '{{ item.option }}'
            value: '{{ item.value }}'
          with_items:
            - { option: 'ExecStop', value: '/usr/bin/supervisorctl shutdown'}
            - { option: 'ExecReload', value: '/usr/bin/supervisorctl reload'}
            - { option: 'Restart', value: 'always'}

        # ini_file is included in community.general.
        - name: Set django_q command in supervisord.conf
          ini_file:
            path: /etc/supervisord.conf
            section: 'program:django_q'
            option: 'command'
            value: '{{ git_prefix }}/venv/bin/python3 {{ git_prefix }}/{{ reponame }}/manage.py qcluster'

        - name: Set django_q stopasgroup in supervisord.conf
          ini_file:
            path: /etc/supervisord.conf
            section: 'program:django_q'
            option: 'stopasgroup'
            value: 'true'

        - name: Set django_q numprocs in supervisord.conf
          ini_file:
            path: /etc/supervisord.conf
            section: 'program:django_q'
            option: 'numprocs'
            value: '1'

        - name: Set django_q autorestart in supervisord.conf
          ini_file:
            path: /etc/supervisord.conf
            section: 'program:django_q'
            option: 'autorestart'
            value: 'true'

        - name: Reload, restart and enable Supervisord
          systemd:
            name: supervisord
            daemon_reload: true
            state: restarted
            enabled: true

        # Install and configure PostgreSQL.

        - name: Add Postgres yum repository
          yum_repository:
            name: postgres-repository
            description: postgres repository
            baseurl: https://download.postgresql.org/pub/repos/yum/{{ postgres_version }}/redhat/rhel-7-x86_64/
            gpgkey: http://yum.postgresql.org/RPM-GPG-KEY-PGDG-94

        - name: Install Postgresql packages
          yum:
            name:
              - 'postgresql{{ postgres_version }}'
              - 'postgresql{{ postgres_version }}-libs'
              - 'postgresql{{ postgres_version }}-devel'
              - 'postgresql{{ postgres_version }}-test'
              - 'postgresql{{ postgres_version }}-server'
            state: present

        - name: Check if PostgreSQL is initialized
          stat:
            path: /var/lib/pgsql/{{ postgres_version }}/data/PG_VERSION
          register: pgdata_dir_version

        - name: Initialize PostgreSQL if not already initialized
          command: /usr/pgsql-{{ postgres_version }}/bin/postgresql-{{ postgres_version_dotless }}-setup initdb
          when: not pgdata_dir_version.stat.exists

        - name: Start and enable PostgreSQL service
          service:
            name: postgresql-{{ postgres_version }}
            state: started
            enabled: true

        # Create Django application log files and set up log rotation.

        - name: Create a parent directory for storing Django application logs
          file:
            path: "{{ log_path }}"
            state: directory
            mode: 0775
            owner: "{{ djangooperator }}"
            group: apache

        - name: Create a log file for Django portal logs
          copy:
            content: ""
            force: false
            dest: "{{ log_path }}/{{ portal_log_file }}"
            mode: 0660
            owner: "{{ djangooperator }}"
            group: apache

        - name: Create a log file for Django API logs
          copy:
            content: ""
            force: false
            dest: "{{ log_path }}/{{ api_log_file }}"
            mode: 0660
            owner: "{{ djangooperator }}"
            group: apache

        # Create the Django MEDIA_ROOT directory and subdirectories for file
        # storage if required.

        - name: Create Django MEDIA_ROOT directory if required
          file:
            path: "{{ django_media_root }}"
            state: directory
            mode: 0775
            owner: "{{ djangooperator }}"
            group: apache
          when: django_media_root is defined

        - name: Create directories for MOUs if required
          file:
            path: "{{ django_media_root }}/{{ item }}"
            state: directory
            mode: 0775
            owner: "{{ djangooperator }}"
            group: apache
          loop:
            - "{{ new_project_request_mou_path }}"
            - "{{ secure_directory_request_mou_path }}"
            - "{{ service_units_purchase_request_mou_path }}"
          when: django_media_root is defined and item is defined and file_storage_backend == "file_system"

        - name: Configure logrotate to rotate the Django API and portal logs
          template:
            src: "{{ git_prefix }}/{{ reponame }}/bootstrap/ansible/logrotate.tmpl"
            dest: /etc/logrotate.d/{{ logrotate_entry_name }}

        - name: Check if an existent directory is given for backing up Django API and portal logs
          stat:
            path: "{{ log_backup_dir_path }}"
          register: log_backup_dir_info

        - name: Install a cron job to back up rotated Django API and portal logs if a directory is given
          # This job is installed to /var/spool/cron/root.
          ansible.builtin.cron:
            name: "Back up rotated Django API and portal logs"
            minute: "0"
            hour: "0"
            day: "15"
            job: "mv {{ log_path }}/*.gz {{ log_backup_dir_path }}"
          when: log_backup_dir_info.stat.exists and log_backup_dir_info.stat.isdir

        # Prepare the Python virtual environment for the Django application.

        - name: Create Python virtual environment directory
          file:
            path: "{{ git_prefix }}/venv"
            state: directory
            mode: 0755
            owner: "{{ djangooperator }}"
            group: apache

        - name: Initialize Python virtual environment
          shell: >
              test -f {{ git_prefix }}/venv/bin/activate
              || (source scl_source enable rh-python{{ python_version_dotless }}
              && python3 -m venv {{ git_prefix }}/venv
              && echo created)
          register: venv_register
          become_user: "{{ djangooperator }}"
          changed_when: venv_register.stdout == "created"

        - name: Upgrade pip
          pip:
            name: pip
            executable: "{{ git_prefix }}/venv/bin/pip3"
            state: latest

        # Install Django application dependencies, including psycopg2,
        # required to create the PostgreSQL database and user, and mod-wsgi,
        # required to configure apache.

        - name: Install Django application dependencies
          pip:
            requirements: "{{ git_prefix }}/{{ reponame }}/requirements.txt"
            executable: "{{ git_prefix }}/venv/bin/pip3"
          become_user: "{{ djangooperator }}"
          environment: # needed as pg_config isn't in PATH by default
            PATH: "{{ ansible_env.PATH }}:/usr/pgsql-{{ postgres_version }}/bin"

        - name: Add Oracle yum repository
          yum_repository:
            name: oracle-repository
            description: oracle repository
            baseurl: https://yum.oracle.com/repo/OracleLinux/OL7/oracle/instantclient21/x86_64/
            # https://linux.oracle.com/security/gpg/
            gpgkey: https://yum.oracle.com/RPM-GPG-KEY-oracle-ol7
          when: install_billing_validation_package

        - name: Install Oracle dependency for Python package for validating LBL billing IDs
          yum:
            name:
              - oracle-instantclient-basic.x86_64
            state: present
          when: install_billing_validation_package

        # TODO: If this raises an error, the token is exposed in stderr.
        - name: Install the Python package for validating LBL billing IDs
          pip:
            name: 'git+https://{{ billing_validation_repo_username }}:{{ billing_validation_repo_token }}@{{ billing_validation_repo_host }}'
            executable: '{{ git_prefix }}/venv/bin/pip3'
          when: install_billing_validation_package
          no_log: true

        # Create a PostgreSQL user and database for the Django application.

        - name: Create a PostgreSQL admin user
          postgresql_user:
            name: "{{ db_admin_user }}"
            password: "{{ db_admin_passwd }}"
            role_attr_flags: CREATEDB
          become_user: postgres
          vars:
            ansible_python_interpreter: "{{ git_prefix }}/venv/bin/python3"

        - name: Create a new PostgreSQL database under the admin user
          postgresql_db:
            name: "{{ db_name }}"
            owner: "{{ db_admin_user }}"
          become_user: postgres
          vars:
            ansible_python_interpreter: "{{ git_prefix }}/venv/bin/python3"

        # Configure Apache.

        - name: Check if the mod_wsgi module from Python {{ python_version }} is installed to Apache
          stat:
            path: /etc/httpd/conf.modules.d/02-wsgi.conf
          register: mod_wsgi_installed

        - name: Install the mod_wsgi module from Python {{ python_version }} to Apache
          shell: "{{ git_prefix }}/venv/bin/mod_wsgi-express install-module --modules-directory /etc/httpd/modules > /etc/httpd/conf.modules.d/02-wsgi.conf"
          when: not mod_wsgi_installed.stat.exists

      when: provisioning_tasks == true
      tags: provisioning

    # Production only provisioning tasks.
    - name: Run Production provisioning Tasks
      block:
        ## BRC-only
        - name: BRC-only Production Tasks
          block:
            # Don't do anything as there aren't any provisioning-specific tasks yet.
            - meta: noop
          when: flag_brc_enabled

        ## LRC-only
        - name: LRC-only Production Tasks
          block:

            # Send logs to LBL.

            - name: Update syslog config to send logs to LBL central server
              blockinfile:
                state: present
                destfile: /etc/rsyslog.conf
                insertbefore: "# ### begin forwarding rule ###"
                block: |
                  # Send copy of logs to LBL's central syslog server
                  *.* @syslog.lbl.gov

            - name: Restart rsyslog
              service:
                name: rsyslog
                state: restarted
                enabled: true

            # Configure the firewall.

            - name: Start and enable firewalld service
              service:
                name: firewalld
                state: started
                enabled: true

            - name: Permit http traffic in public zone
              ansible.posix.firewalld:
                zone: public
                service: http
                state: enabled
                permanent: true

            - name: Run Cloudflare Tasks
              block:
                # 443/tcp should only be allowed in Cloudflare IP ranges.
                # https://commons.lbl.gov/pages/viewpage.action?pageId=203489943
                - name: Do not permit https traffic in public zone
                  ansible.posix.firewalld:
                    zone: public
                    service: https
                    state: disabled
                    permanent: true

                - name: Deny 443/tcp in public zone
                  ansible.posix.firewalld:
                    zone: public
                    port: 443/tcp
                    state: disabled
                    permanent: true

                - name: Create firewalld zone for Cloudflare IP ranges
                  ansible.posix.firewalld:
                    zone: cloudflare
                    state: present
                    permanent: true

                # Firewalld must be reloaded after zone transactions.
                # https://docs.ansible.com/ansible/latest/collections/ansible/posix/firewalld_module.html#notes
                - name: Reload firewalld service
                  service:
                    name: firewalld
                    state: reloaded

                - name: Add Cloudflare IP ranges to Cloudflare zone
                  ansible.posix.firewalld:
                    zone: cloudflare
                    source: "{{ item }}"
                    permanent: true
                    state: enabled
                  loop: "{{ cloudflare_ip_ranges }}"

                - name: Permit http and https traffic in Cloudflare zone
                  ansible.posix.firewalld:
                    zone: cloudflare
                    service: "{{ item }}"
                    state: enabled
                    permanent: true
                  loop:
                    - http
                    - https

                # Log the original client IP address of each request instead of the Cloudflare IP.
                # Source: https://support.cloudflare.com/hc/en-us/articles/200170786-Restoring-original-visitor-IPs#C5XWe97z77b3XZV
                - name: Update httpd combined LogFormat in accordance with mod_remoteip
                  lineinfile:
                    path: /etc/httpd/conf/httpd.conf
                    regexp: '^    LogFormat .+ combined$'
                    line: '    LogFormat "%a %l %u %t \"%r\" %>s %b \"%{Referer}i\" \"%{User-Agent}i\"" combined'

              when: cloudflare_enabled

            - name: Reload firewalld service
              service:
                name: firewalld
                state: reloaded

          when: flag_lrc_enabled

      when: provisioning_tasks == true and deployment == "prod"
      tags: provisioning

    # Staging only provisioning tasks.
    - name: Run Staging Provisioning Tasks
      block:
        # Don't do anything as there aren't any provisioning-specific tasks yet.
        - meta: noop
      # Uncomment when tasks are added.
      # when: provisioning_tasks == true and deployment == "staging"
      tags: provisioning

    # Development only provisioning tasks.
    - name: Run Development Provisioning Tasks
      block:

        - name: Install vim
          yum:
            name: vim
            state: present
        
        - name: Register user home directory
          user:
            name: "{{ djangooperator }}"
          register: user

        - name: Add dev QOL lines to .bashrc
          blockinfile:
            path: "{{ user.home }}/.bashrc"
            block: |
              # Add the SCL-installed Python 3 to PATH by default
              source scl_source enable rh-python{{ python_version_dotless }}
              # Upon login, navigate to the ColdFront directory and source the virtual environment.
              cd {{ git_prefix }}/{{ reponame }}
              source ../venv/bin/activate
              # Restart Apache with a keyword.
              alias reload="sudo service httpd reload"
          become_user: "{{ djangooperator }}"

      when: provisioning_tasks == true and deployment == "dev"
      tags: provisioning

    # Non-provisioning tasks common to development and production.
    # Meant to be re-run frequently.
    - name: Run Common Tasks
      block:

        # Configure Apache.

        - name: Create a WSGI configuration file from a template if SSL is disabled
          template:
            src: "{{ git_prefix }}/{{ reponame }}/bootstrap/ansible/wsgi_conf.tmpl"
            dest: /etc/httpd/conf.d/{{ wsgi_conf_file_name }}
          when: not ssl_enabled

        - name: Create a WSGI configuration file from a template if SSL is enabled
          template:
            src: "{{ git_prefix }}/{{ reponame }}/bootstrap/ansible/wsgi_conf_ssl.tmpl"
            dest: /etc/httpd/conf.d/{{ wsgi_conf_file_name }}
          when: ssl_enabled

        # Configure the Django application.

        - name: Copy the ColdFront local_settings.py file from the sample
          copy:
            src: "{{ git_prefix }}/{{ reponame }}/coldfront/config/local_settings.py.sample"
            dest: "{{ git_prefix }}/{{ reponame }}/coldfront/config/local_settings.py"

        - name: Copy the ColdFront local_strings.py file from the sample
          copy:
            src: "{{ git_prefix }}/{{ reponame }}/coldfront/config/local_strings.py.sample"
            dest: "{{ git_prefix }}/{{ reponame }}/coldfront/config/local_strings.py"

        - name: Create the deployment-specific _settings.py file from a template
          template:
            src: "{{ git_prefix }}/{{ reponame }}/bootstrap/ansible/settings_template.tmpl"
            dest: "{{ git_prefix }}/{{ reponame }}/{{ djangoprojname }}/config/{{ deployment }}_settings.py"

        - name: Create the deployment-specific password reset email subject text file from a template
          template:
            src: "{{ git_prefix }}/{{ reponame }}/bootstrap/ansible/password_reset_subject_template.tmpl"
            dest: "{{ git_prefix }}/{{ reponame }}/{{ djangoprojname }}/core/user/templates/user/passwords/password_reset_subject.txt"

        # Ensure services are updated, running, and enabled. Avoid restarting
        # them to avoid disruptions to operations.

        - name: Ensure that Redis service is running and enabled
          service:
            name: redis
            state: started
            enabled: true

        - name: Ensure that Supervisord service is running and enabled
          service:
            name: supervisord
            state: started
            enabled: true

        - name: Ensure that PostgreSQL service is reloaded and enabled
          service:
            name: postgresql-{{ postgres_version }}
            state: reloaded
            enabled: true

        - block:
          # Allow pip installation of private git repo for mou generation.

          - name: Register user home directory
            user:
              name: "{{ djangooperator }}"
            register: user

          - name: Check if github in known_hosts
            shell: ssh-keygen -F github.com
            register: github_known_hosts
            become_user: "{{ djangooperator }}"
            changed_when: false
            failed_when: false

          - name: Add github.com to known_hosts
            shell: "ssh-keyscan github.com >> {{ user.home }}/.ssh/known_hosts"
            become_user: "{{ djangooperator }}"
            when: github_known_hosts.rc != 0

          - name: Copy deploy key to user's .ssh directory
            copy:
              src: "{{ mou_generator_deploy_key_path }}"
              dest: "{{ user.home }}/.ssh/id_mou_generator"
              owner: "{{ djangooperator }}"
              group: "{{ djangooperator }}"
              mode: 0600
            become_user: "{{ djangooperator }}"
          
          - name: Add id_mou_generator to ssh config
            blockinfile:
              path: "{{ user.home }}/.ssh/config"
              block: |
                Host github.com
                  IdentityFile ~/.ssh/id_mou_generator
              create: true

          # Note: only updates if the version set in mou-generator/setup.py increases.
          # Otherwise, force reinstall with pip and the --force-reinstall flag.
          - name: Install mou generation package
            pip:
              name: git+ssh://git@github.com/ucb-rit/mou-generator.git
              executable: "{{ git_prefix }}/venv/bin/pip3"
            become_user: "{{ djangooperator }}"
            environment:
              GIT_SSH_COMMAND: "ssh -o BatchMode=yes"

          when: flag_mou_generation_enabled

        # Install Django application dependencies

        - name: Install Django application dependencies
          pip:
            requirements: "{{ git_prefix }}/{{ reponame }}/requirements.txt"
            executable: "{{ git_prefix }}/venv/bin/pip3"
          become_user: "{{ djangooperator }}"
          environment: # needed as pg_config isn't in PATH by default
            PATH: "{{ ansible_env.PATH }}:/usr/pgsql-{{ postgres_version }}/bin"

        # Run Django management commands.

        - name: Run Django management command - initial_setup
          django_manage:
            command: initial_setup
            app_path: "{{ git_prefix }}/{{ reponame }}"
            settings: "config.settings"
            pythonpath: "{{ git_prefix }}/{{ reponame }}/{{ djangoprojname }}"
            virtualenv: "{{ git_prefix }}/venv"
          become_user: "{{ djangooperator }}"

        - name: Run Django management command - migrate
          django_manage:
            command: migrate
            app_path: "{{ git_prefix }}/{{ reponame }}"
            settings: "config.settings"
            pythonpath: "{{ git_prefix }}/{{ reponame }}/{{ djangoprojname }}"
            virtualenv: "{{ git_prefix }}/venv"
          become_user: "{{ djangooperator }}"

        - name: Run Django management command - add_accounting_defaults
          django_manage:
            command: add_accounting_defaults
            app_path: "{{ git_prefix }}/{{ reponame }}"
            settings: "config.settings"
            pythonpath: "{{ git_prefix }}/{{ reponame }}/{{ djangoprojname }}"
            virtualenv: "{{ git_prefix }}/venv"
          become_user: "{{ djangooperator }}"

        - name: Run Django management command - create_allocation_periods
          django_manage:
            command: create_allocation_periods
            app_path: "{{ git_prefix }}/{{ reponame }}"
            settings: "config.settings"
            pythonpath: "{{ git_prefix }}/{{ reponame }}/{{ djangoprojname }}"
            virtualenv: "{{ git_prefix }}/venv"
          become_user: "{{ djangooperator }}"

        - name: Run Django management command - add_allowance_defaults
          django_manage:
            command: add_allowance_defaults
            app_path: "{{ git_prefix }}/{{ reponame }}"
            settings: "config.settings"
            pythonpath: "{{ git_prefix }}/{{ reponame }}/{{ djangoprojname }}"
            virtualenv: "{{ git_prefix }}/venv"
          become_user: "{{ djangooperator }}"

        - name: Run Django management command - add_directory_defaults
          django_manage:
            command: add_directory_defaults
            app_path: "{{ git_prefix }}/{{ reponame }}"
            settings: "config.settings"
            pythonpath: "{{ git_prefix }}/{{ reponame }}/{{ djangoprojname }}"
            virtualenv: "{{ git_prefix }}/venv"
          become_user: "{{ djangooperator }}"

        - name: Run Django management command - create_staff_group
          django_manage:
            command: create_staff_group
            app_path: "{{ git_prefix }}/{{ reponame }}"
            settings: "config.settings"
            pythonpath: "{{ git_prefix }}/{{ reponame }}/{{ djangoprojname }}"
            virtualenv: "{{ git_prefix }}/venv"
          become_user: "{{ djangooperator }}"

        - name: Run Django management command - collectstatic
          django_manage:
            command: collectstatic --noinput
            app_path: "{{ git_prefix }}/{{ reponame }}"
            settings: "config.settings"
            pythonpath: "{{ git_prefix }}/{{ reponame }}/{{ djangoprojname }}"
            virtualenv: "{{ git_prefix }}/venv"
          become_user: "{{ djangooperator }}"

        # Grant Apache read access to Django application files.

        - name: Grant Apache read access to the application's parent directory
          file:
            path: "{{ git_prefix }}"
            state: directory
            mode: 0755
            group: apache
          when: chmod_tasks

        - name: Grant Apache recursive read access to the application directory
          file:
            path: "{{ git_prefix }}/{{ reponame }}"
            state: directory
            recurse: true
            mode: "u=rwX,g=rX,o=rX"
            group: apache
          when: chmod_tasks

        # Gracefully restart Apache so that processes handle current requests
        # before being replaced by a new process.
        - name: Reload httpd service
          service:
            name: httpd
            state: reloaded
            enabled: true

        # supervisorctl is included in community.general.
        - name: Ensure that a Supervisor worker is running a django_q cluster
          supervisorctl:
            name: 'django_q'
            state: started

      when: provisioning_tasks == true or common_tasks == true
      tags:
        - provisioning
        - common<|MERGE_RESOLUTION|>--- conflicted
+++ resolved
@@ -55,19 +55,15 @@
               - libffi-devel
             state: present
 
-<<<<<<< HEAD
-        # The SCL role runs many tasks when it's included, so having it do
-        # everything in one run would be ideal to not have redundant tasks.
-
-        - name: Install SCL for Postgres and Python; Install Python {{ python_version }}
-=======
         - name: Install remote wkhtmltopdf RPM
           yum:
             name: https://github.com/wkhtmltopdf/packaging/releases/download/0.12.6-1/wkhtmltox-0.12.6-1.centos7.x86_64.rpm
             state: present
 
-        - name: Install SCL
->>>>>>> b9047419
+        # The SCL role runs many tasks when it's included, so having it do
+        # everything in one run would be ideal to not have redundant tasks.
+
+        - name: Install SCL for Postgres and Python; Install Python {{ python_version }}
           include_role:
             role: smbambling.scl
           vars:
