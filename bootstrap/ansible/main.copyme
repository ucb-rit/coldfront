###############################################################################
# Ansible Settings
###############################################################################

# Types of Ansible tasks to run by default.
provisioning_tasks: true
common_tasks: true
chmod_tasks: true # Can be false when a Windows FS is mounted

###############################################################################
# General Settings
###############################################################################

domain: localhost
reponame: coldfront
djangoprojname: coldfront

enable_django_debug_toolbar: false

###############################################################################
# BRC/LRC Config
###############################################################################

# The secret key used by Django for cryptographic signing.
# TODO: Generate one using: `openssl rand -base64 64`.
django_secret_key:

#------------------------------------------------------------------------------
# PostgreSQL database settings
#------------------------------------------------------------------------------

# The name of the PostgreSQL database.
# TODO: For LRC, set this to 'cf_lrc_db'.
db_name: cf_brc_db
db_host: localhost

# The credentials for the database admin user.
# TODO: Replace the username and password.
db_admin_user: admin
db_admin_passwd: root

#------------------------------------------------------------------------------
# Redis settings
#------------------------------------------------------------------------------

# The password for Redis.
# TODO: Replace the password.
redis_passwd: root
redis_host: localhost

#------------------------------------------------------------------------------
# Logging settings
#------------------------------------------------------------------------------

# TODO: For LRC, use the substring 'cf_mylrc'.
log_path: /var/log/user_portals/cf_mybrc
portal_log_file: cf_mybrc_portal.log
api_log_file: cf_mybrc_api.log

logrotate_entry_name: cf_mybrc

# TODO: Logs are only backed up if a path to an existent directory is given.
log_backup_dir_path:

# TODO: For Docker environments, set this to true.
stream_logs_to_stdout: false

#------------------------------------------------------------------------------
# Apache settings
#------------------------------------------------------------------------------

# The name of the copy of the generated WSGI template in the Apache directory.
# TODO: For LRC, use the substring 'cf_mylrc'.
wsgi_conf_file_name: cf_mybrc_wsgi.conf
# TODO: For LRC, use the substring 'cf_lrc'.
wsgi_conf_log_prefix: cf_brc

#------------------------------------------------------------------------------
# LRC Cloudflare settings
#------------------------------------------------------------------------------

# Whether the web server is behind Cloudflare.
# TODO: For the LRC production deployment, enable Cloudflare, since LBL
# TODO: requires that web servers visible to the Internet be placed behind it.
# TODO: https://commons.lbl.gov/display/cpp/Open+Web+Server+Requirements
cloudflare_enabled: false

# A list of Cloudflare's IP ranges.
# TODO: Keep it up-to-date with: https://www.cloudflare.com/ips/.
cloudflare_ip_ranges: [
    103.21.244.0/22,
    103.22.200.0/22,
    103.31.4.0/22,
    104.16.0.0/13,
    104.24.0.0/14,
    108.162.192.0/18,
    131.0.72.0/22,
    141.101.64.0/18,
    162.158.0.0/15,
    172.64.0.0/13,
    173.245.48.0/20,
    188.114.96.0/20,
    190.93.240.0/20,
    197.234.240.0/22,
    198.41.128.0/17
]

# The name of the server, which should differ from the name of the website.
# Source: See Open Web Server Requirements link above.
# TODO: Set this to e.g., mylrc-local.lbl.gov for mylrc.lbl.gov if Cloudflare
# TODO: is enabled.
cloudflare_local_server_name:

#------------------------------------------------------------------------------
# CILogon client settings
#------------------------------------------------------------------------------

# TODO: Set these, needed only if SSO should be enabled.
cilogon_app_client_id: ""
cilogon_app_secret: ""

#------------------------------------------------------------------------------
# Django Flags settings
#------------------------------------------------------------------------------

# Note: Use uppercase True/False so that Python interprets these as booleans.

# TODO: For LRC, disable link login.
flag_basic_auth_enabled: False
flag_sso_enabled: True
flag_link_login_enabled: True

# TODO: For LRC, disable BRC and enable LRC.
flag_brc_enabled: True
flag_lrc_enabled: False

# The number of the month in which users should be able to request renewal for
# the next allowance year.
# TODO: For LRC, set the month number to 9 (September).
flag_next_period_renewal_requestable_month: 5

# Whether to enable UI support for users having multiple email addresses.
flag_multiple_email_addresses_allowed: False

# Whether to install and enable the MOU generation package.
# TODO: For BRC, enable MOU generation (requires access to the package).
flag_mou_generation_enabled: False

# Whether to include a survey as part of the allowance renewal request process.
flag_renewal_survey_enabled: True

#------------------------------------------------------------------------------
# Plugin: departments
#------------------------------------------------------------------------------

# TODO: Enable for BRC, disable for LRC.
plugin_departments_enabled: true
plugin_departments_department_display_name: "Department"
plugin_departments_department_data_source: "coldfront.plugins.departments.utils.data_sources.backends.calnet_ldap.CalNetLdapDataSourceBackend"

#------------------------------------------------------------------------------
# User-facing strings
#------------------------------------------------------------------------------

# TODO: For LRC, use "MyLRC", "Laboratory Research Computing", "LRC", and
# TODO: "Lawrencium".
portal_name: "MyBRC"
program_name_long: "Berkeley Research Computing"
program_name_short: "BRC"

primary_cluster_name: "Savio"

# TODO: For MyLRC, use "https://it.lbl.gov/service/scienceit/high-performance-computing/lrc/".
center_user_guide: "https://docs-research-it.berkeley.edu/services/high-performance-computing/user-guide/"
# TODO: For MyLRC, use "https://it.lbl.gov/resource/hpc/for-users/getting-started/".
center_login_guide: "https://docs-research-it.berkeley.edu/services/high-performance-computing/user-guide/logging-brc-clusters/#Logging-in"
# TODO: For MyLRC, use "hpcshelp@lbl.gov".
center_help_email: "brc-hpc-help@berkeley.edu"
# TODO: For MyLRC, use "Division".
department_display_name: "Department"

#------------------------------------------------------------------------------
# BRC Vector settings
#------------------------------------------------------------------------------

# The username of the user to set as the PI for all Vector projects.
# TODO: For MyBRC, set this to a value that will be provided.
vector_pi_username: ''

# The name of the Savio project to which all Vector users are given access.
# TODO: For MyBRC, set this to a value that will be provided.
savio_project_for_vector_users: ''

#------------------------------------------------------------------------------
# BRC File storage settings
#------------------------------------------------------------------------------

# # Backend options: 'file_system', 'google_drive'
# file_storage_backend: 'file_system'

# new_project_request_mou_path: 'New Project Request MOUs/'
# secure_directory_request_mou_path: 'Secure Directory Request MOUs/'
# service_units_purchase_request_mou_path: 'Service Units Purchase Request MOUs/'

# # TODO: Uncomment only the section relevant to the specified file_system_backend.

# # Storage settings: 'file_system' backend.
# django_media_root: '/vagrant/coldfront_app/media/'

# # Storage settings: 'google_drive' backend.
# # TODO: If using this backend, set the absolute path to the private key file.
# google_drive_private_key_file_path: '/path/to/google-drive-private-key.json'
# google_drive_storage_media_root: '/'

#------------------------------------------------------------------------------
# BRC MOU generation settings
#------------------------------------------------------------------------------

# # TODO: For BRC deployments with access to the package for generating MOUs
# # TODO: (e.g., production and staging), set the absolute path to the deploy
# # TODO: key for the package.
# mou_generator_deploy_key_path: '/path/to/id_mou_generator'

#------------------------------------------------------------------------------
# LRC Billing validation settings
#------------------------------------------------------------------------------

# TODO: For LRC deployments with access to the package for billing validation
# TODO: (e.g., production and staging), set these.
install_billing_validation_package: false
# Example: "gitlab.com/user/repo_name.git"
billing_validation_repo_host: ""
# Create or request a deploy token.
# Reference: https://docs.gitlab.com/ee/user/project/deploy_tokens/
billing_validation_repo_username: ""
billing_validation_repo_token: ""

# TODO: For LRC deployments with access to the Oracle billing database, set
# TODO: these.
oracle_billing_db_dsn: ""
oracle_billing_db_user: ""
oracle_billing_db_passwd: ""

#------------------------------------------------------------------------------
# Allowance renewal survey settings
#------------------------------------------------------------------------------

# # Backend options: 'google_forms', 'permissive'
# renewal_survey_backend: 'google_forms'

# # TODO: Uncomment only the section relevant to the specified renewal_survey_backend.

# # Renewal survey settings: 'google_forms' backend.
# renewal_survey_google_forms_service_account_credentials_file_path: '/path/to/google-service-account-key.json'
# renewal_survey_google_forms_survey_data_file_path: '/path/to/google-forms-survey-data.json'
# renewal_survey_google_forms_survey_data_cache_key: 'renewal_survey_google_forms_survey_data'

# # Renewal survey settings: 'permissive' backend.
# # N/A: No applicable settings.

#------------------------------------------------------------------------------
# REST API settings
#------------------------------------------------------------------------------

# If true, bypass all checks at job submission time.
allow_all_jobs: false

#------------------------------------------------------------------------------
# Sentry settings
#------------------------------------------------------------------------------

# The URL of the Sentry instance to send errors to.
sentry_dsn: ""

###############################################################################
# Deployment-specific settings: staging, production, development
###############################################################################

# TODO: Uncomment the section pertaining to the current deployment type.

#------------------------------------------------------------------------------
# staging_settings
#------------------------------------------------------------------------------

# # The type of deployment ('dev', 'prod', 'staging').
# deployment: staging

# # The user to run commands under and set permissions using.
# djangooperator: root

# # Whether to run the Django application in DEBUG mode.
# # Note: Use uppercase True/False so that Python interprets this as a boolean.
# debug: True

# # The path to the parent directory containing the Git repository.
# git_prefix: /var/www/coldfront_app

# # Host settings.
# hostname: scgup-dev.lbl.gov
# host_ip: 131.243.130.236
# app_port: 8000
# full_host_path: http://scgup-dev.lbl.gov:8000

# # SSL settings.
# ssl_enabled: false
# ssl_certificate_file: /etc/ssl/ssl_certificate.file
# ssl_certificate_key_file: /etc/ssl/ssl_certificate_key.file
# # An optional chain file.
# ssl_certificate_chain_file: /etc/ssl/ssl_certification_chain.file

# # Zero or more space-separated IP ranges, in CIDR notation, to which the REST
# # API is accessible. If none are given, API access is not restricted.
# ip_range_with_api_access:

# # IP addresses other than 127.0.0.1 that can view the django debug toolbar.
# debug_toolbar_ips: []

# # Email settings.
# email_host: localhost
# email_port: 25
# # TODO: Set these addresses to yours.
# from_email: brc-hpc-help@berkeley.edu
# admin_email: brc-hpcs@berkeley.edu
# # TODO: For LRC, use the substring 'MyLRC'.
# email_subject_prefix: '[MyBRC-User-Portal]'

# # A list of admin email addresses to be notified about new requests and other
# # events.
# # TODO: Set these addresses to yours.
# email_admin_list: []
# # A list of email addresses to CC when certain requests are processed.
# # TODO: Set these addresses to yours.
# request_approval_cc_list: []
# # A list of email addresses to be notified when a project-user removal request
# # is processed.
# # TODO: Set these addresses to yours.
# project_user_removal_request_processed_email_admin_list: []

#------------------------------------------------------------------------------
# prod_settings
#------------------------------------------------------------------------------

# # The type of deployment ('dev', 'prod', 'staging').
# deployment: prod

# # The user to run commands under and set permissions using.
# djangooperator: meli

# # Whether to run the Django application in DEBUG mode.
# # Note: Use uppercase True/False so that Python interprets this as a boolean.
# debug: False

# # The path to the parent directory containing the Git repository.
# git_prefix: /var/www/coldfront_app

# # Host settings.
# # TODO: For LRC, use mylrc.lbl.gov.
# hostname: mybrc.brc.berkeley.edu
# # TODO: For LRC, use 128.3.7.213.
# host_ip: 136.152.224.34
# app_port: 80
# # TODO: For LRC, use https://mylrc.lbl.gov.
# full_host_path: https://mybrc.brc.berkeley.edu

# # SSL settings.
# ssl_enabled: true
# ssl_certificate_file: /etc/ssl/ssl_certificate.file
# ssl_certificate_key_file: /etc/ssl/ssl_certificate_key.file
# # An optional chain file.
# ssl_certificate_chain_file: /etc/ssl/ssl_certification_chain.file

# # Zero or more space-separated IP ranges, in CIDR notation, to which the REST
# # API is accessible. If none are given, API access is not restricted.
# ip_range_with_api_access: 10.0.0.0/8

# # IP addresses other than 127.0.0.1 that can view the django debug toolbar.
# debug_toolbar_ips: []

# # Email settings.
# email_host: localhost
# email_port: 25
# # TODO: Set these addresses to yours.
# from_email: brc-hpc-help@berkeley.edu
# admin_email: brc-hpcs@berkeley.edu
# # TODO: For LRC, use the substring 'MyLRC'.
# email_subject_prefix: '[MyBRC-User-Portal]'

# # A list of admin email addresses to be notified about new requests and other
# # events.
# # TODO: Set these addresses to yours.
# email_admin_list: []
# # A list of email addresses to CC when certain requests are processed.
# # TODO: Set these addresses to yours.
# request_approval_cc_list: []
# # A list of email addresses to be notified when a project-user removal request
# # is processed.
# # TODO: Set these addresses to yours.
# project_user_removal_request_processed_email_admin_list: []

#------------------------------------------------------------------------------
# dev_settings
#------------------------------------------------------------------------------

# # The type of deployment ('dev', 'prod', 'staging').
# deployment: dev

# # The user to run commands under and set permissions using.
# djangooperator: vagrant

# # Whether to run the Django application in DEBUG mode.
# # Note: Use uppercase True/False so that Python interprets this as a boolean.
# debug: True

# # The path to the parent directory containing the Git repository.
# git_prefix: /vagrant/coldfront_app

# # The name of the Systemd unit responsible for mounting the codebase.
# codebase_mount_systemd_unit: vagrant-coldfront_app-coldfront.mount

# # Host settings.
# hostname: localhost
# host_ip: localhost
# app_port: 80
# full_host_path: http://localhost:8880

# # SSL settings.
# ssl_enabled: false
# ssl_certificate_file: /etc/ssl/ssl_certificate.file
# ssl_certificate_key_file: /etc/ssl/ssl_certificate_key.file
# # An optional chain file.
# ssl_certificate_chain_file: /etc/ssl/ssl_certification_chain.file

# # Zero or more space-separated IP ranges, in CIDR notation, to which the REST
# # API is accessible. If none are given, API access is not restricted.
# ip_range_with_api_access:

# # IP addresses other than 127.0.0.1 that can view the django debug toolbar.
# debug_toolbar_ips: ['10.0.2.2']  # 10.0.2.2 is the vagrant host.

# # Email settings.
# email_host: localhost
# email_port: 1025
# from_email: placeholder@dev.dev
# admin_email: placeholder@dev.dev
# # TODO: For LRC, use the substring 'MyLRC'.
# email_subject_prefix: '[MyBRC-User-Portal]'

# # A list of admin email addresses to be notified about new requests and other
# # events.
# email_admin_list: ['placeholder@dev.dev']
# # A list of email addresses to CC when certain requests are processed.
<<<<<<< HEAD
# # TODO: Set these addresses to yours.
# request_approval_cc_list: ['you@email.com']
# # A list of email addresses to be notified when a project-user removal request
# # is processed.
# project_user_removal_request_processed_email_admin_list: ['placeholder@dev.dev']
=======
# request_approval_cc_list: ['placeholder@dev.dev']
>>>>>>> 0037a2e2
<|MERGE_RESOLUTION|>--- conflicted
+++ resolved
@@ -449,12 +449,8 @@
 # # events.
 # email_admin_list: ['placeholder@dev.dev']
 # # A list of email addresses to CC when certain requests are processed.
-<<<<<<< HEAD
-# # TODO: Set these addresses to yours.
-# request_approval_cc_list: ['you@email.com']
+# # TODO: Set these addresses to yours.
+# request_approval_cc_list: ['placeholder@dev.dev']
 # # A list of email addresses to be notified when a project-user removal request
 # # is processed.
-# project_user_removal_request_processed_email_admin_list: ['placeholder@dev.dev']
-=======
-# request_approval_cc_list: ['placeholder@dev.dev']
->>>>>>> 0037a2e2
+# project_user_removal_request_processed_email_admin_list: ['placeholder@dev.dev']