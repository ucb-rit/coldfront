--- conflicted
+++ resolved
@@ -106,11 +106,7 @@
 flag_multiple_email_addresses_allowed: False
 # Whether to install and enable the MOU generation package.
 # TODO: For BRC, enable MOU generation (requires access to the package).
-<<<<<<< HEAD
-flag_mou_generation_enabled: false
-=======
 flag_mou_generation_enabled: False
->>>>>>> 3c92fe5c
 
 # Portal settings.
 # TODO: For LRC, use "MyLRC", "Laboratory Research Computing", "LRC", and
