###############################################################################
# Ansible Settings
###############################################################################

# Types of Ansible tasks to run by default.
provisioning_tasks: true
common_tasks: true
chmod_tasks: true # Can be false when a Windows FS is mounted

###############################################################################
# General Settings
###############################################################################

domain: localhost
reponame: coldfront
djangoprojname: coldfront 

###############################################################################
# BRC/LRC Config
###############################################################################

# The secret key used by Django for cryptographic signing.
# TODO: Generate one using: `openssl rand -base64 64`.
django_secret_key:

# The name of the PostgreSQL database.
# TODO: For LRC, set this to 'cf_lrc_db'.
db_name: cf_brc_db
db_host: localhost

# The credentials for the database admin user.
# TODO: Replace the username and password.
db_admin_user: admin
db_admin_passwd: root

# The password for Redis.
# TODO: Replace the password.
<<<<<<< HEAD
redis_passwd: root
=======
redis_passwd: ''
redis_host: localhost
>>>>>>> f869c1fb

# Log paths.
# TODO: For LRC, use the substring 'cf_mylrc'.
log_path: /var/log/user_portals/cf_mybrc
portal_log_file: cf_mybrc_portal.log
api_log_file: cf_mybrc_api.log

# Apache settings.
# The name of the copy of the generated WSGI template in the Apache directory.
# TODO: For LRC, use the substring 'cf_mylrc'.
wsgi_conf_file_name: cf_mybrc_wsgi.conf
# TODO: For LRC, use the substring 'cf_lrc'.
wsgi_conf_log_prefix: cf_brc

# LRC Cloudflare settings.
# Whether the web server is behind Cloudflare.
# TODO: For the LRC production deployment, enable Cloudflare, since LBL
# TODO: requires that web servers visible to the Internet be placed behind it.
# TODO: https://commons.lbl.gov/display/cpp/Open+Web+Server+Requirements
cloudflare_enabled: false
# A list of Cloudflare's IP ranges.
# TODO: Keep it up-to-date with: https://www.cloudflare.com/ips/.
cloudflare_ip_ranges: [
    103.21.244.0/22,
    103.22.200.0/22,
    103.31.4.0/22,
    104.16.0.0/13,
    104.24.0.0/14,
    108.162.192.0/18,
    131.0.72.0/22,
    141.101.64.0/18,
    162.158.0.0/15,
    172.64.0.0/13,
    173.245.48.0/20,
    188.114.96.0/20,
    190.93.240.0/20,
    197.234.240.0/22,
    198.41.128.0/17
]
# The name of the server, which should differ from the name of the website.
# Source: See Open Web Server Requirements link above.
# TODO: Set this to e.g., mylrc-local.lbl.gov for mylrc.lbl.gov if Cloudflare
# TODO: is enabled.
cloudflare_local_server_name:

# CILogon client settings.
# TODO: Set these, needed only if SSO should be enabled.
cilogon_app_client_id: ""
cilogon_app_secret: ""

# Django Flags settings.
# TODO: For LRC, disable link login.
flag_basic_auth_enabled: False
flag_sso_enabled: True
flag_link_login_enabled: True
# TODO: For LRC, disable BRC and enable LRC.
flag_brc_enabled: True
flag_lrc_enabled: False
# TODO: For LRC, disable department functionality.
flag_user_departments_enabled: True
# The number of the month in which users should be able to request renewal for
# the next allowance year.
# TODO: For LRC, set the month number to 9 (September).
flag_next_period_renewal_requestable_month: 5
flag_multiple_email_addresses_allowed: False

# Portal settings.
# TODO: For LRC, use "MyLRC", "Laboratory Research Computing", "LRC", and
# TODO: "Lawrencium".
portal_name: "MyBRC"
program_name_long: "Berkeley Research Computing"
program_name_short: "BRC"
primary_cluster_name: "Savio"
# TODO: For MyLRC, use "https://it.lbl.gov/service/scienceit/high-performance-computing/lrc/".
center_user_guide: "https://docs-research-it.berkeley.edu/services/high-performance-computing/user-guide/"
# TODO: For MyLRC, use "https://it.lbl.gov/resource/hpc/for-users/getting-started/".
center_login_guide: "https://docs-research-it.berkeley.edu/services/high-performance-computing/user-guide/logging-brc-clusters/#Logging-in"
# TODO: For MyLRC, use "hpcshelp@lbl.gov".
center_help_email: "brc-hpc-help@berkeley.edu"
# TODO: For MyLRC, use "Division".
department_display_name: "Department"

# LRC billing validation package settings (for Pip installation).
# TODO: For LRC deployments with access to the package for billing validation
# TODO: (e.g., production and staging), set these.
install_billing_validation_package: false
# Example: "gitlab.com/user/repo_name.git"
billing_validation_repo_host: ""
# Create or request a deploy token.
billing_validation_repo_username: ""
billing_validation_repo_token: ""

# LRC Oracle billing database settings.
# TODO: For LRC deployments with access to Oracle, set these.
oracle_billing_db_dsn: ""
oracle_billing_db_user: ""
oracle_billing_db_passwd: ""

# API settings.
# If true, bypass all checks at job submission time.
allow_all_jobs: false

# The URL of the Sentry instance to send errors to.
sentry_dsn: ""

###############################################################################
# staging_settings
###############################################################################

# # The type of deployment ('dev', 'prod', 'staging').
# deployment: staging

# # The user to run commands under and set permissions using.
# djangooperator: root

# # Whether to run the Django application in DEBUG mode.
# debug: True

# # The path to the parent directory containing the Git repository.
# git_prefix: /var/www/coldfront_app

# # Host settings.
# hostname: scgup-dev.lbl.gov
# host_ip: 131.243.130.236
# app_port: 8000
# full_host_path: http://scgup-dev.lbl.gov:8000

# # SSL settings.
# ssl_enabled: false
# ssl_certificate_file: /etc/ssl/ssl_certificate.file
# ssl_certificate_key_file: /etc/ssl/ssl_certificate_key.file
# # An optional chain file.
# ssl_certificate_chain_file: /etc/ssl/ssl_certification_chain.file

# # Zero or more space-separated IP ranges, in CIDR notation, to which the REST
# # API is accessible. If none are given, API access is not restricted.
# ip_range_with_api_access:

# # IP addresses other than 127.0.0.1 that can view the django debug toolbar.
# debug_toolbar_ips: []

# # Email settings.
# email_host: localhost
# email_port: 25
# # TODO: Set these addresses to yours.
# from_email: brc-hpc-help@berkeley.edu
# admin_email: brc-hpcs@berkeley.edu
# # TODO: For LRC, use the substring 'MyLRC'.
# email_subject_prefix: '[MyBRC-User-Portal]'

# # A list of admin email addresses to be notified about new requests and other
# # events.
# # TODO: Set these addresses to yours.
# email_admin_list: []
# # A list of email addresses to CC when certain requests are processed.
# # TODO: Set these addresses to yours.
# request_approval_cc_list: []

###############################################################################
# prod_settings
###############################################################################

# # The type of deployment ('dev', 'prod', 'staging').
# deployment: prod

# # The user to run commands under and set permissions using.
# djangooperator: meli

# # Whether to run the Django application in DEBUG mode.
# debug: False

# # The path to the parent directory containing the Git repository.
# git_prefix: /var/www/coldfront_app

# # Host settings.
# # TODO: For LRC, use mylrc.lbl.gov.
# hostname: mybrc.brc.berkeley.edu
# # TODO: For LRC, use 128.3.7.213.
# host_ip: 136.152.224.34
# app_port: 80
# # TODO: For LRC, use https://mylrc.lbl.gov.
# full_host_path: https://mybrc.brc.berkeley.edu

# # SSL settings.
# ssl_enabled: true
# ssl_certificate_file: /etc/ssl/ssl_certificate.file
# ssl_certificate_key_file: /etc/ssl/ssl_certificate_key.file
# # An optional chain file.
# ssl_certificate_chain_file: /etc/ssl/ssl_certification_chain.file

# # Zero or more space-separated IP ranges, in CIDR notation, to which the REST
# # API is accessible. If none are given, API access is not restricted.
# ip_range_with_api_access: 10.0.0.0/8

# # IP addresses other than 127.0.0.1 that can view the django debug toolbar.
# debug_toolbar_ips: []

# # Email settings.
# email_host: localhost
# email_port: 25
# # TODO: Set these addresses to yours.
# from_email: brc-hpc-help@berkeley.edu
# admin_email: brc-hpcs@berkeley.edu
# # TODO: For LRC, use the substring 'MyLRC'.
# email_subject_prefix: '[MyBRC-User-Portal]'

# # A list of admin email addresses to be notified about new requests and other
# # events.
# # TODO: Set these addresses to yours.
# email_admin_list: []
# # A list of email addresses to CC when certain requests are processed.
# # TODO: Set these addresses to yours.
# request_approval_cc_list: []

###############################################################################
# dev_settings
###############################################################################

# # The type of deployment ('dev', 'prod', 'staging').
# deployment: dev

# # The user to run commands under and set permissions using.
# djangooperator: vagrant

# # Whether to run the Django application in DEBUG mode.
# debug: True

# # The path to the parent directory containing the Git repository.
# git_prefix: /vagrant/coldfront_app

# # Host settings.
# hostname: localhost
# host_ip: localhost
# app_port: 80
# full_host_path: http://localhost:8880

# # SSL settings.
# ssl_enabled: false
# ssl_certificate_file: /etc/ssl/ssl_certificate.file
# ssl_certificate_key_file: /etc/ssl/ssl_certificate_key.file
# # An optional chain file.
# ssl_certificate_chain_file: /etc/ssl/ssl_certification_chain.file

# # Zero or more space-separated IP ranges, in CIDR notation, to which the REST
# # API is accessible. If none are given, API access is not restricted.
# ip_range_with_api_access:

# # IP addresses other than 127.0.0.1 that can view the django debug toolbar.
# debug_toolbar_ips: ['10.0.2.2']  # 10.0.2.2 is the vagrant host.

# # Email settings.
# email_host: localhost
# email_port: 1025
# from_email: placeholder@dev.dev
# admin_email: placeholder@dev.dev
# # TODO: For LRC, use the substring 'MyLRC'.
# email_subject_prefix: '[MyBRC-User-Portal]'

# # A list of admin email addresses to be notified about new requests and other
# # events.
# email_admin_list: ['placeholder@dev.dev']
# # A list of email addresses to CC when certain requests are processed.
# request_approval_cc_list: ['placeholder@dev.dev']<|MERGE_RESOLUTION|>--- conflicted
+++ resolved
@@ -35,12 +35,8 @@
 
 # The password for Redis.
 # TODO: Replace the password.
-<<<<<<< HEAD
 redis_passwd: root
-=======
-redis_passwd: ''
 redis_host: localhost
->>>>>>> f869c1fb
 
 # Log paths.
 # TODO: For LRC, use the substring 'cf_mylrc'.
