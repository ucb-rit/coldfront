--- conflicted
+++ resolved
@@ -45,12 +45,7 @@
 
 # The password for Redis.
 # TODO: Replace the password.
-<<<<<<< HEAD
 redis_passwd: root
-=======
-redis_passwd: ''
-
->>>>>>> a6dc1075
 redis_host: localhost
 
 #------------------------------------------------------------------------------
@@ -138,12 +133,8 @@
 # TODO: For LRC, disable BRC and enable LRC.
 flag_brc_enabled: True
 flag_lrc_enabled: False
-<<<<<<< HEAD
 # TODO: For LRC, disable department functionality.
 flag_user_departments_enabled: True
-=======
-
->>>>>>> a6dc1075
 # The number of the month in which users should be able to request renewal for
 # the next allowance year.
 # TODO: For LRC, set the month number to 9 (September).
