--- conflicted
+++ resolved
@@ -5,11 +5,7 @@
 
 WSGIPassAuthorization On
 
-<<<<<<< HEAD
-<VirtualHost 0.0.0.0:8001>
-=======
 <VirtualHost 0.0.0.0:{{ app_port }}>
->>>>>>> 75813931
 
     ServerName {{ hostname }}
     ServerAlias {{ hostname }}
