--- conflicted
+++ resolved
@@ -157,7 +157,57 @@
   pylint --output=<filename> <file_path>
   ```
 
-<<<<<<< HEAD
+#### coverage
+
+- [coverage](https://coverage.readthedocs.io/en/6.3.2/) is a python module 
+that gauges the effectiveness of tests by measuring the code coverage 
+of Python programs.
+
+- To run coverage alongside the Django test suite, call coverage from the 
+command line:
+  ```
+  coverage run manage.py test <path.to.tests>
+  ```
+  - `<path.to.tests>` takes the normal form of calling Django tests. For example, 
+to run the tests located in 
+  `coldfront/core/statistics/tests`, run the following command:
+    ```
+    coverage run manage.py test coldfront.core.statistics.tests
+    ```
+
+  - `--source` flag limits the code measured to the code within the specified 
+location, which can be either files or directories. To specify multiple 
+sources, comma separate the paths.
+
+  - `--omit` flag will not measure the coverage of code within files or 
+directories specified. Like the source flag above, comma separate 
+multiple files or directories to omit.
+
+  - For example, the following command will ignore all migration files and
+  only measure code in the statistics directory.
+    ```
+    coverage run --omit=*/migrations/* --source=coldfront/core/statistics/ manage.py test coldfront.core.statistics.tests
+    ```
+  
+  - After successfully running, a database file `.coverage` is generated 
+  that contains the run results.
+
+- To view the results in the command line, run:
+  ```
+  coverage report
+  ```
+
+- To view the report in an annotated HTML format, run:
+  ```
+  coverage html
+  ```
+  
+    - This generates the directory `htmlcov` and writes the coverage 
+  report to `htmlcov/index.html`.
+  
+    - Open `htmlcov/index.html` in a browser to view which lines of 
+  code were covered by the tests and which were not.
+
 ## Local Machine - Quick Install (Not Recommended)
 
 1. ColdFront requires Python 3.6, memcached, and redis.
@@ -258,59 +308,6 @@
 python manage.py create_allocation_periods
 python manage.py create_staff_group
 ```
-=======
-#### coverage
-
-- [coverage](https://coverage.readthedocs.io/en/6.3.2/) is a python module 
-that gauges the effectiveness of tests by measuring the code coverage 
-of Python programs.
-
-- To run coverage alongside the Django test suite, call coverage from the 
-command line:
-  ```
-  coverage run manage.py test <path.to.tests>
-  ```
-  - `<path.to.tests>` takes the normal form of calling Django tests. For example, 
-to run the tests located in 
-  `coldfront/core/statistics/tests`, run the following command:
-    ```
-    coverage run manage.py test coldfront.core.statistics.tests
-    ```
-
-  - `--source` flag limits the code measured to the code within the specified 
-location, which can be either files or directories. To specify multiple 
-sources, comma separate the paths.
-
-  - `--omit` flag will not measure the coverage of code within files or 
-directories specified. Like the source flag above, comma separate 
-multiple files or directories to omit.
-
-  - For example, the following command will ignore all migration files and
-  only measure code in the statistics directory.
-    ```
-    coverage run --omit=*/migrations/* --source=coldfront/core/statistics/ manage.py test coldfront.core.statistics.tests
-    ```
-  
-  - After successfully running, a database file `.coverage` is generated 
-  that contains the run results.
-
-- To view the results in the command line, run:
-  ```
-  coverage report
-  ```
-
-- To view the report in an annotated HTML format, run:
-  ```
-  coverage html
-  ```
-  
-    - This generates the directory `htmlcov` and writes the coverage 
-  report to `htmlcov/index.html`.
-  
-    - Open `htmlcov/index.html` in a browser to view which lines of 
-  code were covered by the tests and which were not.
-
->>>>>>> a7cc06d4
 
 ## Directory structure
 
