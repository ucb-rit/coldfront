--- conflicted
+++ resolved
@@ -10,511 +10,8 @@
 
 1. After cloning the repository, prevent Git from detecting changes to file permissions.
 
-<<<<<<< HEAD
-The application may be installed within a Vagrant VM that is running on
-Scientific Linux 7. The VM is provisioned using the same Ansible playbook
-used in production.
-
-1. Install [VirtualBox](https://www.virtualbox.org/).
-2. Clone the repository.
-   ```
-   git clone https://github.com/ucb-rit/coldfront.git
-   cd coldfront
-   ```
-3. Prevent Git from detecting changes to file permissions.
-   ```
-   git config core.fileMode false
-   ```
-4. Checkout the desired branch (probably `develop`).
-5. Install vagrant-vbguest.
-   ```
-   vagrant plugin install vagrant-vbguest
-   ```
-6. Create a `main.yml` file in the top-level of the repository. This is a file
-of variables used by Ansible to configure the system.
-   ```
-   cp bootstrap/ansible/main.copyme main.yml
-   ```
-7. Generate a key to be used as the `SECRET_KEY` for Django.
-   ```
-   # This produces two lines: condense them into one.
-   openssl rand -base64 64
-   ```
-8. In `main.yml`, uncomment everything under the dev_settings section,
-and customize the following variables with your own values.
-    ```
-    django_secret_key: secret_key_from_previous_step 
-    chmod_tasks: true # Can be false when a Windows FS is mounted
-    db_admin_passwd: root
-    redis_passwd: root
-    ```
-9. Provision the VM. This should run the Ansible playbook. Expect this to take
-a few minutes on the first run.
-   ```
-   vagrant up
-   ```
-10. SSH into the VM.
-   ```
-   vagrant ssh
-   ```
-11. On the host machine, navigate to `http://localhost:8880`, where the
-application should be served.
-12. (Optional) Load data from a database dump file.
-    ```
-    # Clear the Django database to avoid conflicts.
-    python manage.py sqlflush | python manage.py dbshell
-    # Load from the dump file (use the -k option if the command errors because database is being accessed).
-    sh bootstrap/development/load_database_backup.sh [-k] DB_NAME /absolute/path/to/dump.file
-    # Set user passwords.
-    python manage.py set_passwords --password <password>
-    ```
-
-### Miscellanea
-
-#### Virtual Machine
-
-- Once the VM has been provisioned the first time, starting and accessing it 
-can be done with:
-  ```
-  vagrant up
-  vagrant ssh
-  ```
-
-- To stop the VM, run:
-  ```
-  vagrant halt
-  ```
-
-- To re-provision the VM, run:
-  ```
-  vagrant provision
-  ```
-
-#### Environment
-
-- The application is served via Apache, so any changes to the application
-(excluding changes to templates) are not applied until Apache is restarted,
-which can be done with:
-  ```
-  sudo service httpd restart
-  ```
-- The Ansible playbook can be run manually as follows.
-  ```
-  cd /vagrant/coldfront_app/coldfront
-  # Assert that there is a properly-configured main.yml in the current directory.
-  ansible-playbook bootstrap/ansible/playbook.yml
-  ```
-  - Note that to skip initial provisioning tasks you can use the
-`--tags common` or `--skip-tags provisioning` arguments to `ansible-playbook`:
-  - Alternatively, you can set `provisioning_tasks` to `False` in `main.yml`
-
-- Any custom Django settings can be applied by modifying `dev_settings.py`.
-Note that running the Ansible playbook will overwrite these.
-
-#### Emails
-
-- By default, emails are configured to be sent via SMTP on port 1025. If no
-such server is running on that port, many operations will fail. To start a
-server, start a separate SSH session (`vagrant ssh`), and run the below. All
-emails will be outputted here for inspection.
-  ```
-  python -m smtpd -n -c DebuggingServer localhost:1025
-  ```
-
-#### User-uploaded file storage
-
-Users may upload files to the service. Below are some examples:
-
-- MyBRC
-    - Memorandums of Understanding (MOUs) for new instructional and recharge
-    project requests
-    - Memorandums of Understanding (MOUs) for requests to purchase additional
-    service units for recharge projects
-    - Researcher Use Agreement (RUAs) for new secure directory requests
-
-##### Backends
-
-Uploaded files are stored in a configurable backend (via the custom
-`FILE_STORAGE` Django setting). The following backends are currently supported:
-
-###### File System
-
-Uploaded files are stored on the application server's local filesystem. This is
-meant for use in development environments.
-
-To use this backend:
-
-1. In the Ansible `main.yml` file, set:
-    - `file_storage_backend` to `'file_system'`
-    - `django_media_root` to a directory on disk (e.g., `'/vagrant/coldfront_app/media/'`)
-        - This directory will be created and made accessible to the application
-        and Apache.
-    - The three `*mou_path` settings to filesystem paths relative to
-    `django_media_root`, without leading slashes.
-        - These directories will be created and made accessible to the
-        application and Apache.
-        - Example: 'Folder/'
-
-2. Re-run the Ansible playbook.
-
-###### Google Drive
-
-Uploaded files are stored in a Google Drive folder accessible to a configured
-service account. This is meant for use in staging and production environments.
-
-To use this backend:
-
-1. In the Google Cloud console:
-    - Enable the Google Drive API.
-    - Create a [service account](https://cloud.google.com/iam/docs/service-accounts-create).
-    - Create a corresponding [service account key](https://cloud.google.com/iam/docs/keys-create-delete)
-    and download the private key file in JSON format to your environment.
-
-2. In Google Drive:
-    - Create folders to store the different types of files.
-    - Share "Editor" access with the service account.
-
-3. In the Ansible `main.yml` file, set:
-    - `file_storage_backend` to `'google_drive'`
-    - `google_drive_private_key_file_path` to an absolute path to the downloaded
-    private key file in JSON format.
-    - `google_drive_storage_media_root` to `'/'`.
-        - Paths are relative to this root directory.
-        - Because the folders are shared with the service account, they are
-        stored directly in the root directory.
-    - The three `*mou_path` settings to the names of the folders shared with the
-    service account, without leading slashes, and with trailing slashes.
-        - Example: `'Shared Folder/'`
-        - Caveat: If a different folder with the same name is shared with the
-        service account, uploaded files will be directed there. Be careful to
-        share the correct folder.
-
-4. Re-run the Ansible playbook.
-
-#### Memorandum of Understanding (MOU) Generation
-
-Some user requests on MyBRC require that a Memorandum of Understanding be signed
-by the requesting PI. The generation of this PDF document is handled by a
-separate Python package hosted in a private [GitHub repository](https://github.com/ucb-rit/mou-generator).
-
-When the functionality is disabled (default), an empty PDF is generated.
-
-To enable the functionality:
-
-1. Request and gain access to the repository.
-
-2. Create a deploy key. Run `ssh-keygen -f /path/to/id_mou_generator -N ""` in
-your environment.
-    - Specify and make note of the path to the created private key.
-    - `-N ""` instructs the command to create the key without a passphrase.
-
-3. In the GitHub repository for the package, under Settings > Deploy keys > Add
-deploy key, create a key, pasting in the contents of the created public key
-(`.pub`).
-
-4. In `main.yml`, set `mou_generator_deploy_key_path` to the path to the private
-key.
-
-#### pylint
-
-- [pylint](https://pylint.pycqa.org/en/latest/) is a python module that tests 
-code for style and helps enforce coding standards. The plugin pylint_django 
-improves pylint's ability to analyse Django code.
-
-- To run pylint with the pylint_django plugin on a python file, call pylint 
-from the command line:
-  ```
-  pylint <file_path>
-  ```
-    - pylint must either be called from the same directory as the file `setup.cfg` 
-  or you can explicitly define the config file by using the flag `--rcfile=<config_path>`.
-    - Note you can also run pylint on each python file in a directory by 
-  passing in the directory as <file_path>.
-    - For example, to run pylint on all python files in the directory 
-  `coldfront/core/statistics/` from a location other than the top level 
-  directory, run the following command:
-      ```
-      pylint --rcfile=/vagrant/coldfront_app/coldfront/setup.cfg coldfront/core/statistics/
-      ```
-- By default, output is written to stdout. To output to a file, include 
-the `--output=<filename>` flag.
-  ```
-  pylint --output=<filename> <file_path>
-  ```
-
-#### coverage
-
-- [coverage](https://coverage.readthedocs.io/en/6.3.2/) is a python module 
-that gauges the effectiveness of tests by measuring the code coverage 
-of Python programs.
-
-- To run coverage alongside the Django test suite, call coverage from the 
-command line:
-  ```
-  coverage run manage.py test <path.to.tests>
-  ```
-  - `<path.to.tests>` takes the normal form of calling Django tests. For example, 
-to run the tests located in 
-  `coldfront/core/statistics/tests`, run the following command:
-    ```
-    coverage run manage.py test coldfront.core.statistics.tests
-    ```
-
-  - `--source` flag limits the code measured to the code within the specified 
-location, which can be either files or directories. To specify multiple 
-sources, comma separate the paths.
-
-  - `--omit` flag will not measure the coverage of code within files or 
-directories specified. Like the source flag above, comma separate 
-multiple files or directories to omit.
-
-  - For example, the following command will ignore all migration files and
-  only measure code in the statistics directory.
-    ```
-    coverage run --omit=*/migrations/* --source=coldfront/core/statistics/ manage.py test coldfront.core.statistics.tests
-    ```
-  
-  - After successfully running, a database file `.coverage` is generated 
-  that contains the run results.
-
-- To view the results in the command line, run:
-  ```
-  coverage report
-  ```
-
-- To view the report in an annotated HTML format, run:
-  ```
-  coverage html
-  ```
-  
-    - This generates the directory `htmlcov` and writes the coverage 
-  report to `htmlcov/index.html`.
-  
-    - Open `htmlcov/index.html` in a browser to view which lines of 
-  code were covered by the tests and which were not.
-
-## Docker - Quick Install (Recommended)
-1. Create and customize `main.yml`, as described above.
-   - In the Vagrant VM setup and in production, this file is used to configure Ansible. In particular, variables in this file are used to generate a deployment-specific Django settings file.
-   - However, Ansible is not used in the Docker setup. Variables are manually parsed to generate the configuration file (`dev_settings.py`).
-2. Manually generate a deployment-specific Django settings file from `main.yml`.
-   ```bash
-   # This can be done in a Python virtual environment.
-   pip install jinja2 pyyaml
-   sh bootstrap/development/gen_config.sh
-   ```
-3. Build images. In the base directory, run:
-   ```bash
-   # Build an image to serve the website. Run ONE of the following, based on the deployment.
-   # MyBRC
-   docker build --build-arg PORTAL=mybrc . -t coldfront
-   # MyLRC
-   docker build --build-arg PORTAL=mylrc . -t coldfront
-
-   # Build an image to host the database.
-   docker build . -f Dockerfile.db -t coldfront_db
-
-   # Build an image to serve an outgoing email server.
-   docker build . -f Dockerfile.email -t coldfront_email
-   ```
-   Note: The above commands build images meant for a MyBRC instance. To build MyLRC images, include `--build-arg PORTAL=mylrc`.
-4. Configure environment variables to be injected into containers by creating a `.env` file in the root directory (ignored by Git) or by setting them manually. The passwords should match those generated via `main.yml`
-   - `DB_NAME=cf_brc_db`: The name of the database can be customized (e.g., for a MyLRC instance, change it to `cf_lrc_db`).
-   - `DB_PASSWORD=root`: The password for the database admin user.
-   - `REDIS_PASSWORD=root`: The password for redis.
-   - `COLDFRONT_PORT=8880`: The port can be customized so that multiple instances can be run without conflicting.
-5. Bring up the stack. In the root directory, run:
-   ```bash
-   docker compose up
-   ```
-6. To SSH into the `coldfront` container, run:
-   ```bash
-   docker exec -it coldfront-coldfront-1 bash
-   ```
-7. To load a database backup, run:
-   ```bash
-   sh bootstrap/development/docker_load_database_backup.sh -k ${DB_NAME} ${PATH_TO_DUMP}
-   ```
-8. To start from scratch, deleting created volumes, run:
-   ```bash
-   docker compose down --volumes
-   ```
-
-## Local Machine - Quick Install (Not Recommended)
-
-1. ColdFront requires Python 3.6, memcached, and redis.
-
-### CentOS (7)
-
-Install EPEL then install required packages:
-
-```
-sudo yum install epel-release
-sudo yum install python36 python36-devel memcached redis
-
-# Install SQLite >= 3.8.3 from source since it is absent from the CentOS software repositories
-wget https://sqlite.org/2020/sqlite-autoconf-XXXXXXX.tar.gz
-tar -xzf sqlite-autoconf-XXXXXXX
-cd sqlite-autoconf-XXXXXXX
-./configure
-make
-make install
-
-#Check version
-sqlite3 --version
-```
-
-
-### CentOS (8)
-
-Install EPEL then install required packages:
-
-```
-sudo yum install epel-release
-sudo yum install python36 python36-devel memcached redis
-```
-
-### Ubuntu (16.04)
-```
-sudo add-apt-repository ppa:jonathonf/python-3.6
-sudo apt-get update
-sudo apt-get install python3.6 python3.6-venv memcached redis-server
-```
-
-2. Clone ColdFront in a new directory and create a Python virtual environment for ColdFront
-```
-mkdir coldfront_app
-cd coldfront_app
-git clone https://github.com/ubccr/coldfront.git
-python3.6 -mvenv venv
-```
-
-3. Activate the virtual environment and install the required Python packages
-```
-source venv/bin/activate
-cd coldfront
-pip install wheel
-pip install -r requirements.txt
-
-```
-
-4. Copy coldfront/config/local_settings.py.sample to coldfront/config/local_settings.py.
-```
-cp coldfront/config/local_settings.py.sample coldfront/config/local_settings.py
-```
-
-5. Copy config/local_strings.py.sample to config/local_strings.py and update if desired.
-```
-cp coldfront/config/local_strings.py.sample coldfront/config/local_strings.py
-```
-
-6. Run initial setup
-```
-python manage.py initial_setup
-```
-
-7. OPTIONAL: Add some test data
-```
-python manage.py load_test_data
-```
-
-8. Start development server
-```
-python manage.py runserver 0.0.0.0:8000
-```
-
-9. Point your browser to http://localhost:8000
-
-You can log in as `admin` with password `test1234`.
-You can log in as a PI using username `cgray` with password `test1234`.
-You can log in as another PI using username `sfoster` with password `test1234`.
-
-Password for all users is also `test1234`.
-
-### Additional MyBRC/MyLRC Setup Steps
-
-10. Run additional commands for setting up the database.
-
-```
-python manage.py add_accounting_defaults
-python manage.py create_allocation_periods
-python manage.py create_staff_group
-```
-
-## Directory structure
-
-- coldfront
-    - core - The core ColdFront application
-        - field_of_science
-        - grant
-        - portal
-        - project
-        - publication
-        - resource
-        - statistics
-        - allocation
-        - user
-        - utils
-    - libs - Helper libraries
-    - plugins - Plugins that can be configured in ColdFront
-        - freeipa
-        - iquota
-        - ldap_user_search
-        - mokey_oidc
-        - slurm
-        - system_monitor
-
-## Accessibility
-
-The service should be accessible to people with disabilities.
-
-In practice, when contributing to the code, ensure that changes do not cause
-accessibility issues to be flagged by the
-[tota11y](https://khan.github.io/tota11y/) tool. This will be considered
-during the code review process.
-
-## REST API
-
-The service's REST API is located at `/api`.
-
-### Getting a Token
-
-Some endpoints require an authorization token, which can be retrieved:
-
-1. From an API endpoint, using username and password (not recommended over
-HTTP):<br><br>
-
-   Make a `POST` request to `/api/api_token_auth/` with body:
-
-   ```
-   {
-       "username": "username",
-       "password": "password",
-   }
-   ```
-
-   This will return a response containing the requested user's token. Note that
-the token displayed below is not valid.
-
-   ```
-   {
-       "token": "c99b5142a126796ff03454f475b0381736793a1f"
-   }
-   ```
-
-2. For developers, from the Django shell:
-
-   ```
-   from coldfront.core.user.models import ExpiringToken
-   from django.contrib.auth.models import User
-
-   username = "username"
-   user = User.objects.get(username=username)
-   ExpiringToken.objects.create(user=user)
-=======
    ```bash
    git config core.fileMode false
->>>>>>> a6dc1075
    ```
 
 2. Select one of the following options for setting up a development environment.
