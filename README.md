--- conflicted
+++ resolved
@@ -234,12 +234,8 @@
    # Build an image to serve an outgoing email server.
    docker build . -f Dockerfile.email -t coldfront_email
    ```
-<<<<<<< HEAD
    Note: The above commands build images meant for a MyBRC instance. To build MyLRC images, include `--build-arg PORTAL=mylrc`.
 4. Configure environment variables to be injected into containers by creating a `.env` file in the root directory (ignored by Git) or by setting them manually. The passwords should match those generated via `main.yml`
-=======
-4. Configure environment variables to be injected into containers by creating a `.env` file in the root directory (ignored by Git) or by setting them manually. The password should match those generated via `main.yml`
->>>>>>> 029b14fa
    - `DB_NAME=cf_brc_db`: The name of the database can be customized (e.g., for a MyLRC instance, change it to `cf_lrc_db`).
    - `DB_PASSWORD=root`: The password for the database admin user.
    - `REDIS_PASSWORD=root`: The password for redis.
