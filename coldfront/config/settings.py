"""
Default Django settings for ColdFront project.
"""
import coldfront
import os
import sys
from decimal import Decimal

from django.contrib.messages import constants as messages

# ------------------------------------------------------------------------------
# Django config for ColdFront
# ------------------------------------------------------------------------------

BASE_DIR = os.path.dirname(os.path.dirname(os.path.dirname(os.path.abspath(__file__))))

ALLOWED_HOSTS = ['*']

# ------------------------------------------------------------------------------
# Django Apps
# ------------------------------------------------------------------------------
INSTALLED_APPS = [
    'django.contrib.admin',
    'django.contrib.auth',
    'django.contrib.contenttypes',
    'django.contrib.sessions',
    'django.contrib.messages',
    'django.contrib.staticfiles',
    'django.contrib.humanize',
    'django.contrib.sites',
]


# Additional Apps
INSTALLED_APPS += [
    'crispy_forms',
    'sslserver',
    'django_q',
    'simple_history',
    'durationwidget',
    'phonenumber_field'
]

# Fork-specific Additional Apps
INSTALLED_APPS += [
    # Note: constance must be included before project apps.
    'constance',
    'flags',
    'formtools',
]

# ColdFront Apps
INSTALLED_APPS += [
    'coldfront.core.user',
    'coldfront.core.field_of_science',
    'coldfront.core.utils',
    'coldfront.core.portal',
    'coldfront.core.project',
    'coldfront.core.resource',
    'coldfront.core.allocation',
    # 'coldfront.core.grant',
    # 'coldfront.core.publication',
    # 'coldfront.core.research_output',
    'coldfront.core.statistics',
    'coldfront.core.billing',
]

# ------------------------------------------------------------------------------
# Django Middleware
# ------------------------------------------------------------------------------
MIDDLEWARE = [
    'django.middleware.security.SecurityMiddleware',
    'django.contrib.sessions.middleware.SessionMiddleware',
    'django.middleware.common.CommonMiddleware',
    'django.middleware.csrf.CsrfViewMiddleware',
    'django.contrib.auth.middleware.AuthenticationMiddleware',
    'django.contrib.messages.middleware.MessageMiddleware',
    'django.middleware.clickjacking.XFrameOptionsMiddleware',
    'simple_history.middleware.HistoryRequestMiddleware',
]

# ------------------------------------------------------------------------------
# Database settings
# ------------------------------------------------------------------------------
DATABASES = {
    'default': {
        'ENGINE': 'django.db.backends.sqlite3',
        'NAME': os.path.join(BASE_DIR, 'coldfront.db'),
    }
}

# ------------------------------------------------------------------------------
# Authentication backends
# ------------------------------------------------------------------------------
AUTHENTICATION_BACKENDS = [
    'django.contrib.auth.backends.AllowAllUsersModelBackend',
]

#------------------------------------------------------------------------------
# Authentication validators
#------------------------------------------------------------------------------
AUTH_PASSWORD_VALIDATORS = [
    {
        'NAME': 'django.contrib.auth.password_validation.UserAttributeSimilarityValidator',
    },
    {
        'NAME': 'django.contrib.auth.password_validation.MinimumLengthValidator',
    },
    {
        'NAME': 'django.contrib.auth.password_validation.CommonPasswordValidator',
    },
    {
        'NAME': 'django.contrib.auth.password_validation.NumericPasswordValidator',
    },
]

#------------------------------------------------------------------------------
# Django site settings
# ------------------------------------------------------------------------------
ROOT_URLCONF = 'coldfront.config.urls'

TEMPLATES = [
    {
        'BACKEND': 'django.template.backends.django.DjangoTemplates',
        'DIRS': [
            os.path.join(BASE_DIR, 'site/templates'),
            '/usr/share/coldfront/site/templates',
            os.path.join(BASE_DIR, 'coldfront/templates'),
        ],
        'APP_DIRS': True,
        'OPTIONS': {
            'context_processors': [
                'django.template.context_processors.debug',
                'django.template.context_processors.request',
                'django.contrib.auth.context_processors.auth',
                'django.contrib.messages.context_processors.messages',
                'django_settings_export.settings_export',
<<<<<<< HEAD
                'coldfront.core.utils.context_processors.billing_navbar_visibility',
=======
                'coldfront.core.utils.context_processors.allocation_navbar_visibility',
                'coldfront.core.utils.context_processors.constance_config',
>>>>>>> 875a6573
                'coldfront.core.utils.context_processors.current_allowance_year_allocation_period',
                'coldfront.core.utils.context_processors.display_time_zone',
                'coldfront.core.utils.context_processors.portal_and_program_names',
            ],
        },
    },
]

SESSION_COOKIE_AGE = 60 * 15
SESSION_SAVE_EVERY_REQUEST = True
SESSION_COOKIE_SAMESITE = 'Strict'

WSGI_APPLICATION = 'coldfront.config.wsgi.application'

USE_I18N = True
USE_L10N = True
USE_TZ = True

ADMIN_COMMENTS_SHOW_EMPTY = True

MESSAGE_TAGS = {
    messages.DEBUG: 'info',
    messages.INFO: 'info',
    messages.SUCCESS: 'success',
    messages.WARNING: 'warning',
    messages.ERROR: 'danger',
}

CRISPY_TEMPLATE_PACK = 'bootstrap4'

STATIC_URL = '/static/'
STATIC_ROOT = os.path.join(BASE_DIR, 'static_root')
STATICFILES_DIRS = [
    os.path.join(BASE_DIR, 'coldfront/static'),
]

# Add local site static files
if os.path.isdir(os.path.join(BASE_DIR, 'site/static')):
    STATICFILES_DIRS.insert(0, os.path.join(BASE_DIR, 'site/static'))

# Add system site static files
if os.path.isdir('/usr/share/coldfront/site/static'):
    STATICFILES_DIRS.insert(0, '/usr/share/coldfront/site/static')

LOGIN_URL = '/user/login'
LOGIN_REDIRECT_URL = '/'
LOGOUT_REDIRECT_URL = '/'

SU_LOGIN_CALLBACK = "coldfront.core.utils.common.su_login_callback"
SU_LOGOUT_REDIRECT_URL = "/admin/auth/user/"


SETTINGS_EXPORT = []

# Django 3.2: Set DEFAULT_AUTO_FIELD.
DEFAULT_AUTO_FIELD = "django.db.models.AutoField"

# ------------------------------------------------------------------------------
# Accounting settings
# ------------------------------------------------------------------------------

# Allocation-related fields can have at most 11 digits and 2 decimal places.
DECIMAL_MAX_DIGITS = 11
DECIMAL_MAX_PLACES = 2

# The minimum and maximum valid numbers of service units for allocations.
ALLOCATION_MIN = Decimal('0.00')
ALLOCATION_MAX = Decimal('100000000.00')

# The default amount of service units to allocate to Savio projects.
CO_DEFAULT_ALLOCATION = ALLOCATION_MAX
FCA_DEFAULT_ALLOCATION = Decimal('300000.00')
ICA_DEFAULT_ALLOCATION = Decimal('200000.00')
PCA_DEFAULT_ALLOCATION = Decimal('300000.00')

# Whether or not to allow all jobs, bypassing all checks.
ALLOW_ALL_JOBS = False

# ------------------------------------------------------------------------------
# Local settings overrides (see local_settings.py.sample)
# ------------------------------------------------------------------------------
try:
    from coldfront.config.local_strings import *
except ImportError:
    print("local_strings.py file is required. Copy coldfront/config/local_strings.py.sample to local_strings.py")
    sys.exit()

try:
    from coldfront.config.local_settings import *
except ImportError:
    print("local_settings.py file is required. Copy coldfront/config/local_settings.py.sample to local_settings.py")
    sys.exit()

try:
    INSTALLED_APPS = INSTALLED_APPS + EXTRA_APPS
except NameError:
    INSTALLED_APPS = INSTALLED_APPS

try:
    MIDDLEWARE = MIDDLEWARE + EXTRA_MIDDLEWARE
except NameError:
    MIDDLEWARE = MIDDLEWARE

try:
    AUTHENTICATION_BACKENDS = AUTHENTICATION_BACKENDS + EXTRA_AUTHENTICATION_BACKENDS
except NameError:
    AUTHENTICATION_BACKENDS = AUTHENTICATION_BACKENDS


if 'django_su.backends.SuBackend' in EXTRA_AUTHENTICATION_BACKENDS:
    INSTALLED_APPS.insert(0, 'django_su')
    TEMPLATES[0]['OPTIONS']['context_processors'].extend(['django_su.context_processors.is_su', ])

VERSION = coldfront.__version__

try:
    SETTINGS_EXPORT = SETTINGS_EXPORT + LOCAL_SETTINGS_EXPORT
except NameError:
    SETTINGS_EXPORT = SETTINGS_EXPORT<|MERGE_RESOLUTION|>--- conflicted
+++ resolved
@@ -135,12 +135,9 @@
                 'django.contrib.auth.context_processors.auth',
                 'django.contrib.messages.context_processors.messages',
                 'django_settings_export.settings_export',
-<<<<<<< HEAD
+                'coldfront.core.utils.context_processors.allocation_navbar_visibility',
                 'coldfront.core.utils.context_processors.billing_navbar_visibility',
-=======
-                'coldfront.core.utils.context_processors.allocation_navbar_visibility',
                 'coldfront.core.utils.context_processors.constance_config',
->>>>>>> 875a6573
                 'coldfront.core.utils.context_processors.current_allowance_year_allocation_period',
                 'coldfront.core.utils.context_processors.display_time_zone',
                 'coldfront.core.utils.context_processors.portal_and_program_names',
