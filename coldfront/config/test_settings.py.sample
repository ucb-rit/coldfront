import os

# SECURITY WARNING: don't run with debug turned on in production!
DEBUG = True

SECRET_KEY = os.environ.get('django_secret_key', '')

ALLOWED_HOSTS = ['0.0.0.0', 'localhost', 'localhost']

PORTAL_NAME = 'MyBRC'
PROGRAM_NAME_LONG = 'Berkeley Research Computing'
PROGRAM_NAME_SHORT = 'BRC'
PRIMARY_CLUSTER_NAME = 'Savio'

CENTER_NAME = PROGRAM_NAME_SHORT + ' HPC Resources'
CENTER_USER_GUIDE = 'https://docs-research-it.berkeley.edu/services/high-performance-computing/user-guide/'
CENTER_LOGIN_GUIDE = 'https://docs-research-it.berkeley.edu/services/high-performance-computing/user-guide/logging-brc-clusters/#Logging-in'
CENTER_HELP_EMAIL = 'brc-hpc-help@berkeley.edu'

CENTER_BASE_URL = 'http://localhost:8880'
CENTER_HELP_URL = CENTER_BASE_URL + '/help'
CENTER_PROJECT_RENEWAL_HELP_URL = CENTER_BASE_URL + '/help'

EMAIL_PORT = 1025
EMAIL_SUBJECT_PREFIX = '[MyBRC-User-Portal]'
# A list of admin email addresses to be notified about new requests and other
# events.
EMAIL_ADMIN_LIST = ['admin@localhost']
EMAIL_SENDER = 'test@test.test'
EMAIL_TICKET_SYSTEM_ADDRESS = 'help@localhost'
EMAIL_DIRECTOR_EMAIL_ADDRESS = 'director@localhost'
EMAIL_PROJECT_REVIEW_CONTACT = 'review@localhost'
EMAIL_DEVELOPMENT_EMAIL_LIST = ['dev1@localhost', 'dev2@localhost']
EMAIL_OPT_OUT_INSTRUCTION_URL = CENTER_BASE_URL + '/optout'
EMAIL_SIGNATURE = """
MyBRC User Portal team
http://localhost:8880
Email : test@test.test
"""

EMAIL_FROM = 'test@test.test'
EMAIL_ADMIN = 'test@test.test'
DEFAULT_FROM_EMAIL = EMAIL_FROM

DATABASES = {
    'default': {
        'ENGINE': 'django.db.backends.postgresql_psycopg2',
        'NAME': 'cf_brc_db',
        'USER': 'test',
        'PASSWORD': 'test',
        'HOST': 'localhost',
        'PORT': '5432',
    },
}

LOG_PATH = '/var/log/user_portals/cf_mybrc/cf_mybrc_portal.log'
API_LOG_PATH = '/var/log/user_portals/cf_mybrc/cf_mybrc_api.log'

STREAM_LOGS_TO_STDOUT = False

# A list of admin email addresses to CC when certain requests are approved.
REQUEST_APPROVAL_CC_LIST = ['test@test.test']

# Extra apps to be included.
EXTRA_EXTRA_APPS = []
# Extra middleware to be included.
EXTRA_EXTRA_MIDDLEWARE = []

#------------------------------------------------------------------------------
# Django Cache settings
#------------------------------------------------------------------------------

CACHES = {
    'default': {
        'BACKEND': 'django.core.cache.backends.dummy.DummyCache',
    }
}

#------------------------------------------------------------------------------
# BRC Vector Settings
#------------------------------------------------------------------------------

# The username of the user to set as the PI for all Vector projects.
VECTOR_PI_USERNAME = ''

# The name of the Savio project to which all Vector users are given access.
SAVIO_PROJECT_FOR_VECTOR_USERS = ''

#------------------------------------------------------------------------------
# File Storage Settings
#------------------------------------------------------------------------------

MEDIA_ROOT = '/media/'

FILE_STORAGE = {
    'backend': 'file_system',
    'details': {
        'NEW_PROJECT_REQUEST_MOU': {
            'location': 'New Project Request MOUs/',
            'filename_type': 'NewProject_MOU',
        },
        'SERVICE_UNITS_PURCHASE_REQUEST_MOU': {
            'location': 'Service Units Purchase Request MOUs/',
            'filename_type': 'AllowancePurchase_MOU',
        },
        'SECURE_DIRECTORY_REQUEST_MOU': {
            'location': 'Secure Directory Request MOUs/',
            'filename_type': 'SecureDirectory_RUA',
        },
    },
}

#------------------------------------------------------------------------------
# Renewal Survey settings
#------------------------------------------------------------------------------

# Permit renewal requests to be made without a survey response.
RENEWAL_SURVEY = {
    'backend': 'coldfront.core.project.utils_.renewal_survey.backends.permissive.PermissiveRenewalSurveyBackend',
    'details': {},
}

#------------------------------------------------------------------------------
# SSL settings
#------------------------------------------------------------------------------

# Use a secure cookie for the session cookie (HTTPS only).
SESSION_COOKIE_SECURE = False

#------------------------------------------------------------------------------
# Django All-Auth settings
#------------------------------------------------------------------------------

CILOGON_APP_CLIENT_ID = ''
CILOGON_APP_SECRET = ''

#------------------------------------------------------------------------------
# django debug toolbar settings
#------------------------------------------------------------------------------

# IP addresses other than 127.0.0.1 that can view the django debug toolbar.
EXTRA_INTERNAL_IPS = []

#------------------------------------------------------------------------------
# django-flags settings
#------------------------------------------------------------------------------

FLAGS = {
    'ALLOCATION_RENEWAL_FOR_NEXT_PERIOD_REQUESTABLE': [
        {'condition': 'during month', 'value': '5'},
    ],
    'BASIC_AUTH_ENABLED': [{'condition': 'boolean', 'value': True}],
    'BRC_ONLY': [{'condition': 'boolean', 'value': True}],
    'LINK_LOGIN_ENABLED': [{'condition': 'boolean', 'value': False}],
    'LRC_ONLY': [{'condition': 'boolean', 'value': False}],
    'MULTIPLE_EMAIL_ADDRESSES_ALLOWED': [{'condition': 'boolean', 'value': True}],
    'SECURE_DIRS_REQUESTABLE': [{'condition': 'boolean', 'value': True}],
    'SERVICE_UNITS_PURCHASABLE': [{'condition': 'boolean', 'value': True}],
    'SSO_ENABLED': [{'condition': 'boolean', 'value': False}],
<<<<<<< HEAD
}

#------------------------------------------------------------------------------
# Cache settings
#------------------------------------------------------------------------------

CACHES = {
    'default': {
        'BACKEND': 'django_redis.cache.DummyCache',
    }
=======
    'MOU_GENERATION_ENABLED': [{'condition': 'boolean', 'value': False}],
    'RENEWAL_SURVEY_ENABLED': [{'condition': 'boolean', 'value': True}],
>>>>>>> db54c5fe
}<|MERGE_RESOLUTION|>--- conflicted
+++ resolved
@@ -157,7 +157,8 @@
     'SECURE_DIRS_REQUESTABLE': [{'condition': 'boolean', 'value': True}],
     'SERVICE_UNITS_PURCHASABLE': [{'condition': 'boolean', 'value': True}],
     'SSO_ENABLED': [{'condition': 'boolean', 'value': False}],
-<<<<<<< HEAD
+    'MOU_GENERATION_ENABLED': [{'condition': 'boolean', 'value': False}],
+    'RENEWAL_SURVEY_ENABLED': [{'condition': 'boolean', 'value': True}],
 }
 
 #------------------------------------------------------------------------------
@@ -168,8 +169,4 @@
     'default': {
         'BACKEND': 'django_redis.cache.DummyCache',
     }
-=======
-    'MOU_GENERATION_ENABLED': [{'condition': 'boolean', 'value': False}],
-    'RENEWAL_SURVEY_ENABLED': [{'condition': 'boolean', 'value': True}],
->>>>>>> db54c5fe
 }