--- conflicted
+++ resolved
@@ -127,9 +127,6 @@
     'SECURE_DIRS_REQUESTABLE': [{'condition': 'boolean', 'value': True}],
     'SERVICE_UNITS_PURCHASABLE': [{'condition': 'boolean', 'value': True}],
     'SSO_ENABLED': [{'condition': 'boolean', 'value': False}],
-<<<<<<< HEAD
     'USER_DEPARTMENTS_ENABLED': [{'condition': 'boolean', 'value': True}],
-=======
     'MOU_GENERATION_ENABLED': [{'condition': 'boolean', 'value': False}],
->>>>>>> b9047419
 }