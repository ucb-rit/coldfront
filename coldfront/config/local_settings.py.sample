"""
Local ColdFront settings

Here you can define custom database settings, add authentication backends,
configure logging, and ColdFront plugins.
"""
#------------------------------------------------------------------------------
# Secret Key -- Generate new key using: https://www.miniwebtool.com/django-secret-key-generator/
# and replace
#------------------------------------------------------------------------------
SECRET_KEY = 'vtri&lztlbinerr4+yg1yzm23ez@+ub6=4*63z1%d!)fg(g4x$' # REPLACE

#------------------------------------------------------------------------------
# Enable debugging. WARNING: These should be set to False in production
#------------------------------------------------------------------------------
DEBUG = True
DEVELOP = True

if DEBUG is False and SECRET_KEY is 'vtri&lztlbinerr4+yg1yzm23ez@+ub6=4*63z1%d!)fg(g4x$':
    from django.core.exceptions import ImproperlyConfigured
    raise ImproperlyConfigured("The SECRET_KEY setting is using the preset value. Please update it!")

#------------------------------------------------------------------------------
# Session settings
#------------------------------------------------------------------------------
# This should be set to True in production when using HTTPS
SESSION_COOKIE_SECURE = False

# ------------------------------------------------------------------------------
# myBRC settings
# ------------------------------------------------------------------------------

# The ID of the Site object to use (probably 1).
SITE_ID = 1

# The username of the user to set as the PI for all Vector projects.
VECTOR_PI_USERNAME = "channsoden@berkeley.edu"

#------------------------------------------------------------------------------
# General Center Information
#------------------------------------------------------------------------------
CENTER_NAME = 'BRC HPC Resources'
CENTER_USER_GUIDE = 'https://docs-research-it.berkeley.edu/services/high-performance-computing/user-guide/'
CENTER_LOGIN_GUIDE = 'https://docs-research-it.berkeley.edu/services/high-performance-computing/user-guide/logging-brc-clusters/#Logging-in'
CENTER_HELP_EMAIL = 'brc-hpc-help@berkeley.edu'

CENTER_HELP_URL = 'http://localhost/help'
CENTER_PROJECT_RENEWAL_HELP_URL = 'http://localhost/help'
CENTER_BASE_URL = 'https://localhost'

#------------------------------------------------------------------------------
# Locale settings
#------------------------------------------------------------------------------
# https://en.wikipedia.org/wiki/List_of_tz_database_time_zones
LANGUAGE_CODE = 'en-us'
TIME_ZONE = 'UTC'

#------------------------------------------------------------------------------
# Logging
#------------------------------------------------------------------------------
import os
LOG_PATH = os.path.join('/var/log/user_portals/cf_mybrc', 'cf_mybrc_portal.log')
LOGGING = {
    'version': 1,
    'disable_existing_loggers': False,
    'formatters': {
        'verbose': {
            'format': '[{asctime}] {levelname} {module}.{funcName}: {message}',
            'style': '{',
        }
    },
    'handlers': {
        'console': {
            'class': 'logging.StreamHandler',
        },
        'file': {
            'level': 'INFO',
            'class': 'logging.FileHandler',
            'filename': LOG_PATH,
            'formatter': 'verbose',
        },
    },
    'loggers': {
        'django_auth_ldap': {
            'level': 'WARN',
            # 'handlers': ['console', 'file'],
            'handlers': ['file', ],
        },
        'django': {
            'handlers': ['file'],
            'level': 'INFO',
        },
        'coldfront': {
            'handlers': ['file'],
            'level': 'INFO',
        }
    },
}

#------------------------------------------------------------------------------
# Advanced ColdFront configurations
#------------------------------------------------------------------------------


#------------------------------------------------------------------------------
# Enable Project Review
#------------------------------------------------------------------------------
PROJECT_ENABLE_PROJECT_REVIEW = True

#------------------------------------------------------------------------------
# Allocation related
#------------------------------------------------------------------------------
ALLOCATION_ENABLE_ALLOCATION_RENEWAL = True
ALLOCATION_FUNCS_ON_EXPIRE = ['coldfront.core.allocation.utils.test_allocation_function', ]
ALLOCATION_DEFAULT_ALLOCATION_LENGTH = 365 # DAYS


#------------------------------------------------------------------------------
# Custom Database settings
#------------------------------------------------------------------------------
# NOTE: For mysql you need to: pip install mysqlclient
#
# DATABASES = {
#     'default': {
#         'ENGINE': 'django.db.backends.mysql',
#         'NAME': 'coldfront',
#         'USER': '',
#         'PASSWORD': '',
#         'HOST': 'localhost',
#         'PORT': '',
#     },
# }
#
# NOTE: For postgresql you need to: pip install psycopg2
#
# DATABASES = {
#     'default': {
#         'ENGINE': 'django.db.backends.postgresql_psycopg2',
#         'NAME': 'coldfront',
#         'USER': '',
#         'PASSWORD': '',
#         'HOST': 'localhost',
#         'PORT': '5432',
#     },
# }

EXTRA_APPS = []
EXTRA_MIDDLEWARE = []
EXTRA_AUTHENTICATION_BACKENDS = []
LOCAL_SETTINGS_EXPORT = []


#------------------------------------------------------------------------------
# Email/Notification settings
#------------------------------------------------------------------------------
EMAIL_ENABLED = True
EMAIL_BACKEND = 'django.core.mail.backends.smtp.EmailBackend'
EMAIL_HOST = 'localhost'
EMAIL_PORT = 25
EMAIL_HOST_USER = ''
EMAIL_HOST_PASSWORD = ''
EMAIL_USE_TLS = False
EMAIL_TIMEOUT = 3
EMAIL_SUBJECT_PREFIX = '[MyBRC-User-Portal]'
EMAIL_ADMIN_LIST = ['admin@localhost']
EMAIL_SENDER = 'coldfront@localhost'
EMAIL_TICKET_SYSTEM_ADDRESS = 'help@localhost'
EMAIL_DIRECTOR_EMAIL_ADDRESS = 'director@localhost'
EMAIL_PROJECT_REVIEW_CONTACT = 'review@localhost'
EMAIL_DEVELOPMENT_EMAIL_LIST = ['dev1@localhost', 'dev2@localhost']
EMAIL_OPT_OUT_INSTRUCTION_URL = 'http://localhost/optout'
EMAIL_ALLOCATION_EXPIRING_NOTIFICATION_DAYS = [7, 14, 30]
EMAIL_SIGNATURE = """
HPC Resources
http://localhost
"""
EMAIL_FROM = 'coldfront@localhost'
EMAIL_ADMIN = 'coldfront@localhost'

DEFAULT_FROM_EMAIL = EMAIL_FROM


#------------------------------------------------------------------------------
# Enable administrators to login as other users
#------------------------------------------------------------------------------
EXTRA_AUTHENTICATION_BACKENDS += ['django_su.backends.SuBackend',]

#------------------------------------------------------------------------------
# Example config for enabling LDAP user authentication using django-auth-ldap.
# This will enable LDAP user/password logins.
#------------------------------------------------------------------------------
# import ldap
# from django_auth_ldap.config import GroupOfNamesType, LDAPSearch
#
# AUTH_LDAP_SERVER_URI = 'ldap://localhost'
# AUTH_LDAP_USER_SEARCH_BASE = 'cn=users,cn=accounts,dc=localhost,dc=localdomain'
# AUTH_LDAP_START_TLS = True
# AUTH_LDAP_BIND_AS_AUTHENTICATING_USER=True
# AUTH_LDAP_MIRROR_GROUPS = True
# AUTH_LDAP_USER_SEARCH = LDAPSearch(
#     AUTH_LDAP_USER_SEARCH_BASE, ldap.SCOPE_ONELEVEL, '(uid=%(user)s)')
# AUTH_LDAP_GROUP_SEARCH_BASE = 'cn=groups,cn=accounts,dc=localhost,dc=localdomain'
# AUTH_LDAP_GROUP_SEARCH = LDAPSearch(
#     AUTH_LDAP_GROUP_SEARCH_BASE, ldap.SCOPE_ONELEVEL, '(objectClass=groupOfNames)')
# AUTH_LDAP_GROUP_TYPE = GroupOfNamesType()
# AUTH_LDAP_USER_ATTR_MAP = {
#     'username': 'uid',
#     'first_name': 'givenName',
#     'last_name': 'sn',
#     'email': 'mail',
# }
#
# EXTRA_AUTHENTICATION_BACKENDS += ['django_auth_ldap.backend.LDAPBackend',]

# ------------------------------------------------------------------------------
# Enable invoice functionality
# ------------------------------------------------------------------------------
# INVOICE_ENABLED = True
# INVOICE_DEFAULT_STATUS = 'New'  # Override default 'Pending Payment' status

# ------------------------------------------------------------------------------
# Allow user to select account name for allocation
# ------------------------------------------------------------------------------
ALLOCATION_ACCOUNT_ENABLED = False
# ALLOCATION_ACCOUNT_MAPPING = {
#     'University HPC': 'slurm_account_name',
#     'University Cloud': 'Cloud Account Name',
# }

LOCAL_SETTINGS_EXPORT += [
    'ALLOCATION_ACCOUNT_ENABLED'
]


#===============================================================================
# ColdFront Plugin Settings
#===============================================================================

#------------------------------------------------------------------------------
# Enable iquota reporting
#------------------------------------------------------------------------------
# EXTRA_APPS += [
#     'coldfront.plugins.iquota'
# ]
#
# IQUOTA_KEYTAB = '/path/to/user.keytab'
# IQUOTA_CA_CERT = '/etc/ipa/ca.crt'
# IQUOTA_API_HOST = 'localhost'
# IQUOTA_API_PORT = '8080'
# IQUOTA_USER_PATH = '/ifs/user'
# IQUOTA_GROUP_PATH = '/ifs/projects'

#------------------------------------------------------------------------------
# Enable system monitor reporting
#------------------------------------------------------------------------------
# EXTRA_APPS += [
#     'coldfront.plugins.system_monitor'
# ]
# SYSTEM_MONITOR_PANEL_TITLE = 'HPC Cluster Status'
# SYSTEM_MONITOR_ENDPOINT = 'http://localhost/status/status.html'
# SYSTEM_MONITOR_DISPLAY_MORE_STATUS_INFO_LINK = 'http://localhost/status'
# SYSTEM_MONITOR_DISPLAY_XDMOD_LINK = 'https://localhost/xdmod'


#------------------------------------------------------------------------------
# Enable FreeIPA app for updating group membership and user search
#------------------------------------------------------------------------------
# EXTRA_APPS += [
#     'coldfront.plugins.freeipa',
# ]
# FREEIPA_KTNAME = '/path/to/user.keytab'
# FREEIPA_SERVER = 'freeipa.localhost.localdomain'
# FREEIPA_USER_SEARCH_BASE = 'cn=users,cn=accounts,dc=example,dc=edu'
# FREEIPA_ENABLE_SIGNALS = False
# ADDITIONAL_USER_SEARCH_CLASSES = ['coldfront.plugins.freeipa.search.LDAPUserSearch',]

#------------------------------------------------------------------------------
# Enable Mokey/Hydra OpenID Connect Authentication Backend
#------------------------------------------------------------------------------
# EXTRA_APPS += [
#     'mozilla_django_oidc',
#     'coldfront.plugins.mokey_oidc',
# ]
#
# EXTRA_AUTHENTICATION_BACKENDS += [
#     'coldfront.plugins.mokey_oidc.auth.OIDCMokeyAuthenticationBackend',
# ]
#
# EXTRA_MIDDLEWARE += [
#     'mozilla_django_oidc.middleware.SessionRefresh',
# ]
#
# OIDC_OP_JWKS_ENDPOINT = "https://localhost/hydra/.well-known/jwks.json"
# OIDC_RP_SIGN_ALGO = 'RS256'
# OIDC_RP_CLIENT_ID = ''
# OIDC_RP_CLIENT_SECRET = ''
# OIDC_OP_AUTHORIZATION_ENDPOINT = "https://localhost/hydra/oauth2/auth"
# OIDC_OP_TOKEN_ENDPOINT = "https://localhost/hydra/oauth2/token"
# OIDC_OP_USER_ENDPOINT = "https://localhost/hydra/userinfo"
# OIDC_VERIFY_SSL = True
# OIDC_RENEW_ID_TOKEN_EXPIRY_SECONDS = 60 * 60

#------------------------------------------------------------------------------
# Enable Slurm support
#------------------------------------------------------------------------------
# EXTRA_APPS += [
#     'coldfront.plugins.slurm',
# ]
# SLURM_SACCTMGR_PATH = '/usr/bin/sacctmgr'

#------------------------------------------------------------------------------
# Enable XDMoD support
#------------------------------------------------------------------------------
# EXTRA_APPS += [
#     'coldfront.plugins.xdmod',
# ]

# XDMOD_API_URL = 'http://localhost'

<<<<<<< HEAD
##Use this if needed to place prod_settings in a different folder -Krishna.
##sys.path.insert(0,'/var/www/django-settings')

try:
  from .prod_settings import *
  print("DJANGO loading prod_settings\n")
except ImportError:
  print("DJANGO prod_settings NOT found, looking for dev_settings\n")
  try:
    from .dev_settings import *
    print("DJANGO loading dev_settings\n")
  except ImportError:
    print("DJANGO dev_settings NOT found, Using default settings\n")
=======
# The resource being provided, which must be either "Savio" or "Lawrencium".
RESOURCE = "Savio"

# The portal being served, which must be either "BRC" or "SCG".
PORTAL = "BRC"

# ------------------------------------------------------------------------------
# Data import settings
# ------------------------------------------------------------------------------

# The credentials needed to read from Google Sheets.
GOOGLE_OAUTH2_KEY_FILE = "/tmp/credentials.json"

## If we are running on Production, we hope to see prod_settings.py we will first try to apply it
## and exit. If prod_settings is not present then we assume we are running on Dev, we hope to find
## dev_settings.py and we will try to apply it.

## Use this if needed to place prod_settings in a different folder 
## sys.path.insert(0,'/var/www/django-settings')
## Also remove the '.' in front of the prod_settings and dev_settings below.

try:
    from .prod_settings import *
    print("DJANGO loading prod_settings\n")
except ImportError:
    print("DJANGO prod_settings NOT found, looking for dev_settings\n")
    try:
        from .dev_settings import *
        print("DJANGO loading dev_settings\n")
    except ImportError:
        print("DJANGO dev_settings NOT found, Using default settings\n")
>>>>>>> e66be940
<|MERGE_RESOLUTION|>--- conflicted
+++ resolved
@@ -317,21 +317,6 @@
 
 # XDMOD_API_URL = 'http://localhost'
 
-<<<<<<< HEAD
-##Use this if needed to place prod_settings in a different folder -Krishna.
-##sys.path.insert(0,'/var/www/django-settings')
-
-try:
-  from .prod_settings import *
-  print("DJANGO loading prod_settings\n")
-except ImportError:
-  print("DJANGO prod_settings NOT found, looking for dev_settings\n")
-  try:
-    from .dev_settings import *
-    print("DJANGO loading dev_settings\n")
-  except ImportError:
-    print("DJANGO dev_settings NOT found, Using default settings\n")
-=======
 # The resource being provided, which must be either "Savio" or "Lawrencium".
 RESOURCE = "Savio"
 
@@ -362,5 +347,4 @@
         from .dev_settings import *
         print("DJANGO loading dev_settings\n")
     except ImportError:
-        print("DJANGO dev_settings NOT found, Using default settings\n")
->>>>>>> e66be940
+        print("DJANGO dev_settings NOT found, Using default settings\n")