"""
Local ColdFront settings

Here you can define custom database settings, add authentication backends,
configure logging, and ColdFront plugins.
"""
#------------------------------------------------------------------------------
# Secret Key -- Generate new key using: https://www.miniwebtool.com/django-secret-key-generator/
# and replace
#------------------------------------------------------------------------------
SECRET_KEY = 'vtri&lztlbinerr4+yg1yzm23ez@+ub6=4*63z1%d!)fg(g4x$' # REPLACE

#------------------------------------------------------------------------------
# Enable debugging. WARNING: These should be set to False in production
#------------------------------------------------------------------------------
DEBUG = True
DEVELOP = True

if DEBUG is False and SECRET_KEY == 'vtri&lztlbinerr4+yg1yzm23ez@+ub6=4*63z1%d!)fg(g4x$':
    from django.core.exceptions import ImproperlyConfigured
    raise ImproperlyConfigured("The SECRET_KEY setting is using the preset value. Please update it!")

#------------------------------------------------------------------------------
# Session settings
#------------------------------------------------------------------------------
# This should be set to True in production when using HTTPS
SESSION_COOKIE_SECURE = False

# Sessions should last for one hour.
SESSION_COOKIE_AGE = 60 * 60

# ------------------------------------------------------------------------------
# myBRC settings
# ------------------------------------------------------------------------------

# The ID of the Site object to use (probably 1).
SITE_ID = 1

# The username of the user to set as the PI for all Vector projects.
VECTOR_PI_USERNAME = "hannsode"

# The name of the Savio project to which all Vector users are given access to.
SAVIO_PROJECT_FOR_VECTOR_USERS = "co_rosalind"

# A list of admin email addresses to CC when certain requests are approved.
REQUEST_APPROVAL_CC_LIST = []

#------------------------------------------------------------------------------
# General Center Information
#------------------------------------------------------------------------------
CENTER_NAME = 'BRC HPC Resources'
CENTER_USER_GUIDE = 'https://docs-research-it.berkeley.edu/services/high-performance-computing/user-guide/'
CENTER_LOGIN_GUIDE = 'https://docs-research-it.berkeley.edu/services/high-performance-computing/user-guide/logging-brc-clusters/#Logging-in'
CENTER_HELP_EMAIL = 'brc-hpc-help@berkeley.edu'

CENTER_BASE_URL = 'https://localhost'
CENTER_HELP_URL = CENTER_BASE_URL + '/help'
CENTER_PROJECT_RENEWAL_HELP_URL = CENTER_BASE_URL + '/help'

#------------------------------------------------------------------------------
# Locale settings
#------------------------------------------------------------------------------
# https://en.wikipedia.org/wiki/List_of_tz_database_time_zones
LANGUAGE_CODE = 'en-us'
TIME_ZONE = 'UTC'

# TIME_ZONE determines which time zone datetimes are stored in.
# DISPLAY_TIME_ZONE determines which time zone they are displayed in.
DISPLAY_TIME_ZONE = 'America/Los_Angeles'

#------------------------------------------------------------------------------
# Logging
#------------------------------------------------------------------------------
import os
LOG_PATH = os.path.join('/var/log/user_portals/cf_mybrc', 'cf_mybrc_portal.log')
API_LOG_PATH = os.path.join('/var/log/user_portals/cf_mybrc', 'cf_mybrc_api.log')
LOGGING = {
    'version': 1,
    'disable_existing_loggers': False,
    'formatters': {
        'verbose': {
            'format': '[{asctime}] {levelname} {module}.{funcName}: {message}',
            'style': '{',
        }
    },
    'handlers': {
        'console': {
            'class': 'logging.StreamHandler',
        },
        'file': {
            'level': 'INFO',
            'class': 'logging.FileHandler',
            'filename': LOG_PATH,
            'formatter': 'verbose',
        },
        'api_file': {
            'level': 'INFO',
            'class': 'logging.FileHandler',
            'filename': API_LOG_PATH,
            'formatter': 'verbose',
        },
    },
    'loggers': {
        'django_auth_ldap': {
            'level': 'WARN',
            # 'handlers': ['console', 'file'],
            'handlers': ['file', ],
        },
        'django': {
            'handlers': ['file'],
            'level': 'INFO',
        },
        'coldfront.api': {
            'handlers': ['api_file'],
            'level': 'INFO',
            'propagate': False,
        },
        'coldfront': {
            'handlers': ['file'],
            'level': 'INFO',
        }
    },
}

#------------------------------------------------------------------------------
# Advanced ColdFront configurations
#------------------------------------------------------------------------------


#------------------------------------------------------------------------------
# Enable Project Review
#------------------------------------------------------------------------------
PROJECT_ENABLE_PROJECT_REVIEW = True

#------------------------------------------------------------------------------
# Allocation related
#------------------------------------------------------------------------------
ALLOCATION_ENABLE_ALLOCATION_RENEWAL = True
ALLOCATION_FUNCS_ON_EXPIRE = ['coldfront.core.allocation.utils.test_allocation_function', ]
ALLOCATION_DEFAULT_ALLOCATION_LENGTH = 365 # DAYS


#------------------------------------------------------------------------------
# Custom Database settings
#------------------------------------------------------------------------------
# NOTE: For mysql you need to: pip install mysqlclient
#
# DATABASES = {
#     'default': {
#         'ENGINE': 'django.db.backends.mysql',
#         'NAME': 'coldfront',
#         'USER': '',
#         'PASSWORD': '',
#         'HOST': 'localhost',
#         'PORT': '',
#     },
# }
#
# NOTE: For postgresql you need to: pip install psycopg2
#
# DATABASES = {
#     'default': {
#         'ENGINE': 'django.db.backends.postgresql_psycopg2',
#         'NAME': 'coldfront',
#         'USER': '',
#         'PASSWORD': '',
#         'HOST': 'localhost',
#         'PORT': '5432',
#     },
# }

EXTRA_APPS = []
EXTRA_MIDDLEWARE = []
EXTRA_AUTHENTICATION_BACKENDS = []
LOCAL_SETTINGS_EXPORT = []


#------------------------------------------------------------------------------
# Email/Notification settings
#------------------------------------------------------------------------------
EMAIL_ENABLED = True
EMAIL_BACKEND = 'django.core.mail.backends.smtp.EmailBackend'
EMAIL_HOST = 'localhost'
EMAIL_PORT = 25
EMAIL_HOST_USER = ''
EMAIL_HOST_PASSWORD = ''
EMAIL_USE_TLS = False
EMAIL_TIMEOUT = 3
EMAIL_SUBJECT_PREFIX = '[MyBRC-User-Portal]'
EMAIL_ADMIN_LIST = ['admin@localhost']
EMAIL_SENDER = 'coldfront@localhost'
EMAIL_TICKET_SYSTEM_ADDRESS = 'help@localhost'
EMAIL_DIRECTOR_EMAIL_ADDRESS = 'director@localhost'
EMAIL_PROJECT_REVIEW_CONTACT = 'review@localhost'
EMAIL_DEVELOPMENT_EMAIL_LIST = ['dev1@localhost', 'dev2@localhost']
EMAIL_OPT_OUT_INSTRUCTION_URL = 'http://localhost/optout'
EMAIL_ALLOCATION_EXPIRING_NOTIFICATION_DAYS = [7, 14, 30]
EMAIL_SIGNATURE = """
HPC Resources
http://localhost
"""
EMAIL_FROM = 'coldfront@localhost'
EMAIL_ADMIN = 'coldfront@localhost'

DEFAULT_FROM_EMAIL = EMAIL_FROM


#------------------------------------------------------------------------------
# Enable administrators to login as other users
#------------------------------------------------------------------------------
EXTRA_AUTHENTICATION_BACKENDS += ['django_su.backends.SuBackend',]

#------------------------------------------------------------------------------
# Example config for enabling LDAP user authentication using django-auth-ldap.
# This will enable LDAP user/password logins.
#------------------------------------------------------------------------------
# import ldap
# from django_auth_ldap.config import GroupOfNamesType, LDAPSearch
#
# AUTH_LDAP_SERVER_URI = 'ldap://localhost'
# AUTH_LDAP_USER_SEARCH_BASE = 'cn=users,cn=accounts,dc=localhost,dc=localdomain'
# AUTH_LDAP_START_TLS = True
# AUTH_LDAP_BIND_AS_AUTHENTICATING_USER=True
# AUTH_LDAP_MIRROR_GROUPS = True
# AUTH_LDAP_USER_SEARCH = LDAPSearch(
#     AUTH_LDAP_USER_SEARCH_BASE, ldap.SCOPE_ONELEVEL, '(uid=%(user)s)')
# AUTH_LDAP_GROUP_SEARCH_BASE = 'cn=groups,cn=accounts,dc=localhost,dc=localdomain'
# AUTH_LDAP_GROUP_SEARCH = LDAPSearch(
#     AUTH_LDAP_GROUP_SEARCH_BASE, ldap.SCOPE_ONELEVEL, '(objectClass=groupOfNames)')
# AUTH_LDAP_GROUP_TYPE = GroupOfNamesType()
# AUTH_LDAP_USER_ATTR_MAP = {
#     'username': 'uid',
#     'first_name': 'givenName',
#     'last_name': 'sn',
#     'email': 'mail',
# }
#
# EXTRA_AUTHENTICATION_BACKENDS += ['django_auth_ldap.backend.LDAPBackend',]

# ------------------------------------------------------------------------------
# Enable invoice functionality
# ------------------------------------------------------------------------------
# INVOICE_ENABLED = True
# INVOICE_DEFAULT_STATUS = 'New'  # Override default 'Pending Payment' status

# ------------------------------------------------------------------------------
# Allow user to select account name for allocation
# ------------------------------------------------------------------------------
ALLOCATION_ACCOUNT_ENABLED = False
# ALLOCATION_ACCOUNT_MAPPING = {
#     'University HPC': 'slurm_account_name',
#     'University Cloud': 'Cloud Account Name',
# }

LOCAL_SETTINGS_EXPORT += [
    'ALLOCATION_ACCOUNT_ENABLED'
]


#===============================================================================
# ColdFront Plugin Settings
#===============================================================================

#------------------------------------------------------------------------------
# Enable iquota reporting
#------------------------------------------------------------------------------
# EXTRA_APPS += [
#     'coldfront.plugins.iquota'
# ]
#
# IQUOTA_KEYTAB = '/path/to/user.keytab'
# IQUOTA_CA_CERT = '/etc/ipa/ca.crt'
# IQUOTA_API_HOST = 'localhost'
# IQUOTA_API_PORT = '8080'
# IQUOTA_USER_PATH = '/ifs/user'
# IQUOTA_GROUP_PATH = '/ifs/projects'

#------------------------------------------------------------------------------
# Enable system monitor reporting
#------------------------------------------------------------------------------
# EXTRA_APPS += [
#     'coldfront.plugins.system_monitor'
# ]
# SYSTEM_MONITOR_PANEL_TITLE = 'HPC Cluster Status'
# SYSTEM_MONITOR_ENDPOINT = 'http://localhost/status/status.html'
# SYSTEM_MONITOR_DISPLAY_MORE_STATUS_INFO_LINK = 'http://localhost/status'
# SYSTEM_MONITOR_DISPLAY_XDMOD_LINK = 'https://localhost/xdmod'


#------------------------------------------------------------------------------
# Enable FreeIPA app for updating group membership and user search
#------------------------------------------------------------------------------
# EXTRA_APPS += [
#     'coldfront.plugins.freeipa',
# ]
# FREEIPA_KTNAME = '/path/to/user.keytab'
# FREEIPA_SERVER = 'freeipa.localhost.localdomain'
# FREEIPA_USER_SEARCH_BASE = 'cn=users,cn=accounts,dc=example,dc=edu'
# FREEIPA_ENABLE_SIGNALS = False
# ADDITIONAL_USER_SEARCH_CLASSES = ['coldfront.plugins.freeipa.search.LDAPUserSearch',]

#------------------------------------------------------------------------------
# Enable Mokey/Hydra OpenID Connect Authentication Backend
#------------------------------------------------------------------------------
# EXTRA_APPS += [
#     'mozilla_django_oidc',
#     'coldfront.plugins.mokey_oidc',
# ]
#
# EXTRA_AUTHENTICATION_BACKENDS += [
#     'coldfront.plugins.mokey_oidc.auth.OIDCMokeyAuthenticationBackend',
# ]
#
# EXTRA_MIDDLEWARE += [
#     'mozilla_django_oidc.middleware.SessionRefresh',
# ]
#
# OIDC_OP_JWKS_ENDPOINT = "https://localhost/hydra/.well-known/jwks.json"
# OIDC_RP_SIGN_ALGO = 'RS256'
# OIDC_RP_CLIENT_ID = ''
# OIDC_RP_CLIENT_SECRET = ''
# OIDC_OP_AUTHORIZATION_ENDPOINT = "https://localhost/hydra/oauth2/auth"
# OIDC_OP_TOKEN_ENDPOINT = "https://localhost/hydra/oauth2/token"
# OIDC_OP_USER_ENDPOINT = "https://localhost/hydra/userinfo"
# OIDC_VERIFY_SSL = True
# OIDC_RENEW_ID_TOKEN_EXPIRY_SECONDS = 60 * 60

#------------------------------------------------------------------------------
# Enable Slurm support
#------------------------------------------------------------------------------
# EXTRA_APPS += [
#     'coldfront.plugins.slurm',
# ]
# SLURM_SACCTMGR_PATH = '/usr/bin/sacctmgr'

#------------------------------------------------------------------------------
# Enable XDMoD support
#------------------------------------------------------------------------------
# EXTRA_APPS += [
#     'coldfront.plugins.xdmod',
# ]

# XDMOD_API_URL = 'http://localhost'

# -----------------------------------------------------------------------------
# Enable myBRC REST API
# -----------------------------------------------------------------------------
EXTRA_APPS += [
    'rest_framework',
    'django_filters',
    'drf_yasg',
    'coldfront.api',
]

REST_FRAMEWORK = {
    'DEFAULT_AUTHENTICATION_CLASSES': [
        'coldfront.api.user.authentication.ExpiringTokenAuthentication',
    ],
    'DEFAULT_PAGINATION_CLASS': (
        'rest_framework.pagination.PageNumberPagination'),
    'PAGE_SIZE': 100,
    'DEFAULT_FILTER_BACKENDS': (
        'django_filters.rest_framework.DjangoFilterBackend',),
    'DEFAULT_PERMISSION_CLASSES': [
        'rest_framework.permissions.IsAuthenticated',
    ],
}

# The number of hours for which a newly created authentication token will be
# valid.
TOKEN_EXPIRATION_HOURS = 24

#------------------------------------------------------------------------------
# Multiple Email Address settings
#------------------------------------------------------------------------------

EXTRA_AUTHENTICATION_BACKENDS += [
    'coldfront.core.user.auth.EmailAddressBackend',
]

# The number of seconds before an email verification token should expire.
EMAIL_VERIFICATION_TIMEOUT = 24 * 60 * 60

#------------------------------------------------------------------------------
# Data import settings
#------------------------------------------------------------------------------

# The credentials needed to read from Google Sheets.
GOOGLE_OAUTH2_KEY_FILE = "/tmp/credentials.json"

#------------------------------------------------------------------------------
# django-flags settings
#------------------------------------------------------------------------------

FLAGS = {
<<<<<<< HEAD
    'BRC_ONLY': [],
    'LRC_ONLY': [],
=======
    'ALLOCATION_RENEWAL_FOR_NEXT_PERIOD_REQUESTABLE': [
        {'condition': 'during month', 'value': '5'},
    ],
    'BRC_ONLY': [{'condition': 'boolean', 'value': True}],
    'LRC_ONLY': [{'condition': 'boolean', 'value': False}],
>>>>>>> b7ba3b9c
}

# -----------------------------------------------------------------------------
# Miscellaneous settings
# -----------------------------------------------------------------------------
EXTRA_MIDDLEWARE += [
    'coldfront.core.utils.middleware.ExceptionMiddleware',
]

#------------------------------------------------------------------------------
# Deployment-specific settings
#------------------------------------------------------------------------------

# If we are running on Production, we hope to see prod_settings.py we will
# first try to apply it and exit. If prod_settings is not present, then we
# assume we are running on Staging. If staging_settings is not present, then we
# assume we are running on Dev., we hope to find
# dev_settings.py and we will try to apply it.

# Use this if needed to place prod_settings in a different folder
# sys.path.insert(0,'/var/www/django-settings')
# Also remove the '.' in front of the prod_settings and dev_settings below.

try:
    from .prod_settings import *
except ImportError:
    try:
        from .staging_settings import *
    except ImportError:
        try:
            from .dev_settings import *
        except ImportError:
            pass

# Update logging settings based on potentially-updated variables.

LOGGING['handlers']['file']['filename'] = LOG_PATH
LOGGING['handlers']['api_file']['filename'] = API_LOG_PATH<|MERGE_RESOLUTION|>--- conflicted
+++ resolved
@@ -393,16 +393,11 @@
 #------------------------------------------------------------------------------
 
 FLAGS = {
-<<<<<<< HEAD
-    'BRC_ONLY': [],
-    'LRC_ONLY': [],
-=======
     'ALLOCATION_RENEWAL_FOR_NEXT_PERIOD_REQUESTABLE': [
         {'condition': 'during month', 'value': '5'},
     ],
     'BRC_ONLY': [{'condition': 'boolean', 'value': True}],
     'LRC_ONLY': [{'condition': 'boolean', 'value': False}],
->>>>>>> b7ba3b9c
 }
 
 # -----------------------------------------------------------------------------
