--- conflicted
+++ resolved
@@ -45,22 +45,16 @@
         # Create a Project and ProjectUsers.
         project_status = ProjectStatusChoice.objects.get(name='Active')
         self.project = Project.objects.create(
-<<<<<<< HEAD
-            name='test_project', pi=self.pi, status=project_status)
-        project_user_status = ProjectUserStatusChoice.objects.get(
-            name='Active')
-=======
             name='test_project', status=project_status)
         status = ProjectUserStatusChoice.objects.get(name='Active')
->>>>>>> 48a52158
         user_role = ProjectUserRoleChoice.objects.get(name='User')
         self.project_user = ProjectUser.objects.create(
             user=self.user, project=self.project, role=user_role,
-            status=project_user_status)
+            status=status)
         manager_role = ProjectUserRoleChoice.objects.get(name='Manager')
         ProjectUser.objects.create(
             user=self.pi, project=self.project, role=manager_role,
-            status=project_user_status)
+            status=status)
 
         # Create a compute allocation for the Project.
         allocation_objects = create_project_allocation(
