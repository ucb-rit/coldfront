--- conflicted
+++ resolved
@@ -1,8 +1,4 @@
-<<<<<<< HEAD
-=======
 from django.conf import settings
-from django.conf.urls import url
->>>>>>> 940abd70
 from django.urls import include
 from django.urls import re_path
 
@@ -10,21 +6,12 @@
 
 
 urlpatterns = [
-<<<<<<< HEAD
     re_path(r'^', include('coldfront.api.allocation.urls')),
     re_path(r'^', include('coldfront.api.billing.urls')),
     re_path(r'^', include('coldfront.api.statistics.urls')),
     re_path(r'^', include('coldfront.api.project.urls')),
     re_path(r'^', include('coldfront.api.user.urls')),
     re_path(r'^', include('coldfront.api.utils.urls')),
-]
-=======
-    url(r'^', include('coldfront.api.allocation.urls')),
-    url(r'^', include('coldfront.api.billing.urls')),
-    url(r'^', include('coldfront.api.statistics.urls')),
-    url(r'^', include('coldfront.api.project.urls')),
-    url(r'^', include('coldfront.api.user.urls')),
-    url(r'^', include('coldfront.api.utils.urls')),
 ]
 
 # Faculty Storage Allocations API
@@ -35,5 +22,4 @@
     with flagged_paths('FACULTY_STORAGE_ALLOCATIONS_ENABLED') as path:
         urlpatterns += [
             path('faculty_storage_allocations/', include('coldfront.plugins.faculty_storage_allocations.api.urls')),
-        ]
->>>>>>> 940abd70
+        ]