--- conflicted
+++ resolved
@@ -29,13 +29,10 @@
 <!--            {% endif %}-->
           </div>
         </li>
-<<<<<<< HEAD
         <li id="navbar-request-hub" class="nav-item">
           <a class="nav-link" href="{% url 'request-hub' %}">Requests</a>
-=======
         <li id="navbar-jobs-list" class="nav-item">
           <a class="nav-link" href="{% url 'slurm-job-list' %}">Jobs</a>
->>>>>>> 30a650a8
         </li>
         {% if request.user.is_superuser %}
         {% include 'common/navbar_admin.html' %}
