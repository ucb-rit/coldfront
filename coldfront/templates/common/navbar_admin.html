--- conflicted
+++ resolved
@@ -22,16 +22,11 @@
                 <li><a id="navbar-allocation-cluster-account-requests" class="dropdown-item" href="{% url 'allocation-cluster-account-request-list' %}?show_all_requests=on">
                   Cluster Access Requests
                 </a></li>
-<<<<<<< HEAD
                 <li><a id="navbar-allocation-cluster-account-deletion-requests" class="dropdown-item" href="{% url 'cluster-account-deletion-request-list' %}?status=Ready">
                   Cluster Account Deletion Requests
                 </a></li>
-                <li><a id="navbar-project-savio-project-requests" class="dropdown-item" href="{% url 'savio-project-pending-request-list' %}">
-                  New Savio Project Requests
-=======
                 <li><a id="navbar-project-new-project-requests" class="dropdown-item" href="{% url 'new-project-pending-request-list' %}">
                   New Project Requests
->>>>>>> 954f7d74
                 </a></li>
                 {% flag_enabled 'BRC_ONLY' as brc_only %}
                 {% if brc_only %}
