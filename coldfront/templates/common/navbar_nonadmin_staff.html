--- conflicted
+++ resolved
@@ -17,14 +17,12 @@
     {% if perms.project.can_review_pending_project_reviews %}
     <a id="navbar-project-reviews" class="dropdown-item" href="{% url 'project-review-list' %}">Project Reviews</a>
     {% endif %}
-<<<<<<< HEAD
     {% if perms.allocation.can_review_allocation_requests %}
     <a id="navbar-allocation-requests" class="dropdown-item" href="{% url 'allocation-request-list' %}">
       Allocation Requests</a>
     <a id="navbar-project-removal-requests" class="dropdown-item" href="{% url 'project-removal-request-list' %}">
         Project Removal Requests
     </a>
-=======
     {% if perms.allocation.can_review_cluster_account_requests %}
     <a id="navbar-cluster-requests" class="dropdown-item" href="{% url 'allocation-cluster-account-request-list' %}">
         Cluster Account Requests</a>
@@ -38,7 +36,6 @@
       <a id="navbar-project-vector-project-requests" class="dropdown-item" href="{% url 'vector-project-pending-request-list' %}">
           Vector Project Requests
       </a>
->>>>>>> 7452bba6
     {% endif %}
   </div>
 </li>