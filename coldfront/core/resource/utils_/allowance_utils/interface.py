--- conflicted
+++ resolved
@@ -1,12 +1,9 @@
-<<<<<<< HEAD
 from base64 import b64decode
 from base64 import b64encode
 
 from django.core.cache import cache
 
-=======
 from coldfront.core.allocation.models import AllocationPeriod
->>>>>>> db54c5fe
 from coldfront.core.resource.models import Resource
 from coldfront.core.resource.models import ResourceType
 
