--- conflicted
+++ resolved
@@ -150,26 +150,8 @@
             <td>{{ user.user.email }}</td>
             <td>{{ user.role.name }}</td>
             <td>
-<<<<<<< HEAD
-              {% if is_allowed_to_update_project %}
-                <input type="checkbox"
-                id="email_notifications_for_user_id_{{user.id}}"
-                name="email_notifications_checkbox"
-                value="{{ user.enable_notifications }}"
-                {% if user.enable_notifications %} checked {% endif %}
-                {% if user.role.name == "Manager" %} disabled {% endif %}
-                {% if not is_allowed_to_update_notifications %} disabled {% endif %}
-                {% if not request.user.is_superuser and user.role.name == "User" and request.user == user.user %} disabled {% endif %}>
-              {% elif request.user == user.user %}
-                <input type="checkbox"
-                id="email_notifications_for_user_id_{{user.id}}"
-                name="email_notifications_checkbox"
-                value="{{ user.enable_notifications }}"
-                {% if user.enable_notifications %} checked {% endif %}>
-=======
               {% if user.user.userprofile.cluster_uid is not None %}
                 {{ user.user.username }}
->>>>>>> b507a242
               {% else %}
                 <span class="badge badge-danger">
                   No cluster account.
