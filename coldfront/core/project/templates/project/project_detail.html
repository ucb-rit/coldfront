{% extends "common/base.html" %}
{% load crispy_forms_tags %}
{% load humanize %}
{% load static %}


{% block title %}
Project Detail
{% endblock %}


{% block content %}

{% if is_allowed_to_update_project and project.needs_review%}
<div class="alert alert-warning">
  You need to review this project. <a href="{% url 'project-review' project.pk %}">Review Project</a>
</div>
{% endif %}


<div id="alert_div">

</div>

{% if project.status.name == 'Archived' %}
<div class="alert alert-warning" role="alert">
  This is an archived project!  You cannot make any changes.
</div>
{% endif %}



<div class="mb-3">
<h1 class="text-justify">{{ project.name }}</h1> <hr>
</div>

{% if project.status.name != 'Archived' %}
  <div class="card mb-3 bg-light">
    <div class="card-header">
      <h2 class="d-inline"><i class="fas fa-cubes"></i></a> <a name="manage-project">Manage Project</a></h2>
      <div class="float-right">
          {% if project.status.name in 'Active, New' and is_allowed_to_update_project %}
            <a class="btn btn-primary" href="{% url 'project-update' project.pk %}" role="button"><i class="far fa-edit" aria-hidden="true"></i> Update Project Information</a>

            {% if is_allowed_to_archive_project %}
                <a class="btn btn-primary" href="{% url 'project-archive' project.id %}" role="button"><i class="fas fa-file-archive" aria-hidden="true"></i> Archive Project</a>
            {% endif %}
          {% endif %}
      </div>
    </div>
    <div class="card-body">
      {% if project.status.name != 'Archived' %}
          {% if is_allowed_to_update_project %}
        <a class="btn btn-success" href="{% url 'project-add-users-search' project.pk %}" role="button"><i class="fas fa-user-plus" aria-hidden="true"></i> Add Users</a>
              {% endif %}
          <a class="btn btn-success" href="{% url 'project-review-join-requests' project.pk %}" role="button">
            <i class="fas fa-user-plus" aria-hidden="true"></i>
            Review Join Requests
            &nbsp;<span class="badge badge-light">{{ num_join_requests }}</span>
          </a>
<<<<<<< HEAD
=======
        {% endif %}
        {% if renew_allowance_current_visible %}
          {% if renew_allowance_current_clickable %}
            <a
                class="btn btn-success"
                href="{% url 'project-renew' project.pk %}"
                role="button">
              <i class="fas fa-plus" aria-hidden="true"></i>
              Renew Allowance
            </a>
          {% else %}
            <button type="button" class="btn btn-success" disabled>
              <i class="fas fa-plus" aria-hidden="true"></i>
              Renew Allowance
            </button>
          {% endif %}
        {% endif %}
>>>>>>> b4f4f92d
      {% endif %}
    </div>
  </div>

{% endif %}



<!-- Start Project Heading -->
<div class="card mb-3">
  <div class="card-body">
    <p class="card-title">
      <b>
        Principal Investigators:
        {% comment %}
          <a href=""><i class="far fa-envelope"></i></a>
        {% endcomment %}
      </b>
    </p>
    <ul class="list-group">
      {% for pi in project.pis %}
        <li class="list-group-item">
          {{ pi.first_name }} {{ pi.last_name }} ({{ pi.username }})
        </li>
      {% endfor %}
    </ul>
    <br>
    <p class="card-text text-justify"><strong>Title: </strong>{{ project.title }}</p>
    <p class="card-text text-justify"><strong>Description: </strong>{{ project.description }}</p>
    <p class="card-text text-justify">
      <strong>Cluster: </strong>
      {% if project.name|slice:":1" == "v" %}
        Vector
      {% else %}
        Savio
      {% endif %}
    </p>
<!--    <p class="card-text text-justify"><strong>UCB Campus Division or Department: </strong>{{ project.field_of_science }}</p>-->
    <p class="card-text text-justify"><strong>Project Status: </strong>{{ project.status }}
        {% if project.last_project_review and  project.last_project_review.status.name == 'Pending'%}
          <span class="badge badge-pill badge-info">project review pending</span>
        {% endif %}
    </p>
    <p class="card-text text-justify"><strong>Created: </strong>{{ project.created|date:"M. d, Y" }}</p>
    <p class="card-text text-justify">
      <strong>Requests to Join: </strong>
      User requests to join the project must be approved by a PI.
      {% if is_allowed_to_update_project %}
        <a href="{% url 'project-update' project.pk %}">
          <span class="accessibility-link-text">Update Project settings</span>
          <i class="fas fa-edit" aria-hidden="true"></i>
        </a>
      {% endif %}
    </p>
  </div>
</div>

<!-- End Project Heading -->


<!-- Start Project Allocations -->
<div class="card mb-3">
  <div class="card-header">
  <h2 class="d-inline">
    <i class="fas fa-server"></i>
    Allocations
    <span class="badge badge-secondary">{{allocations.count}}</span>
  </h2>
  </div>
  <div class="card-body">
    {% if allocations %}
    <div class="table-responsive">
      <table id="allocation_table" class="table table-hover">
        <thead>
          <tr>
            <th>Resource Name</th>
<!--            <th>Resource Type</th>-->
            <th>Information</th>
            <th>Status</th>
            <th>Start Date</th>
            <th>End Date</th>
            <th class="nosort">More Details</th>
          </tr>
        </thead>
        <tbody>
          {% for allocation in allocations %}
          <tr>
            <td>{{ allocation.get_parent_resource.name }}</td>
<!--            <td>{{ allocation.get_parent_resource.resource_type.name }}</td>-->
            <td class="text-nowrap">{{allocation.get_information}}</td>
            {% if allocation.status.name == 'Active' %}
              <td class="text-success">{{ allocation.status.name }}</td>
            {% elif  allocation.status.name == 'Expired' or allocation.status.name == 'Denied' %}
              <td class="text-danger">{{ allocation.status.name }}</td>
            {% else %}
              <td class="text-info">{{ allocation.status.name }}</td>
            {% endif %}
            <td>{{allocation.start_date|date:"Y-m-d"}}</td>
            <td>{{allocation.end_date|date:"Y-m-d"}}</td>
            <td>
              <a href="{% url 'allocation-detail' allocation.pk %}">
                <span class="accessibility-link-text">{{ allocation.get_parent_resource.name }} details</span>
                <i class="far fa-folder-open"></i>
              </a>
            </td>
            {% comment %}
            <td>
              <a href="{% url 'allocation-detail' allocation.pk %}"><i class="far fa-folder-open"></i></a>
              {% if is_allowed_to_update_project and ALLOCATION_ENABLE_ALLOCATION_RENEWAL and allocation.status.name == 'Active' and allocation.expires_in <= 60 and allocation.expires_in >= 0 %}
                <a href="{% url 'allocation-renew' allocation.pk %}">
                <span class="badge badge-warning"><i class="fas fa-redo-alt"></i>
                Expires in {{allocation.expires_in}} day{{allocation.expires_in|pluralize}} <br> Click to renew
                </span>
                </a>
              {% endif %}
            </td>
            {% endcomment %}
          </tr>
          {% endfor %}
        </tbody>
      </table>
    </div>
    {% else %}
     <div class="alert alert-info" role="alert"><i class="fas fa-info-circle" aria-hidden="true"></i> There are no allocations to display.</div>
    {% endif %}
  </div>
</div>
<!-- End Project Allocations -->


<!-- Start Project Users -->
<div class="card mb-3">
  <div class="card-header">
  <h2 class="d-inline">
    <i class="fas fa-users"></i>
    <a name="users">Users</a>
    <span class="badge badge-secondary">{{project_users.count}}</span>
  </h2>
    <div class="float-right">
      {% if project.status.name != 'Archived' and is_allowed_to_update_project %}
        {% comment %}
          <a class="btn btn-primary" href="{{mailto}}" role="button"><i class="far fa-envelope"></i> Email Project Users</a>
        {% endcomment %}
        <a class="btn btn-success" href="{% url 'project-add-users-search' project.id %}" role="button"><i class="fas fa-user-plus" aria-hidden="true"></i> Add Users</a>
        {% comment %}<a class="btn btn-danger" href="{% url 'project-remove-users' project.id %}" role="button"><i class="fas fa-user-times" aria-hidden="true"></i> Remove Users</a>{% endcomment %}
      {% endif %}
    </div>

  </div>
  <div class="card-body">
    <div class="table-responsive">
      <table class="table table-hover">
        <thead>
          <tr>
            <th>Name</th>
            <th>Email</th>
            <th>
              Role
              <a href="#" data-toggle="popover" title="Role" data-trigger="hover" data-content="Manager role grants user access to add/remove users, and allocations to the project.">
                <span class="accessibility-link-text">Role Help Text</span>
                <i class="fas fa-info-circle"></i>
              </a>
            </th>
            <th>Cluster Username</th>
            <th>Project Access on Cluster</th>

            {% if is_allowed_to_update_project %}
              <th>Actions</th>
            {% endif %}
          </tr>
        </thead>
        <tbody>
          {% for user in project_users %}
          <tr>
            <td>{{ user.user.first_name }} {{ user.user.last_name }}</td>
            <td>{{ user.user.email }}</td>
            <td>{{ user.role.name }}</td>
            <td>
              {% if user.user.userprofile.cluster_uid is not None %}
                {{ user.user.username }}
              {% else %}
                <span class="badge badge-danger">
                  No cluster account.
                </span>
              {% endif %}
            </td>
            <td>
              {% if user.cluster_access_status == "Active" %}
                <span class="badge badge-success">
                  Active
                </span>
              {% elif user.cluster_access_status == "Pending - Add" %}
                <span class="badge badge-warning">
                  Pending
                </span>
              {% elif user.cluster_access_status == "Processing" %}
                <span class="badge badge-warning">
                  Processing
                </span>
              {% else %}
                <span class="badge badge-danger">
                  No Access
                </span>
                {% if cluster_accounts_requestable and is_allowed_to_update_project and user.user in project.pis or user.user in project.managers  %}
                  <br><br>
                  <form action="{% url 'allocation-request-cluster-account' compute_allocation_pk user.user.pk %}" method="post">
                    {% csrf_token %}
                    <button class="btn btn-primary" type="submit">
                      <i class="fas fa-terminal" aria-hidden="true"></i>
                      Request
                    </button>
                  </form>
                {% endif %}
              {% endif %}
            </td>
            {% if is_allowed_to_update_project %}
              <td>
                  <a href="{% url 'project-user-detail' project.pk user.id %}">
                    <span class="accessibility-link-text">{{ user.user.first_name }} {{ user.user.last_name }} Actions</span>
                    <i class="fas fa-user-edit"></i>
                  </a>
              </td>
            {% endif %}
          </tr>
          {% endfor %}
        </tbody>
      </table>
    </div>

  </div>
</div>
<!-- End Project Users -->


<!-- Start Admin Messages -->
<div class="card mb-3">
  <div class="card-header">
  <h2 class="d-inline">
    <i class="fas fa-users" aria-hidden="true"></i>
    Messages from System Administrators
    <span class="badge badge-secondary">{{project.projectusermessage_set.count}}</span>
  </h2>
  </div>
  <div class="card-body">
    {% if project.projectusermessage_set.all %}
      <div class="table-responsive">
        <table class="table table-hover">
          <thead>
            <tr>
              <th scope="col">Comment</th>
              <th scope="col">Administrator</th>
              <th scope="col">Last Modified</th>
            </tr>
          </thead>
          <tbody>
            {% for message in project.projectusermessage_set.all %}
            <tr>
              <td>{{ message.message }}</td>
              <td>{{ message.author.first_name }} {{ message.author.last_name }}</td>
              <td>{{ message.modified }}</td>
            {% endfor %}
          </tbody>
        </table>
      </div>
    {% else %}
      <div class="alert alert-info" role="alert"><i class="fas fa-info-circle" aria-hidden="true"></i> There are no messages from system administrators.</div>
    {% endif %}

  </div>
</div>

<script>

function getCookie(name) {
  var cookieValue = null;
  if (document.cookie && document.cookie != '') {
    var cookies = document.cookie.split(';');
    for (var i = 0; i < cookies.length; i++) {
      var cookie = jQuery.trim(cookies[i]);
      // Does this cookie string begin with the name we want?
      if (cookie.substring(0, name.length + 1) == (name + '=')) {
        cookieValue = decodeURIComponent(cookie.substring(name.length + 1));
        break;
      }
    }
  }
  return cookieValue;
}

$(document).ready(function(){
    $('[data-toggle="popover"]').popover();

    $('#publication-table').DataTable({
      "iDisplayLength": 25,
      "bSortClasses": false,
      "order": [[ 1, "desc" ]]
    });
});
$('#allocation_table').DataTable({
'aoColumnDefs': [{
    'bSortable': false,
    'aTargets': ['nosort']
}]
});
$('#grant_table').DataTable({
'aoColumnDefs': [{
    'bSortable': false,
    'aTargets': ['nosort']
}]
});


$("[id^=email_notifications_for_user_id_]").change(function() {
  var checked = $(this).prop('checked');
  var user_project_id = Number($(this).attr('id').split("_").pop());

  $.ajax({
    headers: { 'X-CSRFToken': getCookie('csrftoken') },
    type: "POST",
    url: "/project/project-user-update-email-notification/",
    data: {
      user_project_id: user_project_id,
      checked: checked
    },
    success: function (data) {
      $("#alert_div").html('<div class="alert alert-success alert-dismissible"><button type="button" class="close" data-dismiss="alert">&times;</button><strong>Success!</strong> Email notification updated.</div>')
    },
    error: function (xhr, status, error) {
      $("#alert_div").html('<div class="alert alert-danger alert-dismissible"><button type="button" class="close" data-dismiss="alert">&times;</button><strong>Error!</strong> Failed updating email notification.</div>')
    }
  });

  location.reload();
});

</script>

{% endblock %}<|MERGE_RESOLUTION|>--- conflicted
+++ resolved
@@ -58,8 +58,6 @@
             Review Join Requests
             &nbsp;<span class="badge badge-light">{{ num_join_requests }}</span>
           </a>
-<<<<<<< HEAD
-=======
         {% endif %}
         {% if renew_allowance_current_visible %}
           {% if renew_allowance_current_clickable %}
@@ -77,7 +75,6 @@
             </button>
           {% endif %}
         {% endif %}
->>>>>>> b4f4f92d
       {% endif %}
     </div>
   </div>
