--- conflicted
+++ resolved
@@ -219,7 +219,22 @@
         verbose_name_plural = "Project User Status"
 
 
-<<<<<<< HEAD
+class ProjectUserJoinRequest(TimeStampedModel):
+    """A model to track when a user requested to join a project."""
+
+    project_user = models.ForeignKey(ProjectUser, on_delete=models.CASCADE)
+
+    def __str__(self):
+        user = self.project_user.user
+        return (
+            f'{user.first_name} {user.last_name} ({user.username}) '
+            f'({self.created})')
+
+    class Meta:
+        verbose_name = 'Project User Join Request'
+        verbose_name_plural = 'Project User Join Requests'
+
+
 class SavioProjectAllocationRequestStatusChoice(TimeStampedModel):
     name = models.CharField(max_length=64)
 
@@ -260,20 +275,4 @@
     class Meta:
         # TODO: unique_together?
         verbose_name = 'Savio Project Allocation Request'
-        verbose_name_plural = 'Savio Project Allocation Requests'
-=======
-class ProjectUserJoinRequest(TimeStampedModel):
-    """A model to track when a user requested to join a project."""
-
-    project_user = models.ForeignKey(ProjectUser, on_delete=models.CASCADE)
-
-    def __str__(self):
-        user = self.project_user.user
-        return (
-            f'{user.first_name} {user.last_name} ({user.username}) '
-            f'({self.created})')
-
-    class Meta:
-        verbose_name = 'Project User Join Request'
-        verbose_name_plural = 'Project User Join Requests'
->>>>>>> 6bf73574
+        verbose_name_plural = 'Savio Project Allocation Requests'