from django.contrib import messages
from django.contrib.auth.mixins import LoginRequiredMixin, UserPassesTestMixin
from django.contrib.auth.models import User
from django.core.paginator import EmptyPage, PageNotAnInteger, Paginator
from django.db import transaction
from django.http import HttpResponseRedirect
from django.shortcuts import get_object_or_404, render
from django.urls import reverse
from django.views.generic import ListView
from django.views.generic.base import TemplateView
from django.views.generic.edit import FormView

from coldfront.core.project.forms_.removal_forms import \
    (ProjectRemovalRequestSearchForm,
     ProjectRemovalRequestUpdateStatusForm,
     ProjectRemovalRequestCompletionForm)
from coldfront.core.project.models import (Project,
                                           ProjectUserRemovalRequest,
                                           ProjectUserRemovalRequestStatusChoice)
from coldfront.core.project.utils_.removal_utils import ProjectRemovalRequestProcessingRunner
from coldfront.core.project.utils_.removal_utils import ProjectRemovalRequestRunner
from coldfront.core.utils.common import (import_from_settings,
                                         utc_now_offset_aware)

import logging

EMAIL_ENABLED = import_from_settings('EMAIL_ENABLED', False)

if EMAIL_ENABLED:
    EMAIL_SENDER = import_from_settings('EMAIL_SENDER')
    EMAIL_SIGNATURE = import_from_settings('EMAIL_SIGNATURE')
    SUPPORT_EMAIL = import_from_settings('CENTER_HELP_EMAIL')

logger = logging.getLogger(__name__)


class ProjectRemoveUsersView(LoginRequiredMixin, UserPassesTestMixin, TemplateView):
    template_name = 'project/project_removal/project_remove_users.html'

    def test_func(self):
        """ UserPassesTestMixin Tests"""
        if self.request.user.is_superuser:
            return True

        project_obj = get_object_or_404(Project, pk=self.kwargs.get('pk'))

        if project_obj.projectuser_set.filter(
                user=self.request.user,
                role__name__in=['Manager', 'Principal Investigator'],
                status__name='Active').exists():
            return True

    def dispatch(self, request, *args, **kwargs):
        project_obj = get_object_or_404(Project, pk=self.kwargs.get('pk'))
        if project_obj.status.name not in ['Active', 'New', ]:
            messages.error(
                request, 'You cannot remove users from an archived project.')
            return HttpResponseRedirect(reverse('project-detail', kwargs={'pk': project_obj.pk}))
        else:
            return super().dispatch(request, *args, **kwargs)

    def get_users_to_remove(self, project_obj):

        num_managers = project_obj.projectuser_set.filter(
            role__name='Manager',
            status__name='Active').count()

        if num_managers > 1:
            query_set = project_obj.projectuser_set.filter(
                status__name='Active').exclude(
                role__name='Principal Investigator').order_by(
                'user__username')
        else:
            query_set = project_obj.projectuser_set.filter(
                status__name='Active').exclude(
                role__name__in=['Principal Investigator', 'Manager']).order_by(
                'user__username')

        users_to_remove = [

            {'username': ele.user.username,
             'first_name': ele.user.first_name,
             'last_name': ele.user.last_name,
             'email': ele.user.email,
             'role': ele.role,
             'status': ele.status.name}

            for ele in query_set if ele.user != self.request.user
        ]

        users_pending_removal = [

            ele

            for ele in project_obj.projectuser_set.filter(
                status__name='Pending - Remove').exclude(
                role__name='Principal Investigator').order_by(
                'user__username')
        ]

        return users_to_remove, users_pending_removal

    def get(self, request, *args, **kwargs):
        pk = self.kwargs.get('pk')
        project_obj = get_object_or_404(Project, pk=pk)

        users_to_remove_list, users_pending_removal = self.get_users_to_remove(project_obj)
        context = {}
        context['project'] = get_object_or_404(Project, pk=pk)
        context['users_pending_removal'] = users_pending_removal

        page = request.GET.get('page', 1)

        paginator = Paginator(users_to_remove_list, 25)
        try:
            users_to_remove = paginator.page(page)
        except PageNotAnInteger:
            users_to_remove = paginator.page(1)
        except EmptyPage:
            users_to_remove = paginator.page(paginator.num_pages)

        context['users_to_remove'] = users_to_remove

        return render(request, self.template_name, context)

    def post(self, request, *args, **kwargs):
        pk = self.kwargs.get('pk')
        project_obj = get_object_or_404(Project, pk=pk)
        user_obj = User.objects.get(
            username=self.request.POST['username'])

        try:
            request_runner = ProjectRemovalRequestRunner(
                self.request.user, user_obj, project_obj)
            runner_result = request_runner.run()
            success_messages, error_messages = request_runner.get_messages()

            if runner_result:
                request_runner.send_emails()
                for m in success_messages:
                    messages.success(request, m)
            else:
                for m in error_messages:
                    messages.error(request, m)

        except Exception as e:
            logger.exception(e)
            error_message = \
                'Unexpected error. Please contact an administrator.'
            messages.error(self.request, error_message)

        return HttpResponseRedirect(reverse('project-detail', kwargs={'pk': pk}))


class ProjectRemoveSelf(LoginRequiredMixin, UserPassesTestMixin, TemplateView):

    def test_func(self):
        if self.request.user.is_superuser:
            return True

        project_obj = get_object_or_404(Project, pk=self.kwargs.get('pk'))

        if project_obj.projectuser_set.filter(
                user=self.request.user,
                role__name='User',
                status__name='Active').exists():
            return True

        if project_obj.projectuser_set.filter(
                user=self.request.user,
                role__name='Manager',
                status__name='Active').exists() and \
                len(project_obj.projectuser_set.filter(role__name='Manager')) > 1:
            return True

    def post(self, request, *args, **kwargs):
        pk = self.kwargs.get('pk')
        project_obj = get_object_or_404(Project, pk=pk)

        try:
            request_runner = ProjectRemovalRequestRunner(
                self.request.user, self.request.user, project_obj)
            runner_result = request_runner.run()
            success_messages, error_messages = request_runner.get_messages()

            if runner_result:
                request_runner.send_emails()
                for message in success_messages:
                    messages.success(request, message)
            else:
                for message in error_messages:
                    messages.error(request, message)
        except Exception as e:
            logger.exception(e)
            error_message = \
                'Unexpected error. Please contact an administrator.'
            messages.error(self.request, error_message)

        return HttpResponseRedirect(reverse('home'))


class ProjectRemovalRequestListView(LoginRequiredMixin,
                                    UserPassesTestMixin,
                                    ListView):
    template_name = 'project/project_removal/project_removal_request_list.html'
    login_url = '/'
    completed = False
    paginate_by = 30
    context_object_name = "project_removal_request_list"

    def get_queryset(self):
        order_by = self.request.GET.get('order_by')
        if order_by:
            direction = self.request.GET.get('direction')
            if direction == 'asc':
                direction = ''
            else:
                direction = '-'
            order_by = direction + order_by
        else:
            order_by = 'id'

        project_removal_status_complete, _ = \
            ProjectUserRemovalRequestStatusChoice.objects.get_or_create(
                name='Complete')

        project_removal_status_pending, _ = \
            ProjectUserRemovalRequestStatusChoice.objects.get_or_create(
                name='Pending')

        project_removal_status_processing, _ = \
            ProjectUserRemovalRequestStatusChoice.objects.get_or_create(
                name='Processing')

        project_removal_status_not_complete = [project_removal_status_pending,
                                               project_removal_status_processing]

        removal_request_search_form = ProjectRemovalRequestSearchForm(self.request.GET)

        if self.completed:
            project_removal_request_list = ProjectUserRemovalRequest.objects.filter(
                status=project_removal_status_complete)
        else:
            project_removal_request_list = ProjectUserRemovalRequest.objects.filter(
                status__in=project_removal_status_not_complete)

        if removal_request_search_form.is_valid():
            data = removal_request_search_form.cleaned_data

            if data.get('username'):
                project_removal_request_list = \
                    project_removal_request_list.filter(
                        project_user__user__username__icontains=data.get(
                            'username'))

            if data.get('email'):
                project_removal_request_list = \
                    project_removal_request_list.filter(
                        project_user__user__email__icontains=data.get(
                            'email'))

            if data.get('project_name'):
                project_removal_request_list = \
                    project_removal_request_list.filter(
                        project_user__project__name__icontains=data.get(
                            'project_name'))

            if data.get('requester'):
                project_removal_request_list = \
                    project_removal_request_list.filter(
                        requester__user__username__icontains=data.get(
                            'username'))

        return project_removal_request_list.order_by(order_by)

    def test_func(self):
        """UserPassesTestMixin tests."""
        if self.request.user.is_superuser:
            return True

        if self.request.user.has_perm('project.view_projectuserremovalrequest'):
            return True

        message = (
            'You do not have permission to review project removal requests.')
        messages.error(self.request, message)

    def get_context_data(self, **kwargs):
        context = super().get_context_data(**kwargs)

        removal_request_search_form = ProjectRemovalRequestSearchForm(self.request.GET)
        if removal_request_search_form.is_valid():
            context['removal_request_search_form'] = removal_request_search_form
            data = removal_request_search_form.cleaned_data
            filter_parameters = ''
            for key, value in data.items():
                if value:
                    if isinstance(value, list):
                        for ele in value:
                            filter_parameters += '{}={}&'.format(key, ele)
                    else:
                        filter_parameters += '{}={}&'.format(key, value)
            context['removal_request_search_form'] = removal_request_search_form
        else:
            filter_parameters = None
            context['removal_request_search_form'] = ProjectRemovalRequestSearchForm()

        order_by = self.request.GET.get('order_by')
        if order_by:
            direction = self.request.GET.get('direction')
            filter_parameters_with_order_by = filter_parameters + \
                                              'order_by=%s&direction=%s&' % (order_by, direction)
        else:
            filter_parameters_with_order_by = filter_parameters

        context['expand_accordion'] = "toggle"

        context['filter_parameters'] = filter_parameters
        context['filter_parameters_with_order_by'] = filter_parameters_with_order_by

        context['request_filter'] = (
            'completed' if self.completed else 'pending')
        removal_request_list = self.get_queryset()

        paginator = Paginator(removal_request_list, self.paginate_by)

        page = self.request.GET.get('page')

        try:
            removal_requests = paginator.page(page)
        except PageNotAnInteger:
            removal_requests = paginator.page(1)
        except EmptyPage:
            removal_requests = paginator.page(paginator.num_pages)

        context['removal_request_list'] = removal_requests

        context['actions_visible'] = not self.completed

        return context


# TODO: This could be merged with the complete view into one, along with their
# TODO: forms.
class ProjectRemovalRequestUpdateStatusView(LoginRequiredMixin,
                                            UserPassesTestMixin, FormView):
    form_class = ProjectRemovalRequestUpdateStatusForm
    login_url = '/'
    template_name = \
        'project/project_removal/project_removal_request_update_status.html'

    def test_func(self):
        """UserPassesTestMixin tests."""
        if self.request.user.is_superuser:
            return True

        message = (
            'You do not have permission to update project removal requests.')
        messages.error(self.request, message)

    def dispatch(self, request, *args, **kwargs):
        self.project_removal_request_obj = get_object_or_404(
            ProjectUserRemovalRequest, pk=self.kwargs.get('pk'))
        self.user_obj = self.project_removal_request_obj.project_user.user
        status = self.project_removal_request_obj.status.name
        if status != 'Pending':
            message = f'Project removal request has unexpected status {status}.'
            messages.error(request, message)
            return HttpResponseRedirect(
                reverse('project-removal-request-list'))
        return super().dispatch(request, *args, **kwargs)

    def form_valid(self, form):
        form_data = form.cleaned_data
        status = form_data.get('status')

        request_obj = self.project_removal_request_obj
        request_obj.status = ProjectUserRemovalRequestStatusChoice.objects.get(
            name=status)
        request_obj.save()

        message = (
            f'Project removal request initiated by '
            f'{request_obj.requester.username} for User '
            f'{self.user_obj.username} under Project '
            f'{request_obj.project_user.project.name} has been marked as '
            f'{status}.')
        messages.success(self.request, message)

        return super().form_valid(form)

    def get_context_data(self, **kwargs):
        context = super().get_context_data(**kwargs)
        context['project_removal_request'] = self.project_removal_request_obj
        return context

    def get_initial(self):
        initial = {
            'status': self.project_removal_request_obj.status.name,
        }
        return initial

    def get_success_url(self):
        return reverse('project-removal-request-list')


class ProjectRemovalRequestCompleteStatusView(LoginRequiredMixin,
                                              UserPassesTestMixin,
                                              FormView):
    form_class = ProjectRemovalRequestCompletionForm
    login_url = '/'
    template_name = \
        'project/project_removal/project_removal_request_complete_status.html'

    def test_func(self):
        """UserPassesTestMixin tests."""
        if self.request.user.is_superuser:
            return True

        message = (
            'You do not have permission to update project removal requests.')
        messages.error(self.request, message)

    def dispatch(self, request, *args, **kwargs):
        self.project_removal_request_obj = get_object_or_404(
            ProjectUserRemovalRequest, pk=self.kwargs.get('pk'))
        self.user_obj = self.project_removal_request_obj.project_user.user
        status = self.project_removal_request_obj.status.name
        if status != 'Processing':
            message = (
                f'Project removal request has unexpected status {status}.')
            messages.error(request, message)
            return HttpResponseRedirect(
                reverse('project-removal-request-list'))
        return super().dispatch(request, *args, **kwargs)

    def form_valid(self, form):
        form_data = form.cleaned_data
        status = form_data.get('status')

<<<<<<< HEAD
        project_removal_status_choice, _ = \
            ProjectUserRemovalRequestStatusChoice.objects.get_or_create(
                name=status)

        project_obj = self.project_removal_request_obj.project_user.project
        removed_user = self.project_removal_request_obj.project_user
        requester = self.project_removal_request_obj.requester

        self.project_removal_request_obj.status = project_removal_status_choice
        if status == 'Complete':
            self.project_removal_request_obj.completion_time = utc_now_offset_aware()

        self.project_removal_request_obj.save()

        if status == 'Complete':
            project_user_status_removed, _ = \
                ProjectUserStatusChoice.objects.get_or_create(
                    name='Removed')
            removed_user.status = project_user_status_removed
            removed_user.save()

            try:
                allocation_obj = Allocation.objects.get(project=project_obj)
                allocation_user = \
                    allocation_obj.allocationuser_set.get(user=removed_user.user)
                allocation_user_status_choice_removed = \
                    AllocationUserStatusChoice.objects.get(name='Removed')
                allocation_user.status = allocation_user_status_choice_removed
                allocation_user.save()

                cluster_account_status = \
                    allocation_user.allocationuserattribute_set.get(
                        allocation_attribute_type=AllocationAttributeType.objects.get(
                            name='Cluster Account Status'))
                cluster_account_status.value = 'Denied'
                cluster_account_status.save()

            except Exception as e:
                message = f'Unexpected error setting AllocationAttributeType' \
                          f'Cluster Account Status to "Denied" and ' \
                          f'AllocationUserStatusChoice to "Removed" ' \
                          f'for user {removed_user.user.username}.'
                messages.error(self.request, message)

        message = (
            f'Project removal request initiated by '
            f'{self.project_removal_request_obj.requester.username} for User '
            f'{self.user_obj.username} under '
            f'Project {self.project_removal_request_obj.project_user.project.name} '
            f'has been marked as {status}.')
        messages.success(self.request, message)

        if EMAIL_ENABLED and status == 'Complete':
            pi_condition = Q(
                role__name='Principal Investigator', status__name='Active',
                enable_notifications=True)
            manager_condition = Q(role__name='Manager', status__name='Active')
            manager_pi_queryset = project_obj.projectuser_set.filter(
                pi_condition | manager_condition)

            for proj_user in list(chain(manager_pi_queryset, [removed_user])):
                curr_user = proj_user.user
                template_context = {
                    'user_first_name': curr_user.first_name,
                    'user_last_name': curr_user.last_name,
                    'removed_user_first_name': removed_user.user.first_name,
                    'removed_user_last_name': removed_user.user.last_name,
                    'requester_first_name': requester.first_name,
                    'requester_last_name': requester.last_name,
                    'project_name': project_obj.name,
                    'signature': EMAIL_SIGNATURE,
                    'support_email': SUPPORT_EMAIL,
                }

                send_email_template(
                    'Project Removal Request Completed',
                    'email/project_removal/project_removal_complete.txt',
                    template_context,
                    EMAIL_SENDER,
                    [curr_user.email],
                    html_template='email/project_removal/project_removal_complete.html'
                )
=======
        runner = None
        try:
            request_obj = self.project_removal_request_obj
            with transaction.atomic():
                request_obj.status = \
                    ProjectUserRemovalRequestStatusChoice.objects.get(
                        name=status)
                request_obj.save()
                if status == 'Complete':
                    request_obj.completion_time = utc_now_offset_aware()
                    request_obj.save()
                    # Run the runner as the last step of the transaction, to
                    # avoid writing to the log and sending emails for failed
                    # transactions.
                    runner = ProjectRemovalRequestProcessingRunner(request_obj)
                    runner.run()
        except Exception as e:
            message = f'Rolling back failed transaction. Details:\n{e}'
            logger.exception(message)
            message = (
                'Unexpected failure. Please try again, or contact an '
                'administrator if the problem persists.')
            messages.error(self.request, message)
        else:
            message = (
                f'Project removal request initiated by '
                f'{request_obj.requester.username} for User '
                f'{self.user_obj.username} under Project '
                f'{request_obj.project_user.project.name} is complete.')
            messages.success(self.request, message)

            if isinstance(runner, ProjectRemovalRequestProcessingRunner):
                for message in runner.get_warning_messages():
                    messages.warning(self.request, message)
>>>>>>> 954f7d74

        return super().form_valid(form)

    def get_context_data(self, **kwargs):
        context = super().get_context_data(**kwargs)
        context['project_removal_request'] = self.project_removal_request_obj
        return context

    def get_initial(self):
        initial = {
            'status': self.project_removal_request_obj.status.name,
        }
        return initial

    def get_success_url(self):
        return reverse('project-removal-request-list')<|MERGE_RESOLUTION|>--- conflicted
+++ resolved
@@ -438,90 +438,6 @@
         form_data = form.cleaned_data
         status = form_data.get('status')
 
-<<<<<<< HEAD
-        project_removal_status_choice, _ = \
-            ProjectUserRemovalRequestStatusChoice.objects.get_or_create(
-                name=status)
-
-        project_obj = self.project_removal_request_obj.project_user.project
-        removed_user = self.project_removal_request_obj.project_user
-        requester = self.project_removal_request_obj.requester
-
-        self.project_removal_request_obj.status = project_removal_status_choice
-        if status == 'Complete':
-            self.project_removal_request_obj.completion_time = utc_now_offset_aware()
-
-        self.project_removal_request_obj.save()
-
-        if status == 'Complete':
-            project_user_status_removed, _ = \
-                ProjectUserStatusChoice.objects.get_or_create(
-                    name='Removed')
-            removed_user.status = project_user_status_removed
-            removed_user.save()
-
-            try:
-                allocation_obj = Allocation.objects.get(project=project_obj)
-                allocation_user = \
-                    allocation_obj.allocationuser_set.get(user=removed_user.user)
-                allocation_user_status_choice_removed = \
-                    AllocationUserStatusChoice.objects.get(name='Removed')
-                allocation_user.status = allocation_user_status_choice_removed
-                allocation_user.save()
-
-                cluster_account_status = \
-                    allocation_user.allocationuserattribute_set.get(
-                        allocation_attribute_type=AllocationAttributeType.objects.get(
-                            name='Cluster Account Status'))
-                cluster_account_status.value = 'Denied'
-                cluster_account_status.save()
-
-            except Exception as e:
-                message = f'Unexpected error setting AllocationAttributeType' \
-                          f'Cluster Account Status to "Denied" and ' \
-                          f'AllocationUserStatusChoice to "Removed" ' \
-                          f'for user {removed_user.user.username}.'
-                messages.error(self.request, message)
-
-        message = (
-            f'Project removal request initiated by '
-            f'{self.project_removal_request_obj.requester.username} for User '
-            f'{self.user_obj.username} under '
-            f'Project {self.project_removal_request_obj.project_user.project.name} '
-            f'has been marked as {status}.')
-        messages.success(self.request, message)
-
-        if EMAIL_ENABLED and status == 'Complete':
-            pi_condition = Q(
-                role__name='Principal Investigator', status__name='Active',
-                enable_notifications=True)
-            manager_condition = Q(role__name='Manager', status__name='Active')
-            manager_pi_queryset = project_obj.projectuser_set.filter(
-                pi_condition | manager_condition)
-
-            for proj_user in list(chain(manager_pi_queryset, [removed_user])):
-                curr_user = proj_user.user
-                template_context = {
-                    'user_first_name': curr_user.first_name,
-                    'user_last_name': curr_user.last_name,
-                    'removed_user_first_name': removed_user.user.first_name,
-                    'removed_user_last_name': removed_user.user.last_name,
-                    'requester_first_name': requester.first_name,
-                    'requester_last_name': requester.last_name,
-                    'project_name': project_obj.name,
-                    'signature': EMAIL_SIGNATURE,
-                    'support_email': SUPPORT_EMAIL,
-                }
-
-                send_email_template(
-                    'Project Removal Request Completed',
-                    'email/project_removal/project_removal_complete.txt',
-                    template_context,
-                    EMAIL_SENDER,
-                    [curr_user.email],
-                    html_template='email/project_removal/project_removal_complete.html'
-                )
-=======
         runner = None
         try:
             request_obj = self.project_removal_request_obj
@@ -552,11 +468,41 @@
                 f'{self.user_obj.username} under Project '
                 f'{request_obj.project_user.project.name} is complete.')
             messages.success(self.request, message)
-
+            
+        if EMAIL_ENABLED and status == 'Complete':
+            pi_condition = Q(
+                role__name='Principal Investigator', status__name='Active',
+                enable_notifications=True)
+            manager_condition = Q(role__name='Manager', status__name='Active')
+            manager_pi_queryset = project_obj.projectuser_set.filter(
+                pi_condition | manager_condition)
+
+            for proj_user in list(chain(manager_pi_queryset, [removed_user])):
+                curr_user = proj_user.user
+                template_context = {
+                    'user_first_name': curr_user.first_name,
+                    'user_last_name': curr_user.last_name,
+                    'removed_user_first_name': removed_user.user.first_name,
+                    'removed_user_last_name': removed_user.user.last_name,
+                    'requester_first_name': requester.first_name,
+                    'requester_last_name': requester.last_name,
+                    'project_name': project_obj.name,
+                    'signature': EMAIL_SIGNATURE,
+                    'support_email': SUPPORT_EMAIL,
+                }
+
+                send_email_template(
+                    'Project Removal Request Completed',
+                    'email/project_removal/project_removal_complete.txt',
+                    template_context,
+                    EMAIL_SENDER,
+                    [curr_user.email],
+                    html_template='email/project_removal/project_removal_complete.html'
+                )
+                
             if isinstance(runner, ProjectRemovalRequestProcessingRunner):
                 for message in runner.get_warning_messages():
                     messages.warning(self.request, message)
->>>>>>> 954f7d74
 
         return super().form_valid(form)
 
