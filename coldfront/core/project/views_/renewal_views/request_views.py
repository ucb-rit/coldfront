from coldfront.core.allocation.models import Allocation
from coldfront.core.allocation.models import AllocationRenewalRequest
from coldfront.core.allocation.models import AllocationRenewalRequestStatusChoice
from coldfront.core.allocation.models import AllocationStatusChoice
from coldfront.core.allocation.utils import prorated_allocation_amount
from coldfront.core.project.forms_.new_project_forms.request_forms import SavioProjectAllocationPeriodForm
from coldfront.core.project.forms_.new_project_forms.request_forms import SavioProjectDetailsForm
from coldfront.core.project.forms_.new_project_forms.request_forms import SavioProjectSurveyForm
from coldfront.core.project.forms_.renewal_forms.request_forms import ProjectRenewalPISelectionForm
from coldfront.core.project.forms_.renewal_forms.request_forms import ProjectRenewalPoolingPreferenceForm
from coldfront.core.project.forms_.renewal_forms.request_forms import ProjectRenewalProjectSelectionForm
from coldfront.core.project.forms_.renewal_forms.request_forms import ProjectRenewalSurveyForm
from coldfront.core.project.forms_.renewal_forms.request_forms import ProjectRenewalReviewAndSubmitForm
from coldfront.core.project.models import Project
from coldfront.core.project.models import ProjectAllocationRequestStatusChoice
from coldfront.core.project.models import ProjectStatusChoice
from coldfront.core.project.models import ProjectUser
from coldfront.core.project.models import ProjectUserStatusChoice
from coldfront.core.project.models import SavioProjectAllocationRequest
from coldfront.core.project.utils_.permissions_utils import is_user_manager_or_pi_of_project
from coldfront.core.project.utils_.renewal_utils import get_current_allowance_year_period
from coldfront.core.project.utils_.renewal_utils import get_pi_active_unique_project
from coldfront.core.project.utils_.renewal_utils import has_non_denied_renewal_request
from coldfront.core.project.utils_.renewal_utils import send_new_allocation_renewal_request_admin_notification_email
from coldfront.core.project.utils_.renewal_utils import send_new_allocation_renewal_request_pi_notification_email
from coldfront.core.project.utils_.renewal_utils import send_new_allocation_renewal_request_pooling_notification_email
from coldfront.core.project.utils_.renewal_survey_backend import get_renewal_survey_url
from coldfront.core.resource.models import Resource
from coldfront.core.resource.utils import get_primary_compute_resource
from coldfront.core.resource.utils_.allowance_utils.computing_allowance import ComputingAllowance
from coldfront.core.resource.utils_.allowance_utils.constants import BRCAllowances
from coldfront.core.resource.utils_.allowance_utils.constants import LRCAllowances
from coldfront.core.resource.utils_.allowance_utils.interface import ComputingAllowanceInterface
from coldfront.core.user.utils import access_agreement_signed
from coldfront.core.utils.common import session_wizard_all_form_data
from coldfront.core.utils.common import utc_now_offset_aware

from decimal import Decimal

from django.contrib import messages
from django.contrib.auth.mixins import LoginRequiredMixin
from django.contrib.auth.mixins import UserPassesTestMixin
from django.core.exceptions import ImproperlyConfigured
from django.db import IntegrityError
from django.http import HttpResponseRedirect
from django.shortcuts import get_object_or_404
from django.urls import reverse
from django.views.generic.base import TemplateView

from flags.state import flag_enabled
from formtools.wizard.views import SessionWizardView

import logging


logger = logging.getLogger(__name__)


class AllocationRenewalLandingView(LoginRequiredMixin, UserPassesTestMixin,
                                   TemplateView):
    template_name = 'project/project_renewal/request_landing.html'

    def test_func(self):
        if self.request.user.is_superuser:
            return True
        if access_agreement_signed(self.request.user):
            return True
        message = (
            'You must sign the User Access Agreement before you can request '
            'to renew an allowance.')
        messages.error(self.request, message)

    def get_context_data(self, **kwargs):
        context = super().get_context_data(**kwargs)

        allowances = []
        yearly_allowance_names = []
        renewal_supported_allowance_names = []
        renewal_not_supported_allowance_names = []
        interface = ComputingAllowanceInterface()
        for allowance in sorted(interface.allowances(), key=lambda a: a.pk):
            wrapper = ComputingAllowance(allowance)
            allowance_name = wrapper.get_name()
            entry = {
                'name': allowance_name,
                'name_long': interface.name_long_from_name(allowance_name),
            }
            allowances.append(entry)
            if wrapper.is_yearly():
                name_short = interface.name_short_from_name(allowance_name)
                yearly_allowance_names.append(f'{name_short}s')
            if wrapper.is_renewable():
                if wrapper.is_renewal_supported():
                    renewal_supported_allowance_names.append(allowance_name)
                else:
                    renewal_not_supported_allowance_names.append(
                        allowance_name)

        context['allowances'] = allowances
        context['yearly_allowance_names'] = ', '.join(yearly_allowance_names)
        context['renewal_supported_allowance_names'] = \
            renewal_supported_allowance_names
        context['renewal_not_supported_allowance_names'] = \
            renewal_not_supported_allowance_names

        return context


class AllocationRenewalMixin(object):

    success_message = (
        'Thank you for your submission. It will be reviewed and processed by '
        'administrators.')
    error_message = 'Unexpected failure. Please contact an administrator.'

    def __init__(self, *args, **kwargs):
        super().__init__(*args, **kwargs)
        # TODO: Set this dynamically when supporting other types.
        if flag_enabled('BRC_ONLY'):
            self.computing_allowance = Resource.objects.get(
                name=BRCAllowances.FCA)
        elif flag_enabled('LRC_ONLY'):
            self.computing_allowance = Resource.objects.get(
                name=LRCAllowances.PCA)
        else:
            raise ImproperlyConfigured(
                'One of the following flags must be enabled: BRC_ONLY, '
                'LRC_ONLY.')
        self.interface = ComputingAllowanceInterface()

    @staticmethod
    def create_allocation_renewal_request(requester, pi, computing_allowance,
                                          allocation_period, pre_project,
                                          post_project, 
                                          new_project_request=None):
        """Create a new AllocationRenewalRequest."""
        request_kwargs = dict()
        request_kwargs['requester'] = requester
        request_kwargs['pi'] = pi
        request_kwargs['computing_allowance'] = computing_allowance
        request_kwargs['allocation_period'] = allocation_period
        request_kwargs['status'] = \
            AllocationRenewalRequestStatusChoice.objects.get(
                name='Under Review')
        request_kwargs['pre_project'] = pre_project
        request_kwargs['post_project'] = post_project
        request_kwargs['new_project_request'] = new_project_request
        request_kwargs['request_time'] = utc_now_offset_aware()
        return AllocationRenewalRequest.objects.create(**request_kwargs)

    @staticmethod
    def send_emails(request_obj):
        """Send emails to various recipients based on the given, newly-
        created AllocationRenewalRequest."""
        # Send a notification email to admins.
        try:
            send_new_allocation_renewal_request_admin_notification_email(
                request_obj)
        except Exception as e:
            logger.error(f'Failed to send notification email. Details:\n')
            logger.exception(e)
        # Send a notification email to the PI if the requester differs.
        if request_obj.requester != request_obj.pi:
            try:
                send_new_allocation_renewal_request_pi_notification_email(
                    request_obj)
            except Exception as e:
                logger.error(
                    f'Failed to send notification email. Details:\n')
                logger.exception(e)
        # If applicable, send a notification email to the managers and PIs of
        # the project being requested to pool with.
        if (request_obj.pi not in request_obj.post_project.pis() and
                not request_obj.new_project_request):
            try:
                send_new_allocation_renewal_request_pooling_notification_email(
                    request_obj)
            except Exception as e:
                logger.error(
                    f'Failed to send notification email. Details:\n')
                logger.exception(e)

    def _get_service_units_to_allocate(self, allocation_period):
        """Return the number of service units to allocate to the project
        if the renewal were to be approved now for the given
        AllocationPeriod."""
        # TODO: Modify this as needed when supporting other types.
        num_service_units = Decimal(
            self.interface.service_units_from_name(
                self.computing_allowance.name, is_timed=True,
                allocation_period=allocation_period))
        return prorated_allocation_amount(
            num_service_units, utc_now_offset_aware(), allocation_period)


class AllocationRenewalRequestView(LoginRequiredMixin, UserPassesTestMixin,
                                   AllocationRenewalMixin, SessionWizardView):

    FORMS = [
        ('allocation_period', SavioProjectAllocationPeriodForm),
        ('pi_selection', ProjectRenewalPISelectionForm),
        ('pooling_preference', ProjectRenewalPoolingPreferenceForm),
        ('project_selection', ProjectRenewalProjectSelectionForm),
        ('new_project_details', SavioProjectDetailsForm),
        ('new_project_survey', SavioProjectSurveyForm),
        ('renewal_survey', ProjectRenewalSurveyForm),
        ('review_and_submit', ProjectRenewalReviewAndSubmitForm),
    ]

    TEMPLATES = {
        'allocation_period': 'project/project_renewal/allocation_period.html',
        'pi_selection': 'project/project_renewal/pi_selection.html',
        'pooling_preference':
            'project/project_renewal/pooling_preference.html',
        'project_selection': 'project/project_renewal/project_selection.html',
        'new_project_details':
            'project/project_renewal/new_project_details.html',
        'new_project_survey':
            'project/project_renewal/new_project_survey.html',
        'renewal_survey':
            'project/project_renewal/project_renewal_survey.html',
        'review_and_submit': 'project/project_renewal/review_and_submit.html',
    }

    form_list = [
        SavioProjectAllocationPeriodForm,
        ProjectRenewalPISelectionForm,
        ProjectRenewalPoolingPreferenceForm,
        ProjectRenewalProjectSelectionForm,
        SavioProjectDetailsForm,
        SavioProjectSurveyForm,
        ProjectRenewalSurveyForm,
        ProjectRenewalReviewAndSubmitForm,
    ]

    def __init__(self, *args, **kwargs):
        super().__init__(*args, **kwargs)
        # Define a lookup table from form name to step number.
        self.step_numbers_by_form_name = {
            name: i for i, (name, _) in enumerate(self.FORMS)}

    def test_func(self):
        """Allow superusers and users who are active Managers or
        Principal Investigators on at least one Project to access the
        view."""
        user = self.request.user
        if self.request.user.is_superuser:
            return True
        signed_date = (
            self.request.user.userprofile.access_agreement_signed_date)
        if signed_date is None:
            message = (
                'You must sign the User Access Agreement before you can '
                'request to renew a PI\'s allocation.')
            messages.error(self.request, message)
            return False
        role_names = ['Manager', 'Principal Investigator']
        status = ProjectUserStatusChoice.objects.get(name='Active')
        has_access = ProjectUser.objects.filter(
            user=user, role__name__in=role_names, status=status)
        if has_access:
            return True
        message = (
            'You must be an active Manager or Principal Investigator of a '
            'Project.')
        messages.error(self.request, message)

    def get_context_data(self, form, **kwargs):
        context = super().get_context_data(form=form, **kwargs)
        current_step = int(self.steps.current)
        self.__set_data_from_previous_steps(current_step, context)
        return context

    def get_form_kwargs(self, step=None):
        kwargs = {}
        step = int(step)
        if step == self.step_numbers_by_form_name['allocation_period']:
            kwargs['computing_allowance'] = self.computing_allowance
        elif step == self.step_numbers_by_form_name['pi_selection']:
            kwargs['computing_allowance'] = self.computing_allowance
            tmp = {}
            self.__set_data_from_previous_steps(step, tmp)
            kwargs['allocation_period_pk'] = getattr(
                tmp.get('allocation_period', None), 'pk', None)
            project_pks = []
            user = self.request.user
            project_name_prefix = self.interface.code_from_name(
                self.computing_allowance.name)
            role_names = ['Manager', 'Principal Investigator']
            status = ProjectUserStatusChoice.objects.get(name='Active')
            project_users = user.projectuser_set.filter(
                project__name__startswith=project_name_prefix,
                role__name__in=role_names,
                status=status)
            for project_user in project_users:
                project_pks.append(project_user.project.pk)
            kwargs['project_pks'] = project_pks
        elif step == self.step_numbers_by_form_name['pooling_preference']:
            tmp = {}
            self.__set_data_from_previous_steps(step, tmp)
            kwargs['currently_pooled'] = ('current_project' in tmp and
                                          tmp['current_project'].is_pooled())
        elif step == self.step_numbers_by_form_name['project_selection']:
            kwargs['computing_allowance'] = self.computing_allowance
            tmp = {}
            self.__set_data_from_previous_steps(step, tmp)
            kwargs['pi_pk'] = tmp['PI'].user.pk
            form_class = ProjectRenewalPoolingPreferenceForm
            choices = (
                form_class.UNPOOLED_TO_POOLED,
                form_class.POOLED_TO_POOLED_DIFFERENT,
            )
            kwargs['non_owned_projects'] = tmp['preference'] in choices
            if 'current_project' in tmp:
                kwargs['exclude_project_pk'] = tmp['current_project'].pk
        elif step == self.step_numbers_by_form_name['new_project_details']:
            kwargs['computing_allowance'] = self.computing_allowance
        elif step == self.step_numbers_by_form_name['new_project_survey']:
            kwargs['computing_allowance'] = self.computing_allowance
        elif step == self.step_numbers_by_form_name['renewal_survey']:
            tmp = {}
            self.__set_data_from_previous_steps(step, tmp)
            kwargs['project_name'] = tmp['project_name']
            kwargs['allocation_period_name'] = tmp['allocation_period'].name
            kwargs['pi_username'] = tmp['PI'].user.username

        return kwargs

    def get_template_names(self):
        return [self.TEMPLATES[self.FORMS[int(self.steps.current)][0]]]

    def done(self, form_list, **kwargs):
        """Perform processing and store information in a request
        object."""
        redirect_url = '/'
        try:
            form_data = session_wizard_all_form_data(
                form_list, kwargs['form_dict'], len(self.form_list))
            tmp = {}
            self.__set_data_from_previous_steps(len(self.FORMS), tmp)
            pi = tmp['PI'].user
            allocation_period = tmp['allocation_period']

            # If the PI already has a non-denied request for the period, raise
            # an exception. Such PIs are not selectable in the 'pi_selection'
            # step, but a request could have been created between selection and
            # final submission.
            if has_non_denied_renewal_request(pi, allocation_period):
                raise Exception(
                    f'PI {pi.username} already has a non-denied '
                    f'AllocationRenewalRequest for AllocationPeriod '
                    f'{allocation_period.name}.')

            # If a new Project was requested, create it along with a
            # SavioProjectAllocationRequest.
            new_project_request = None
            form_class = ProjectRenewalPoolingPreferenceForm
            if tmp['preference'] == form_class.POOLED_TO_UNPOOLED_NEW:
                requested_project = self.__handle_create_new_project(form_data)
                survey_data = self.__get_survey_data(form_data)
                new_project_request = self.__handle_create_new_project_request(
                    pi, requested_project, survey_data)
            else:
                requested_project = tmp['requested_project']

            request = self.create_allocation_renewal_request(
                self.request.user, pi, self.computing_allowance,
                allocation_period, tmp['current_project'], requested_project,
                new_project_request=new_project_request)

            self.send_emails(request)
        except Exception as e:
            logger.exception(e)
            messages.error(self.request, self.error_message)
        else:
            messages.success(self.request, self.success_message)

        return HttpResponseRedirect(redirect_url)

    @staticmethod
    def condition_dict():
        """Return a mapping from a string index `i` into FORMS
        (zero-indexed) to a function determining whether FORMS[int(i)]
        should be included."""
        view = AllocationRenewalRequestView
        return {
            '3': view.show_project_selection_form_condition,
            '4': view.show_new_project_forms_condition,
            '5': view.show_new_project_forms_condition,
        }

    def show_new_project_forms_condition(self):
        """Only show the forms needed for a new Project if the pooling
        preference is to create one."""
        step_name = 'pooling_preference'
        step = str(self.step_numbers_by_form_name[step_name])
        cleaned_data = self.get_cleaned_data_for_step(step) or {}
        form_class = ProjectRenewalPoolingPreferenceForm
        return (cleaned_data.get('preference', None) ==
                form_class.POOLED_TO_UNPOOLED_NEW)

    def show_project_selection_form_condition(self):
        """Only show the form for selecting a Project if the pooling
        preference is to start pooling, to pool with a different
        Project, or to select a different Project owned by the PI."""
        step_name = 'pooling_preference'
        step = str(self.step_numbers_by_form_name[step_name])
        cleaned_data = self.get_cleaned_data_for_step(step) or {}
        form_class = ProjectRenewalPoolingPreferenceForm
        preferences = (
            form_class.UNPOOLED_TO_POOLED,
            form_class.POOLED_TO_POOLED_DIFFERENT,
            form_class.POOLED_TO_UNPOOLED_OLD,
        )
        return cleaned_data.get('preference', None) in preferences

<<<<<<< HEAD
    def show_renewal_survey_form_condition(self):
        """Only show the renewal survey form if a survey is required."""
        return flag_enabled('RENEWAL_SURVEY_ENABLED')

=======
>>>>>>> a6408894
    def __get_survey_data(self, form_data):
        """Return provided survey data."""
        step_number = self.step_numbers_by_form_name['new_project_survey']
        return form_data[step_number]

    def __handle_create_new_project(self, form_data):
        """Create a new project and an allocation to the primary compute
        resource. This method should only be invoked if a new Project"""
        step_number = self.step_numbers_by_form_name['new_project_details']
        data = form_data[step_number]

        # Create the new Project.
        status = ProjectStatusChoice.objects.get(name='New')
        try:
            project = Project.objects.create(
                name=data['name'],
                status=status,
                title=data['title'],
                description=data['description'])
        except IntegrityError as e:
            logger.error(
                f'Project {data["name"]} unexpectedly already exists.')
            raise e

        # Create an allocation to the primary compute resource.
        status = AllocationStatusChoice.objects.get(name='New')
        allocation = Allocation.objects.create(project=project, status=status)
        resource = get_primary_compute_resource()
        allocation.resources.add(resource)
        allocation.save()

        return project

    def __handle_create_new_project_request(self, pi, project, survey_data):
        """Create a new SavioProjectAllocationRequest. This method
        should only be invoked if a new Project is requested."""
        # TODO: allocation_type will eventually be removed from the model.
        request_kwargs = dict()
        request_kwargs['requester'] = self.request.user
        request_kwargs['allocation_type'] = \
            self.interface.name_short_from_name(self.computing_allowance.name)
        request_kwargs['computing_allowance'] = self.computing_allowance
        request_kwargs['pi'] = pi
        request_kwargs['project'] = project
        request_kwargs['pool'] = False
        request_kwargs['survey_answers'] = survey_data
        request_kwargs['status'] = \
            ProjectAllocationRequestStatusChoice.objects.get(
                name='Under Review')
        return SavioProjectAllocationRequest.objects.create(**request_kwargs)

    def __infer_pi_current_project(self, pi_user, computing_allowance):
        """Retrieve the PI's current Project with the given
        allowance."""
        # TODO: Set this dynamically when supporting other types.
        allocation_period = get_current_allowance_year_period()
        try:
            # TODO: When supporting renewals of allowances that PIs may have
            # TODO: multiple of, relax the uniqueness constraint.
            return get_pi_active_unique_project(
                pi_user, computing_allowance, allocation_period)
        except Project.DoesNotExist:
            # If the PI has no active Project with the allowance, fall back on
            # one shared by the requester and the PI.
            project_name_prefix = self.interface.code_from_name(
                computing_allowance.get_name())
            requester_projects = set(list(
                ProjectUser.objects.filter(
                    project__name__startswith=project_name_prefix,
                    user=self.request.user,
                    role__name__in=[
                        'Manager', 'Principal Investigator']
                ).values_list('project', flat=True)))
            pi_projects = set(list(
                ProjectUser.objects.filter(
                    project__name__startswith=project_name_prefix,
                    user=pi_user,
                    role__name='Principal Investigator'
                ).values_list('project', flat=True)))
            intersection = set.intersection(
                requester_projects, pi_projects)
            project_pk = sorted(list(intersection))[0]
            return Project.objects.get(pk=project_pk)

    def __set_data_from_previous_steps(self, step, dictionary):
        """Update the given dictionary with data from previous steps."""
        dictionary['computing_allowance'] = self.computing_allowance
        computing_allowance_wrapper = ComputingAllowance(
            self.computing_allowance)
        dictionary['allowance_is_one_per_pi'] = \
            computing_allowance_wrapper.is_one_per_pi()

        allocation_period_form_step = self.step_numbers_by_form_name[
            'allocation_period']
        if step > allocation_period_form_step:
            data = self.get_cleaned_data_for_step(
                str(allocation_period_form_step))
            if data:
                dictionary.update(data)
                dictionary['allocation_amount'] = \
                    self._get_service_units_to_allocate(
                        data['allocation_period'])

        pi_selection_form_step = self.step_numbers_by_form_name['pi_selection']
        if step > pi_selection_form_step:
            data = self.get_cleaned_data_for_step(str(pi_selection_form_step))
            if data:
                dictionary.update(data)
                pi_user = data['PI'].user
                current_project = self.__infer_pi_current_project(
                    pi_user, computing_allowance_wrapper)
                dictionary['current_project'] = current_project

        pooling_preference_form_step = self.step_numbers_by_form_name[
            'pooling_preference']
        if step > pooling_preference_form_step:
            data = self.get_cleaned_data_for_step(
                str(pooling_preference_form_step))
            if data:
                dictionary.update(data)

                preference = data['preference']
                form_class = ProjectRenewalPoolingPreferenceForm
                dictionary['breadcrumb_pooling_preference'] = \
                    form_class.SHORT_DESCRIPTIONS.get(preference, 'Unknown')

                if (preference == form_class.UNPOOLED_TO_UNPOOLED or
                        preference == form_class.POOLED_TO_POOLED_SAME):
                    dictionary['requested_project'] = \
                        dictionary['current_project']

        project_selection_form_step = self.step_numbers_by_form_name[
            'project_selection']
        if step > project_selection_form_step:
            data = self.get_cleaned_data_for_step(
                str(project_selection_form_step))
            if data:
                dictionary.update(data)
                dictionary['requested_project'] = data['project']

        new_project_details_form_step = self.step_numbers_by_form_name[
            'new_project_details']
        if step > new_project_details_form_step:
            data = self.get_cleaned_data_for_step(
                str(new_project_details_form_step))
            if data:
                dictionary.update(data)
                dictionary['requested_project'] = data['name']

        renewal_survey_form_step = self.step_numbers_by_form_name[
            'renewal_survey']
        if step == renewal_survey_form_step:
            dictionary['requester'] = self.request.user
            dictionary['project_name'] = dictionary['requested_project'].name
            dictionary['form_url'] = get_renewal_survey_url(
                                        dictionary['allocation_period'].name,
                                        dictionary['PI'].user,
                                        dictionary['project_name'],
                                        self.request.user)

class AllocationRenewalRequestUnderProjectView(LoginRequiredMixin,
                                               UserPassesTestMixin,
                                               AllocationRenewalMixin,
                                               SessionWizardView):

    FORMS = [
        ('allocation_period', SavioProjectAllocationPeriodForm),
        ('pi_selection', ProjectRenewalPISelectionForm),
        ('renewal_survey', ProjectRenewalSurveyForm),
        ('review_and_submit', ProjectRenewalReviewAndSubmitForm),
    ]

    TEMPLATES = {
        'allocation_period': 'project/project_renewal/allocation_period.html',
        'pi_selection': 'project/project_renewal/pi_selection.html',
        'renewal_survey': 'project/project_renewal/project_renewal_survey.html',
        'review_and_submit': 'project/project_renewal/review_and_submit.html',
    }

    form_list = [
        SavioProjectAllocationPeriodForm,
        ProjectRenewalPISelectionForm,
        ProjectRenewalSurveyForm,
        ProjectRenewalReviewAndSubmitForm,
    ]

    project_obj = None

    def __init__(self, *args, **kwargs):
        super().__init__(*args, **kwargs)
        # Define a lookup table from form name to step number.
        self.step_numbers_by_form_name = {
            name: i for i, (name, _) in enumerate(self.FORMS)}

    def dispatch(self, request, *args, **kwargs):
        pk = self.kwargs.get('pk')
        self.project_obj = get_object_or_404(Project, pk=pk)
        return super().dispatch(request, *args, **kwargs)

    def done(self, form_list, **kwargs):
        """Perform processing and store information in a request
        object."""
        redirect_url = reverse(
            'project-detail', kwargs={'pk': self.project_obj.pk})
        try:
            tmp = {}
            self.__set_data_from_previous_steps(len(self.FORMS), tmp)
            pi = tmp['PI'].user
            allocation_period = tmp['allocation_period']

            # If the PI already has a non-denied request for the period, raise
            # an exception. Such PIs are not selectable in the 'pi_selection'
            # step, but a request could have been created between selection and
            # final submission.
            if has_non_denied_renewal_request(pi, allocation_period):
                raise Exception(
                    f'PI {pi.username} already has a non-denied '
                    f'AllocationRenewalRequest for AllocationPeriod '
                    f'{allocation_period.name}.')

            request = self.create_allocation_renewal_request(
                self.request.user, pi, self.computing_allowance,
                allocation_period, self.project_obj, self.project_obj)

            self.send_emails(request)
        except Exception as e:
            logger.exception(e)
            messages.error(self.request, self.error_message)
        else:
            messages.success(self.request, self.success_message)

        return HttpResponseRedirect(redirect_url)

    def get_context_data(self, form, **kwargs):
        context = super().get_context_data(form=form, **kwargs)
        current_step = int(self.steps.current)
        self.__set_data_from_previous_steps(current_step, context)
        return context

    def get_form_kwargs(self, step=None):
        kwargs = {}
        step = int(step)
        if step == self.step_numbers_by_form_name['allocation_period']:
            kwargs['computing_allowance'] = self.computing_allowance
        elif step == self.step_numbers_by_form_name['pi_selection']:
            kwargs['computing_allowance'] = self.computing_allowance
            tmp = {}
            self.__set_data_from_previous_steps(step, tmp)
            kwargs['allocation_period_pk'] = getattr(
                tmp.get('allocation_period', None), 'pk', None)
            kwargs['project_pks'] = [self.project_obj.pk]
        elif step == self.step_numbers_by_form_name['renewal_survey']:
            tmp = {}
            self.__set_data_from_previous_steps(step, tmp)
            kwargs['project_name'] = tmp['project_name']
            kwargs['allocation_period_name'] = tmp['allocation_period'].name
            kwargs['pi_username'] = tmp['PI'].user.username
        return kwargs

    def get_template_names(self):
        return [self.TEMPLATES[self.FORMS[int(self.steps.current)][0]]]

    def test_func(self):
        """Allow superusers and users who are active Managers or
        Principal Investigators on the Project and who have signed the
        access agreement to access the view."""
        user = self.request.user
        if user.is_superuser:
            return True
        signed_date = (
            self.request.user.userprofile.access_agreement_signed_date)
        if signed_date is None:
            message = (
                'You must sign the User Access Agreement before you can '
                'request to renew a PI\'s allocation.')
            messages.error(self.request, message)
            return False
        if is_user_manager_or_pi_of_project(user, self.project_obj):
            return True
        message = (
            'You must be an active Manager or Principal Investigator of the '
            'Project.')
        messages.error(self.request, message)

    @staticmethod
    def condition_dict():
        """Return a mapping from a string index `i` into FORMS
        (zero-indexed) to a function determining whether FORMS[int(i)]
        should be included."""
        view = AllocationRenewalRequestUnderProjectView
        return {
            '2': view.show_renewal_survey_form_condition,
        }

    def show_renewal_survey_form_condition(self):
        """Only show the renewal survey form if a survey is required."""
        return flag_enabled('RENEWAL_SURVEY_ENABLED')

    def __set_data_from_previous_steps(self, step, dictionary):
        """Update the given dictionary with data from previous steps."""
        allocation_period_form_step = self.step_numbers_by_form_name[
            'allocation_period']
        if step > allocation_period_form_step:
            data = self.get_cleaned_data_for_step(
                str(allocation_period_form_step))
            if data:
                dictionary.update(data)
                dictionary['allocation_amount'] = \
                    self._get_service_units_to_allocate(
                        data['allocation_period'])

        pi_selection_form_step = self.step_numbers_by_form_name['pi_selection']
        if step > pi_selection_form_step:
            data = self.get_cleaned_data_for_step(str(pi_selection_form_step))
            if data:
                dictionary.update(data)
                dictionary['current_project'] = self.project_obj
                dictionary['requested_project'] = self.project_obj
                form_class = ProjectRenewalPoolingPreferenceForm
                if not self.project_obj.is_pooled():
                    pooling_preference = form_class.UNPOOLED_TO_UNPOOLED
                else:
                    pooling_preference = form_class.POOLED_TO_POOLED_SAME
                form_class = ProjectRenewalPoolingPreferenceForm
                dictionary['breadcrumb_pooling_preference'] = \
                    form_class.SHORT_DESCRIPTIONS.get(
                        pooling_preference, 'Unknown')
        
        renewal_survey_form_step = self.step_numbers_by_form_name[
            'renewal_survey']
        if step == renewal_survey_form_step:
            dictionary['requester'] = self.request.user
            dictionary['project_name'] = self.project_obj.name
            dictionary['form_url'] = get_renewal_survey_url(
                                        dictionary['allocation_period'].name, 
                                        dictionary['PI'].user,
                                        self.project_obj.name, 
                                        self.request.user)<|MERGE_RESOLUTION|>--- conflicted
+++ resolved
@@ -414,13 +414,10 @@
         )
         return cleaned_data.get('preference', None) in preferences
 
-<<<<<<< HEAD
     def show_renewal_survey_form_condition(self):
         """Only show the renewal survey form if a survey is required."""
         return flag_enabled('RENEWAL_SURVEY_ENABLED')
 
-=======
->>>>>>> a6408894
     def __get_survey_data(self, form_data):
         """Return provided survey data."""
         step_number = self.step_numbers_by_form_name['new_project_survey']
