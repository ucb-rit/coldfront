--- conflicted
+++ resolved
@@ -148,11 +148,11 @@
 
     # Files are relative to _TEMPLATES_DIR.
     TEMPLATES = {
-<<<<<<< HEAD
         'computing_allowance': 'project_computing_allowance.html',
         'allocation_period': 'project_allocation_period.html',
         'existing_pi': 'project_existing_pi.html',
         'new_pi': 'project_new_pi.html',
+        'pi_department': 'project_pi_department.html',
         'ica_extra_fields': 'project_ica_extra_fields.html',
         'recharge_extra_fields': 'project_recharge_extra_fields.html',
         'pool_allocations': 'project_pool_allocations.html',
@@ -160,30 +160,6 @@
         'details': 'project_details.html',
         'billing_id': 'project_billing_id.html',
         'survey': 'project_survey.html',
-=======
-        'computing_allowance':
-            'project/project_request/savio/project_computing_allowance.html',
-        'allocation_period':
-            'project/project_request/savio/project_allocation_period.html',
-        'existing_pi':
-            'project/project_request/savio/project_existing_pi.html',
-        'new_pi':
-            'project/project_request/savio/project_new_pi.html',
-        'pi_department':
-            'project/project_request/savio/project_pi_department.html',
-        'ica_extra_fields':
-            'project/project_request/savio/project_ica_extra_fields.html',
-        'recharge_extra_fields':
-            'project/project_request/savio/project_recharge_extra_fields.html',
-        'pool_allocations':
-            'project/project_request/savio/project_pool_allocations.html',
-        'pooled_project_selection':
-            ('project/project_request/savio/'
-             'project_pooled_project_selection.html'),
-        'details': 'project/project_request/savio/project_details.html',
-        'billing_id': 'project/project_request/savio/project_billing_id.html',
-        'survey': 'project/project_request/savio/project_survey.html',
->>>>>>> 0037a2e2
     }
 
     form_list = [
