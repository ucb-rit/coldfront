from coldfront.core.allocation.forms import AllocationPeriodChoiceField
from coldfront.core.allocation.models import AllocationPeriod
from coldfront.core.project.forms import DisabledChoicesSelectWidget
from coldfront.core.project.models import Project
from coldfront.core.project.utils_.new_project_utils import non_denied_new_project_request_statuses
from coldfront.core.project.utils_.new_project_utils import pis_with_new_project_requests_pks
from coldfront.core.project.utils_.new_project_utils import project_pi_pks
from coldfront.core.project.utils_.renewal_utils import non_denied_renewal_request_statuses
from coldfront.core.project.utils_.renewal_utils import pis_with_renewal_requests_pks
from coldfront.core.resource.models import Resource
from coldfront.core.resource.utils_.allowance_utils.computing_allowance import ComputingAllowance
from coldfront.core.resource.utils_.allowance_utils.constants import BRCAllowances
from coldfront.core.resource.utils_.allowance_utils.constants import LRCAllowances
from coldfront.core.resource.utils_.allowance_utils.interface import ComputingAllowanceInterface
from coldfront.core.user.utils import is_lbl_employee
from coldfront.core.utils.common import utc_now_offset_aware

from django import forms
from django.conf import settings
from django.contrib.auth.models import User
from django.core.exceptions import ImproperlyConfigured
from django.core.validators import MaxValueValidator
from django.core.validators import MinLengthValidator
from django.core.validators import MinValueValidator
from django.core.validators import RegexValidator
from django.db.models import Q
from django.forms.widgets import TextInput
from django.utils.safestring import mark_safe

from datetime import datetime
from datetime import timedelta
from flags.state import flag_enabled

import pytz


# =============================================================================
# BRC: SAVIO
# =============================================================================

class SavioProjectAllocationPeriodForm(forms.Form):

    NUM_DAYS_IN_ALLOCATION_YEAR = 365
    NUM_DAYS_BEFORE_ICA = 90

    allocation_period = forms.ModelChoiceField(
        label='Allocation Period',
        queryset=AllocationPeriod.objects.none(),
        required=True)

    def __init__(self, *args, **kwargs):
        computing_allowance = kwargs.pop('computing_allowance', None)
        super().__init__(*args, **kwargs)
        display_timezone = pytz.timezone(settings.DISPLAY_TIME_ZONE)
        queryset = self.allocation_period_choices(
            computing_allowance, utc_now_offset_aware(), display_timezone)
        self.fields['allocation_period'] = AllocationPeriodChoiceField(
            computing_allowance=computing_allowance,
            label='Allocation Period',
            queryset=queryset,
            required=True)

    def allocation_period_choices(self, computing_allowance, utc_dt,
                                  display_timezone):
        """Return a queryset of AllocationPeriods to be available in the
        form if rendered at the given datetime, whose tzinfo must be
        pytz.utc and which will be converted to the given timezone, for
        the given computing allowance."""
        none = AllocationPeriod.objects.none()
        if not computing_allowance:
            return none

        if utc_dt.tzinfo != pytz.utc:
            raise ValueError(f'Datetime {utc_dt}\'s tzinfo is not pytz.utc.')
        dt = utc_dt.astimezone(display_timezone)
        date = datetime.date(dt)
        f = Q(end_date__gte=date)
        order_by = ('start_date', 'end_date')

        if flag_enabled('BRC_ONLY'):
            return self._allocation_period_choices_brc(
                computing_allowance, date, f, order_by)
        elif flag_enabled('LRC_ONLY'):
            return self._allocation_period_choices_lrc(
                computing_allowance, date, f, order_by)
        return none

    def _allocation_period_choices_brc(self, computing_allowance, date, f,
                                       order_by):
        """TODO"""
        allowance_name = computing_allowance.name
        if allowance_name in (BRCAllowances.FCA, BRCAllowances.PCA):
            return self._allocation_period_choices_allowance_year(
                date, f, order_by)
        elif allowance_name == BRCAllowances.ICA:
            num_days = self.NUM_DAYS_BEFORE_ICA
            f = f & Q(start_date__lte=date + timedelta(days=num_days))
            f = f & (
                Q(name__startswith='Fall Semester') |
                Q(name__startswith='Spring Semester') |
                Q(name__startswith='Summer Sessions'))
            return AllocationPeriod.objects.filter(f).order_by(*order_by)
        return AllocationPeriod.objects.none()

    def _allocation_period_choices_lrc(self, computing_allowance, date, f,
                                       order_by):
        """TODO"""
        allowance_name = computing_allowance.name
        if allowance_name == LRCAllowances.PCA:
            return self._allocation_period_choices_allowance_year(
                date, f, order_by)
        return AllocationPeriod.objects.none()

    def _allocation_period_choices_allowance_year(self, date, f, order_by):
        """TODO"""
        if flag_enabled('ALLOCATION_RENEWAL_FOR_NEXT_PERIOD_REQUESTABLE'):
            # If projects for the next period may be requested, include it.
            started_before_date = (
                    date + timedelta(days=self.NUM_DAYS_IN_ALLOCATION_YEAR))
            # Special handling: During the time in which renewals for the
            # next period can be requested, the first option should be the
            # period that is most relevant to most users (i.e., the
            # upcoming one).
            order_by = ('-start_date', '-end_date')
        else:
            # Otherwise, include only the current period.
            started_before_date = date
        f = f & Q(start_date__lte=started_before_date)
        f = f & Q(name__startswith='Allowance Year')
        return AllocationPeriod.objects.filter(f).order_by(*order_by)


class ComputingAllowanceForm(forms.Form):

    computing_allowance = forms.ModelChoiceField(
        label='Computing Allowance',
        queryset=Resource.objects.filter(
            resource_type__name='Computing Allowance').order_by('pk'))


class PIChoiceField(forms.ModelChoiceField):

    def label_from_instance(self, obj):
        return f'{obj.first_name} {obj.last_name} ({obj.email})'


class SavioProjectExistingPIForm(forms.Form):

    PI = PIChoiceField(
        label='Principal Investigator',
        queryset=User.objects.none(),
        required=False,
        widget=DisabledChoicesSelectWidget())

    def __init__(self, *args, **kwargs):
        self.computing_allowance = kwargs.pop('computing_allowance', None)
        self.allocation_period = kwargs.pop('allocation_period', None)
        super().__init__(*args, **kwargs)
        if self.computing_allowance is not None:
            self.computing_allowance = ComputingAllowance(
                self.computing_allowance)
            self.disable_pi_choices()
        self.exclude_pi_choices()

    def clean(self):
        cleaned_data = super().clean()
        pi = self.cleaned_data['PI']
        if pi is not None and pi not in self.fields['PI'].queryset:
            raise forms.ValidationError(f'Invalid selection {pi.username}.')
        return cleaned_data

    def disable_pi_choices(self):
        """Prevent certain Users, who should be displayed, from being
        selected as PIs."""
        disable_user_pks = set()

        if self.computing_allowance.is_one_per_pi() and self.allocation_period:
            # Disable any PI who has:
            #     (a) an existing Project with the allowance*,
            #     (b) a new project request for a Project with the allowance
            #         during the AllocationPeriod*, or
            #     (c) an allowance renewal request for a Project with the
            #         allowance during the AllocationPeriod*.
            # * Projects/requests must have ineligible statuses.
            resource = self.computing_allowance.get_resource()
            project_status_names = ['New', 'Active', 'Inactive']
            disable_user_pks.update(
                project_pi_pks(
                    computing_allowance=resource,
                    project_status_names=project_status_names))
            new_project_request_status_names = list(
                non_denied_new_project_request_statuses().values_list(
                    'name', flat=True))
            disable_user_pks.update(
                pis_with_new_project_requests_pks(
                    self.allocation_period,
                    computing_allowance=resource,
                    request_status_names=new_project_request_status_names))
            renewal_request_status_names = list(
                non_denied_renewal_request_statuses().values_list(
                    'name', flat=True))
            disable_user_pks.update(
                pis_with_renewal_requests_pks(
                    self.allocation_period,
                    computing_allowance=resource,
                    request_status_names=renewal_request_status_names))

        if flag_enabled('LRC_ONLY'):
            # On LRC, PIs must be LBL employees.
            non_lbl_employees = set(
                [user.pk for user in User.objects.all()
                 if not is_lbl_employee(user)])
            disable_user_pks.update(non_lbl_employees)

        self.fields['PI'].widget.disabled_choices = disable_user_pks

    def exclude_pi_choices(self):
        """Exclude certain Users from being displayed as PI options."""
        # Exclude any user that does not have an email address.
        self.fields['PI'].queryset = User.objects.exclude(
            Q(email__isnull=True) | Q(email__exact=''))


class SavioProjectNewPIForm(forms.Form):

    first_name = forms.CharField(max_length=30, required=True)
    middle_name = forms.CharField(max_length=30, required=False)
    last_name = forms.CharField(max_length=150, required=True)
    email = forms.EmailField(max_length=100, required=True)

    def clean_email(self):
        cleaned_data = super().clean()
        email = cleaned_data['email'].lower()
        if (User.objects.filter(username=email).exists() or
                User.objects.filter(email=email).exists()):
            raise forms.ValidationError(
                'A user with that email address already exists.')

        if flag_enabled('LRC_ONLY'):
            if not email.endswith('@lbl.gov'):
                raise forms.ValidationError(
                    'New PI must be an LBL employee with an LBL email.')

        return email


class SavioProjectExtraFieldsForm(forms.Form):
    """A base form for retrieving additional information for the
    requested allowance."""

    def __init__(self, *args, **kwargs):
        disable_fields = kwargs.pop('disable_fields', False)
        super().__init__(*args, **kwargs)
        if disable_fields:
            for field in self.fields:
                self.fields[field].disabled = True


class NewProjectExtraFieldsFormFactory(object):
    """A factory for returning a form to acquire additional information
    about a particular allowance."""

    def get_form(self, computing_allowance, *args, **kwargs):
        """Return an instantiated form for the given allowance with the
        given arguments and keyword arguments."""
        assert isinstance(computing_allowance, ComputingAllowance)
        return self._get_form_class(computing_allowance)(*args, **kwargs)

    @staticmethod
    def _get_form_class(computing_allowance):
        """Return the appropriate form class for the given allowance. If
        none are applicable, raise a ValueError."""
        allowance_name = computing_allowance.get_name()
        if flag_enabled('BRC_ONLY'):
            if allowance_name == BRCAllowances.ICA:
                return SavioProjectICAExtraFieldsForm
            elif allowance_name == BRCAllowances.RECHARGE:
                return SavioProjectRechargeExtraFieldsForm
        raise ValueError(
            f'Computing Allowance {allowance_name} does not require extra '
            f'fields.')


class SavioProjectICAExtraFieldsForm(SavioProjectExtraFieldsForm):

    num_students = forms.IntegerField(
        help_text=(
            'Specify the number of students you anticipate having in this '
            'course.'),
        label='Number of Students',
        required=True,
        validators=[
            MinValueValidator(1),
            MaxValueValidator(3000),
        ],
        widget=TextInput(
            attrs={
                'type': 'number',
                'min': '1',
                'max': '3000',
                'step': '1'}))
    num_gsis = forms.IntegerField(
        help_text=(
            'Specify the number of Graduate Student Instructors (GSIs) you '
            'anticipate having in this course.'),
        label='Number of GSIs',
        required=True,
        validators=[
            MinValueValidator(1),
            MaxValueValidator(50),
        ],
        widget=TextInput(
            attrs={
                'type': 'number',
                'min': '1',
                'max': '50',
                'step': '1'}))
    manager_experience_description = forms.CharField(
        help_text=(
            'Describe your computational skills and experience. As the main '
            'contact/manager, you should be familiar with using the UNIX '
            'command line, accessing remote computing resources via SSH, '
            'using and troubleshooting the software required for the course, '
            'and running said software in parallel (if applicable). You will '
            'also be expected to become familiar with submitting batch jobs '
            'via the Slurm scheduler, based on Savio\'s documentation and/or '
            'other online tutorials.'),
        label='Your Computational Skills and Experience',
        required=True,
        validators=[
            MinLengthValidator(50),
        ],
        widget=forms.Textarea(attrs={'rows': 3}))
    student_experience_description = forms.CharField(
        help_text=(
            'Describe the computational skills and experience of the students '
            'in the course. In particular, describe their experience with the '
            'UNIX command line and with the primary software to be run on '
            'Savio.'),
        label='Student Computational Skills and Experience',
        required=True,
        validators=[
            MinLengthValidator(50),
        ],
        widget=forms.Textarea(attrs={'rows': 3}))
    max_simultaneous_jobs = forms.IntegerField(
        help_text=(
            'Specify an estimate of the maximum total number of jobs you '
            'expect would be run simultaneously by students in the course.'),
        label='Maximum Number of Simultaneous Jobs',
        required=True,
        validators=[
            MinValueValidator(1),
            MaxValueValidator(100000),
        ],
        widget=TextInput(
            attrs={
                'type': 'number',
                'min': '1',
                'max': '100000',
                'step': '1'}))
    max_simultaneous_nodes = forms.IntegerField(
        help_text=(
            'Specify an estimate of the maximum total number of nodes you '
            'expect would be used simultaneously by students in the course.'),
        label='Maximum Number of Simultaneous Nodes',
        required=True,
        validators=[
            MinValueValidator(1),
            MaxValueValidator(10000),
        ],
        widget=TextInput(
            attrs={
                'type': 'number',
                'min': '1',
                'max': '10000',
                'step': '1'}))


class SavioProjectRechargeExtraFieldsForm(SavioProjectExtraFieldsForm):

    num_service_units = forms.IntegerField(
        help_text=(
            'Specify the number of service units you would like to purchase, '
            'which must be a positive multiple of 100. $1 = 100 SUs.'),
        label='Number of Service Units',
        required=True,
        validators=[
            MaxValueValidator(settings.ALLOCATION_MAX),
            MinValueValidator(100),
        ],
        widget=TextInput(
            attrs={
                'type': 'number',
                'min': '100',
                'max': str(settings.ALLOCATION_MAX),
                'step': '100'}))
    # The minimum and maximum lengths are loose bounds.
    campus_chartstring = forms.CharField(
        help_text=mark_safe(
            'Provide the campus <a href="https://calanswers.berkeley.edu/'
            'subject-areas/pi-portfolio/training/chartstring" target="_blank">'
            'chartstring</a> to bill.'),
        label='Campus Chartstring',
        max_length=100,
        required=True,
        validators=[MinLengthValidator(15)])
    chartstring_account_type = forms.CharField(
        help_text=(
            'Provide the type of account represented by the chartstring.'),
        label='Chartstring Account Type',
        max_length=150,
        required=True)
    # Allow at most 150 characters for the first and last names, and 1 space.
    chartstring_contact_name = forms.CharField(
        help_text=(
            'Provide the name of the departmental business contact for '
            'correspondence about the chartstring.'),
        label='Chartstring Contact Name',
        max_length=301,
        required=True)
    chartstring_contact_email = forms.EmailField(
        help_text=(
            'Provide the email address of the departmental business contact '
            'for correspondence about the chartstring.'),
        label='Chartstring Contact Email',
        max_length=100,
        required=True)

    def __init__(self, *args, **kwargs):
        disable_fields = kwargs.pop('disable_fields', False)
        super().__init__(*args, **kwargs)
        if disable_fields:
            for field in self.fields:
                self.fields[field].disabled = True

    def clean_num_service_units(self):
        cleaned_data = super().clean()
        num_service_units = cleaned_data['num_service_units']
        if not (100 <= num_service_units <= settings.ALLOCATION_MAX):
            raise forms.ValidationError(
                f'The number of service units {num_service_units} is outside '
                f'of the expected range.')
        if num_service_units % 100:
            raise forms.ValidationError(
                f'The number of service units {num_service_units} is not '
                f'divisible by 100.')
        return num_service_units


class SavioProjectPoolAllocationsForm(forms.Form):

    pool = forms.BooleanField(
        initial=False,
        label='Yes, pool the PI\'s allocation with an existing project\'s.',
        required=False)


class PooledProjectChoiceField(forms.ModelChoiceField):

    def label_from_instance(self, obj):
        names = []
        project_users = obj.projectuser_set.filter(
            role__name='Principal Investigator')
        for project_user in project_users:
            user = project_user.user
            names.append(f'{user.first_name} {user.last_name}')
        names.sort()
        return f'{obj.name} ({", ".join(names)})'


class SavioProjectPooledProjectSelectionForm(forms.Form):

    project = PooledProjectChoiceField(
        label='Project',
        queryset=Project.objects.none(),
        required=True,
        widget=forms.Select())

    def __init__(self, *args, **kwargs):
        self.computing_allowance = kwargs.pop('computing_allowance', None)
        self.interface = ComputingAllowanceInterface()
        super().__init__(*args, **kwargs)

        f = Q(status__name__in=['Pending - Add', 'New', 'Active'])

        if self.computing_allowance is not None:
            self.computing_allowance = ComputingAllowance(
                self.computing_allowance)
            prefix = self.interface.code_from_name(
                self.computing_allowance.get_name())
            f = f & Q(name__startswith=prefix)

        self.fields['project'].queryset = Project.objects.prefetch_related(
            'projectuser_set__user').filter(f)

    def clean(self):
        cleaned_data = super().clean()
        project = self.cleaned_data['project']
        if project not in self.fields['project'].queryset:
            raise forms.ValidationError(f'Invalid selection {project.name}.')
        return cleaned_data


class SavioProjectDetailsForm(forms.Form):

    name = forms.CharField(
        help_text=(
            'A unique name for the project, which must contain only lowercase '
            'letters and numbers. This will be used to set up the project\'s '
            'SLURM scheduler account.'),
        label='Name',
        max_length=12,
        required=True,
        validators=[
            MinLengthValidator(4),
            RegexValidator(
                r'^[0-9a-z]+$',
                message=(
                    'Name must contain only lowercase letters and numbers.'))
        ])
    title = forms.CharField(
        help_text='A unique, human-readable title for the project.',
        label='Title',
        max_length=255,
        required=True,
        validators=[
            MinLengthValidator(4),
        ])
    description = forms.CharField(
        help_text='A few sentences describing your project.',
        label='Description',
        validators=[MinLengthValidator(10)],
        widget=forms.Textarea(attrs={'rows': 3}))
    # field_of_science = forms.ModelChoiceField(
    #     empty_label=None,
    #     queryset=FieldOfScience.objects.all())

    def __init__(self, *args, **kwargs):
        self.computing_allowance = kwargs.pop('computing_allowance', None)
        self.interface = ComputingAllowanceInterface()
        super().__init__(*args, **kwargs)
        if self.computing_allowance is not None:
            self.computing_allowance = ComputingAllowance(
                self.computing_allowance)
            self._update_field_attributes()

    def clean_name(self):
        cleaned_data = super().clean()
        prefix = self.interface.code_from_name(
            self.computing_allowance.get_name())
        suffix = cleaned_data['name'].lower()
        name = f'{prefix}{suffix}'
        if Project.objects.filter(name=name):
            raise forms.ValidationError(
                f'A project with name {name} already exists.')
        return name

    def _update_field_attributes(self):
        """Update fields for select allowances."""
        field = self.fields['name']
        if self.computing_allowance.is_instructional():
            field.help_text = (
                'A unique name for the course, which must contain only '
                'lowercase letters and numbers. This will be used to set up '
                'the project\'s SLURM scheduler account. It may be the course '
                'number (e.g., pmb220b, pht32, etc.).')


class SavioProjectSurveyForm(forms.Form):
    # TODO: Customize based on feature flags.

    scope_and_intent = forms.CharField(
        label='Scope and intent of research needing computation',
        validators=[MinLengthValidator(10)],
        required=True,
        widget=forms.Textarea(attrs={'rows': 3}))
    computational_aspects = forms.CharField(
        label='Computational aspects of the research',
        validators=[MinLengthValidator(10)],
        required=True,
        widget=forms.Textarea(attrs={'rows': 3}))
    existing_resources = forms.CharField(
        label='',  # Set dynamically.
        required=False,
        widget=forms.Textarea(attrs={'rows': 3}))
    system_needs = forms.MultipleChoiceField(
        choices=(
            ('intermittent_need', (
                'Meets intermittent or small need for compute cycles')),
            ('cannot_purchase', (
                'Provides a resource since my group/area cannot purchase its '
                'own')),
            ('additional_compute_beyond_cluster', (
                'Provides additional compute cycles beyond what is provided '
                'on my own cluster')),
            ('larger_jobs', (
                'Provides ability to run larger-scale jobs than those I '
                'can\'t run on my own cluster')),
            ('onramp', (
                'Provides an onramp to prepare for running on large systems '
                'or applying for grants and supercomputing center '
                'allocations')),
            ('additional_compute', 'Provides additional compute cycles'),
        ),
        label=(
            'Which of the following best describes your need for this '
            'system:'),
        required=False,
        widget=forms.CheckboxSelectMultiple())

    num_processor_cores = forms.CharField(
        label=(
            'How many processor cores does your application use? (min, max, '
            'typical runs)'),
        required=False)
    memory_per_core = forms.CharField(
        label='How much memory per core does your typical job require?',
        required=False)
    run_time = forms.CharField(
        label='What is the run time of your typical job?', required=False)
    processor_core_hours_year = forms.CharField(
        label=(
            'Estimate how many processor-core-hrs your research will need '
            'over the year.'),
        required=False)
    large_memory_nodes = forms.CharField(
        label='',  # Set dynamically.
        required=False)
    data_storage_space = forms.CharField(
        help_text='',  # Set dynamically.
        label='Data Storage Space',
        required=False)
    io = forms.CharField(
        help_text='',  # Set dynamically.
        label='Describe your applications I/O requirements',
        required=False)
    interconnect = forms.ChoiceField(
        choices=(
            ('', 'Select one...'),
            ('1', '1 - Unimportant'),
            ('2', '2'),
            ('3', '3'),
            ('4', '4'),
            ('5', '5 - Important'),
        ),
        help_text=(
            'Does your application require low latency communication between '
            'nodes?'),
        label='Interconnect performance',
        required=False)
    network_to_internet = forms.CharField(
        help_text=(
            'Do you need to transfer large amounts of data to and/or from the '
            'cluster? If yes, what is the max you you might transfer in a '
            'day? What would be typical for a month? Do you have need for '
            'file sharing of large datasets?'),
        label='',  # Set dynamically.
        required=False)
    cloud_computing = forms.ChoiceField(
        choices=(
            ('', 'Select one...'),
            ('1', '1 - Unimportant'),
            ('2', '2'),
            ('3', '3'),
            ('4', '4'),
            ('5', '5 - Important'),
        ),
        help_text='',  # Set dynamically.
        label='Cloud computing',
        required=False)

    software_source = forms.CharField(
        help_text=(
            'Specify your software applications. If you have need for '
            'commercial software, please indicate that here.'),
        label='What is the source of the software you use (or would use)?',
        required=False)
    outside_server_db_access = forms.CharField(
        label=(
            'Does your application require access to an outside web server or '
            'database? If yes, please explain.'),
        required=False)

    def __init__(self, *args, **kwargs):
<<<<<<< HEAD
=======
        self.primary_cluster_name = settings.PRIMARY_CLUSTER_NAME
>>>>>>> 6d6b785e
        self.computing_allowance = kwargs.pop('computing_allowance', None)
        disable_fields = kwargs.pop('disable_fields', False)
        super().__init__(*args, **kwargs)
        if self.computing_allowance is not None:
            self.computing_allowance = ComputingAllowance(
                self.computing_allowance)
<<<<<<< HEAD
            self._update_field_attributes()
        if disable_fields:
            for field in self.fields:
                self.fields[field].disabled = True

    def _update_field_attributes(self):
        """Update fields for select allowances."""
        if self.computing_allowance.is_instructional():
            self.fields['scope_and_intent'].label = (
                'Scope and intent of coursework needing computation')
            self.fields['computational_aspects'].help_text = (
                'Describe the nature of the coursework for which students '
                'will use Savio (e.g., homework, problem sets, projects, '
                'etc.).')
            self.fields['computational_aspects'].label = (
                'Computational aspects of the coursework')
            self.fields['existing_resources'].label = (
                'Existing computing resources (outside of Savio) currently '
                'being used by this course. If you use cloud computing '
                'resources, we would be interested in hearing about it.')
            self.fields['num_processor_cores'].label = (
                'How many processor cores does a single execution (i.e., by '
                'one student) of your application use? (min, max, typical '
                'runs)')
            self.fields['processor_core_hours_year'].label = (
                'Estimate how many processor-core-hrs your students will need '
                'over the duration of the course.')
=======
        self._update_field_attributes()
        if disable_fields:
            for field in self.fields:
                self.fields[field].disabled = True
>>>>>>> 6d6b785e

    def _update_field_attributes(self):
        """Update field attributes that have deployment-specific
        content."""
        self.fields['existing_resources'].label = (
            f'Existing computing resources (outside of '
            f'{self.primary_cluster_name}) currently being used by this '
            f'project. If you use cloud computing resources, we would be '
            f'interested in hearing about it.')
        self.fields['large_memory_nodes'].label = (
            f'{settings.PROGRAM_NAME_SHORT} has a number of large memory '
            f'nodes, each with hundreds of GB. Do you have a need to use '
            f'these nodes? If so, what is your expected use of these nodes?')
        self.fields['io'].help_text = (
            f'{self.primary_cluster_name} provides a shared Lustre parallel '
            f'filesystem for jobs needing access to high performance storage.')
        self.fields['network_to_internet'].label = (
            f'Network connection from {self.primary_cluster_name} to the '
            f'Internet')

        if flag_enabled('BRC_ONLY'):
            condo_docs_url = (
                'https://docs-research-it.berkeley.edu/services/'
                'high-performance-computing/condos/condo-storage-service/')
            self.fields['data_storage_space'].help_text = mark_safe(
                f'{settings.PROGRAM_NAME_SHORT} provides each user with 10GB '
                f'of backed up home directory space; and free access to a '
                f'not-backed-up shared Global Scratch high performance '
                f'parallel filesystem. Research projects that need to share '
                f'datasets among their team members can also be allocated up '
                f'to 30 GB of not-backed-up shared filesystem space on '
                f'request. Users needing more storage can choose to join the '
                f'Condo Storage service by purchasing 42TB at the cost of '
                f'$6539. More details about this program are available '
                f'<a href="{condo_docs_url}">'
                f'<span class="accessibility-link-text">Data Storage program '
                f'details</span>here</a>. Please indicate if you need '
                f'additional space and how much.')
            self.fields['cloud_computing'].help_text = (
                f'{settings.PROGRAM_NAME_SHORT} is developing a cloud '
                f'computing offering. What is your interest in using the '
                f'cloud for your computation?')
            if (isinstance(self.computing_allowance, ComputingAllowance) and
                    self.computing_allowance.is_instructional()):
                self.fields['scope_and_intent'].label = (
                    'Scope and intent of coursework needing computation')
                self.fields['computational_aspects'].help_text = (
                    f'Describe the nature of the coursework for which '
                    f'students will use {self.primary_cluster_name} (e.g., '
                    f'homework, problem sets, projects, etc.).')
                self.fields['computational_aspects'].label = (
                    'Computational aspects of the coursework')
                self.fields['existing_resources'].label = (
                    f'Existing computing resources (outside of '
                    f'{self.primary_cluster_name}) currently being used by '
                    f'this course. If you use cloud computing resources, we '
                    f'would be interested in hearing about it.')
                self.fields['num_processor_cores'].label = (
                    'How many processor cores does a single execution (i.e., '
                    'by one student) of your application use? (min, max, '
                    'typical runs)')
                self.fields['processor_core_hours_year'].label = (
                    'Estimate how many processor-core-hrs your students will '
                    'need over the duration of the course.')

        if flag_enabled('LRC_ONLY'):
            self.fields.pop('data_storage_space')
            self.fields.pop('cloud_computing')


# =============================================================================
# BRC: VECTOR
# =============================================================================

class VectorProjectDetailsForm(forms.Form):

    name = forms.CharField(
        help_text=(
            'The unique name of the project, which must contain only '
            'lowercase letters and numbers. This will be used to set up the '
            'project\'s SLURM scheduler account.'),
        label='Name',
        max_length=12,
        required=True,
        validators=[
            MinLengthValidator(4),
            RegexValidator(
                r'^[0-9a-z]+$',
                message=(
                    'Name must contain only lowercase letters and numbers.'))
        ])

    title = forms.CharField(
        help_text='A unique, human-readable title for the project.',
        label='Title',
        max_length=255,
        required=True,
        validators=[
            MinLengthValidator(4),
        ])
    description = forms.CharField(
        help_text='A few sentences describing your project.',
        label='Description',
        validators=[MinLengthValidator(10)],
        widget=forms.Textarea(attrs={'rows': 3}))
    # field_of_science = forms.ModelChoiceField(
    #     empty_label=None,
    #     queryset=FieldOfScience.objects.all())

    def clean_name(self):
        cleaned_data = super().clean()
        name = cleaned_data['name'].lower()
        name = f'vector_{name}'
        if Project.objects.filter(name=name):
            raise forms.ValidationError(
                f'A project with name {name} already exists.')
        return name<|MERGE_RESOLUTION|>--- conflicted
+++ resolved
@@ -568,7 +568,6 @@
 
 
 class SavioProjectSurveyForm(forms.Form):
-    # TODO: Customize based on feature flags.
 
     scope_and_intent = forms.CharField(
         label='Scope and intent of research needing computation',
@@ -683,50 +682,17 @@
         required=False)
 
     def __init__(self, *args, **kwargs):
-<<<<<<< HEAD
-=======
         self.primary_cluster_name = settings.PRIMARY_CLUSTER_NAME
->>>>>>> 6d6b785e
         self.computing_allowance = kwargs.pop('computing_allowance', None)
         disable_fields = kwargs.pop('disable_fields', False)
         super().__init__(*args, **kwargs)
         if self.computing_allowance is not None:
             self.computing_allowance = ComputingAllowance(
                 self.computing_allowance)
-<<<<<<< HEAD
-            self._update_field_attributes()
-        if disable_fields:
-            for field in self.fields:
-                self.fields[field].disabled = True
-
-    def _update_field_attributes(self):
-        """Update fields for select allowances."""
-        if self.computing_allowance.is_instructional():
-            self.fields['scope_and_intent'].label = (
-                'Scope and intent of coursework needing computation')
-            self.fields['computational_aspects'].help_text = (
-                'Describe the nature of the coursework for which students '
-                'will use Savio (e.g., homework, problem sets, projects, '
-                'etc.).')
-            self.fields['computational_aspects'].label = (
-                'Computational aspects of the coursework')
-            self.fields['existing_resources'].label = (
-                'Existing computing resources (outside of Savio) currently '
-                'being used by this course. If you use cloud computing '
-                'resources, we would be interested in hearing about it.')
-            self.fields['num_processor_cores'].label = (
-                'How many processor cores does a single execution (i.e., by '
-                'one student) of your application use? (min, max, typical '
-                'runs)')
-            self.fields['processor_core_hours_year'].label = (
-                'Estimate how many processor-core-hrs your students will need '
-                'over the duration of the course.')
-=======
         self._update_field_attributes()
         if disable_fields:
             for field in self.fields:
                 self.fields[field].disabled = True
->>>>>>> 6d6b785e
 
     def _update_field_attributes(self):
         """Update field attributes that have deployment-specific
