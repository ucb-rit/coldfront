from django.urls import path

import coldfront.core.project.views as project_views

urlpatterns = [
    path('<int:pk>/', project_views.ProjectDetailView.as_view(), name='project-detail'),
    path('<int:pk>/archive', project_views.ProjectArchiveProjectView.as_view(), name='project-archive'),
    path('', project_views.ProjectListView.as_view(), name='project-list'),
    path('project-user-update-email-notification/', project_views.project_update_email_notification, name='project-user-update-email-notification'),
    path('archived/', project_views.ProjectArchivedListView.as_view(), name='project-archived-list'),
    path('create/', project_views.ProjectCreateView.as_view(), name='project-create'),
    path('join/', project_views.ProjectJoinListView.as_view(), name='project-join-list'),
    path('<int:pk>/update/', project_views.ProjectUpdateView.as_view(), name='project-update'),
    path('<int:pk>/add-users-search/', project_views.ProjectAddUsersSearchView.as_view(), name='project-add-users-search'),
    path('<int:pk>/add-users-search-results/', project_views.ProjectAddUsersSearchResultsView.as_view(), name='project-add-users-search-results'),
    path('<int:pk>/add-users/', project_views.ProjectAddUsersView.as_view(), name='project-add-users'),
    # path('<int:pk>/remove-users/', project_views.ProjectRemoveUsersView.as_view(), name='project-remove-users'),
    path('<int:pk>/user-detail/<int:project_user_pk>', project_views.ProjectUserDetail.as_view(), name='project-user-detail'),
    path('<int:pk>/review/', project_views.ProjectReviewView.as_view(), name='project-review'),
    path('<int:pk>/join/', project_views.ProjectJoinView.as_view(), name='project-join'),
    path('<int:pk>/review-join-requests/', project_views.ProjectReviewJoinRequestsView.as_view(), name='project-review-join-requests'),
    path('auto-approve-join-requests/',
         project_views.ProjectAutoApproveJoinRequestsView.as_view(),
         name='project-auto-approve-join-requests'),
    path('project-review-list', project_views.ProjectReviewListView.as_view(),name='project-review-list'),
    path('project-review-complete/<int:project_review_pk>/', project_views.ProjectReviewCompleteView.as_view(),
         name='project-review-complete'),
    path('project-review/<int:pk>/email', project_views.ProjectReivewEmailView.as_view(), name='project-review-email'),

]


# TODO: Once finalized, move these imports above.
from coldfront.core.project.views import ProjectRequestView
from coldfront.core.project.views import SavioProjectRequestDetailView
from coldfront.core.project.views import SavioProjectRequestListView
from coldfront.core.project.views import SavioProjectRequestWizard
from coldfront.core.project.views import SavioProjectReviewDenyView
from coldfront.core.project.views import SavioProjectReviewEligibilityView
from coldfront.core.project.views import SavioProjectReviewReadinessView
from coldfront.core.project.views import SavioProjectReviewSetupView
from coldfront.core.project.views import show_details_form_condition
from coldfront.core.project.views import show_mou_extra_fields_form_condition
from coldfront.core.project.views import show_new_pi_form_condition
from coldfront.core.project.views import show_pool_allocations_form_condition
from coldfront.core.project.views import show_pooled_project_selection_form_condition
from coldfront.core.project.views import VectorProjectRequestDetailView
from coldfront.core.project.views import VectorProjectRequestListView
from coldfront.core.project.views import VectorProjectRequestView
from coldfront.core.project.views import VectorProjectReviewEligibilityView
from coldfront.core.project.views import VectorProjectReviewSetupView
from django.views.generic import TemplateView


urlpatterns += [
    path('project-request/',
         ProjectRequestView.as_view(),
         name='project-request'),
    path('project-request-savio-landing/',
         TemplateView.as_view(
             template_name=(
                 'project/project_request/savio/project_request_landing.html')
         ),
         name='project-request-savio-landing'),
    path('savio-project-request/', SavioProjectRequestWizard.as_view(
<<<<<<< HEAD
        condition_dict={
            '2': show_new_pi_form_condition,
            '3': show_mou_extra_fields_form_condition,
            '4': show_pool_allocations_form_condition,
            '5': show_pooled_project_selection_form_condition,
            '6': show_details_form_condition,
            }),
=======
         condition_dict={
             '2': show_new_pi_form_condition,
             '4': show_pooled_project_selection_form_condition,
             '5': show_details_form_condition,
         }),
>>>>>>> 32b8bcdc
         name='savio-project-request'),
    path('savio-project-pending-request-list/',
         SavioProjectRequestListView.as_view(completed=False),
         name='savio-project-pending-request-list'),
    path('savio-project-completed-request-list/',
         SavioProjectRequestListView.as_view(completed=True),
         name='savio-project-completed-request-list'),
    path('savio-project-request/<int:pk>/',
         SavioProjectRequestDetailView.as_view(),
         name='savio-project-request-detail'),
    path('savio-project-request/<int:pk>/eligibility/',
         SavioProjectReviewEligibilityView.as_view(),
         name='savio-project-request-review-eligibility'),
    path('savio-project-request/<int:pk>/readiness/',
         SavioProjectReviewReadinessView.as_view(),
         name='savio-project-request-review-readiness'),
    path('savio-project-request/<int:pk>/setup/',
         SavioProjectReviewSetupView.as_view(),
         name='savio-project-request-review-setup'),
    path('savio-project-request/<int:pk>/deny/',
         SavioProjectReviewDenyView.as_view(),
         name='savio-project-request-review-deny'),
    path('project-request-vector-landing/',
         TemplateView.as_view(
             template_name=(
                 'project/project_request/vector/project_request_landing.html')
         ),
         name='project-request-vector-landing'),
    path('vector-project-request/',
         VectorProjectRequestView.as_view(),
         name='vector-project-request'),
    path('vector-project-pending-request-list/',
         VectorProjectRequestListView.as_view(completed=False),
         name='vector-project-pending-request-list'),
    path('vector-project-completed-request-list/',
         VectorProjectRequestListView.as_view(completed=True),
         name='vector-project-completed-request-list'),
    path('vector-project-request/<int:pk>/',
         VectorProjectRequestDetailView.as_view(),
         name='vector-project-request-detail'),
    path('vector-project-request/<int:pk>/eligibility',
         VectorProjectReviewEligibilityView.as_view(),
         name='vector-project-request-review-eligibility'),
    path('vector-project-request/<int:pk>/setup',
         VectorProjectReviewSetupView.as_view(),
         name='vector-project-request-review-setup'),
]<|MERGE_RESOLUTION|>--- conflicted
+++ resolved
@@ -63,21 +63,13 @@
          ),
          name='project-request-savio-landing'),
     path('savio-project-request/', SavioProjectRequestWizard.as_view(
-<<<<<<< HEAD
-        condition_dict={
-            '2': show_new_pi_form_condition,
-            '3': show_mou_extra_fields_form_condition,
-            '4': show_pool_allocations_form_condition,
-            '5': show_pooled_project_selection_form_condition,
-            '6': show_details_form_condition,
-            }),
-=======
          condition_dict={
              '2': show_new_pi_form_condition,
-             '4': show_pooled_project_selection_form_condition,
-             '5': show_details_form_condition,
+             '3': show_mou_extra_fields_form_condition,
+             '4': show_pool_allocations_form_condition,
+             '5': show_pooled_project_selection_form_condition,
+             '6': show_details_form_condition,
          }),
->>>>>>> 32b8bcdc
          name='savio-project-request'),
     path('savio-project-pending-request-list/',
          SavioProjectRequestListView.as_view(completed=False),
