from django.urls import path

import coldfront.core.project.views as project_views

urlpatterns = [
    path('<int:pk>/', project_views.ProjectDetailView.as_view(), name='project-detail'),
    path('<int:pk>/archive', project_views.ProjectArchiveProjectView.as_view(), name='project-archive'),
    path('', project_views.ProjectListView.as_view(), name='project-list'),
    path('project-user-update-email-notification/', project_views.project_update_email_notification, name='project-user-update-email-notification'),
    path('archived/', project_views.ProjectArchivedListView.as_view(), name='project-archived-list'),
    path('create/', project_views.ProjectCreateView.as_view(), name='project-create'),
    path('join/', project_views.ProjectJoinListView.as_view(), name='project-join-list'),
    path('<int:pk>/update/', project_views.ProjectUpdateView.as_view(), name='project-update'),
    path('<int:pk>/add-users-search/', project_views.ProjectAddUsersSearchView.as_view(), name='project-add-users-search'),
    path('<int:pk>/add-users-search-results/', project_views.ProjectAddUsersSearchResultsView.as_view(), name='project-add-users-search-results'),
    path('<int:pk>/add-users/', project_views.ProjectAddUsersView.as_view(), name='project-add-users'),
    path('<int:pk>/remove-users/', project_views.ProjectRemoveUsersView.as_view(), name='project-remove-users'),
    path('<int:pk>/user-detail/<int:project_user_pk>', project_views.ProjectUserDetail.as_view(), name='project-user-detail'),
    path('<int:pk>/review/', project_views.ProjectReviewView.as_view(), name='project-review'),
    path('<int:pk>/join/', project_views.ProjectJoinView.as_view(), name='project-join'),
    path('<int:pk>/review-join-requests/', project_views.ProjectReviewJoinRequestsView.as_view(), name='project-review-join-requests'),
    path('auto-approve-join-requests/',
         project_views.ProjectAutoApproveJoinRequestsView.as_view(),
         name='project-auto-approve-join-requests'),
    path('project-review-list', project_views.ProjectReviewListView.as_view(),name='project-review-list'),
    path('project-review-complete/<int:project_review_pk>/', project_views.ProjectReviewCompleteView.as_view(),
         name='project-review-complete'),
    path('project-review/<int:pk>/email', project_views.ProjectReivewEmailView.as_view(), name='project-review-email'),

]


# TODO: Once finalized, move these imports above.
from coldfront.core.project.views import ProjectRequestView
from coldfront.core.project.views import SavioProjectRequestDetailView
from coldfront.core.project.views import SavioProjectRequestListView
from coldfront.core.project.views import SavioProjectRequestWizard
from coldfront.core.project.views import SavioProjectReviewAllocationDatesView
from coldfront.core.project.views import SavioProjectReviewDenyView
from coldfront.core.project.views import SavioProjectReviewEligibilityView
from coldfront.core.project.views import SavioProjectReviewMemorandumSignedView
from coldfront.core.project.views import SavioProjectReviewReadinessView
from coldfront.core.project.views import SavioProjectReviewSetupView
from coldfront.core.project.views import SavioProjectUndenyRequestView
from coldfront.core.project.views import show_details_form_condition
from coldfront.core.project.views import show_ica_extra_fields_form_condition
from coldfront.core.project.views import show_new_pi_form_condition
from coldfront.core.project.views import show_pool_allocations_form_condition
from coldfront.core.project.views import show_pooled_project_selection_form_condition
from coldfront.core.project.views import show_recharge_extra_fields_form_condition
from coldfront.core.project.views import VectorProjectRequestDetailView
from coldfront.core.project.views import VectorProjectRequestListView
from coldfront.core.project.views import VectorProjectRequestView
from coldfront.core.project.views import VectorProjectReviewEligibilityView
from coldfront.core.project.views import VectorProjectReviewSetupView
from coldfront.core.project.views import VectorProjectUndenyRequestView
from coldfront.core.project.views import ProjectRemoveSelf
from coldfront.core.project.views import ProjectRemovalRequestUpdateStatusView
from django.views.generic import TemplateView


urlpatterns += [
    path('project-request/',
         ProjectRequestView.as_view(),
         name='project-request'),
    path('project-request-savio-landing/',
         TemplateView.as_view(
             template_name=(
                 'project/project_request/savio/project_request_landing.html')
         ),
         name='project-request-savio-landing'),
    path('savio-project-request/',
         SavioProjectRequestWizard.as_view(
             condition_dict={
                 '2': show_new_pi_form_condition,
                 '3': show_ica_extra_fields_form_condition,
                 '4': show_recharge_extra_fields_form_condition,
                 '5': show_pool_allocations_form_condition,
                 '6': show_pooled_project_selection_form_condition,
                 '7': show_details_form_condition,
             }
         ),
         name='savio-project-request'),
    path('savio-project-pending-request-list/',
         SavioProjectRequestListView.as_view(completed=False),
         name='savio-project-pending-request-list'),
    path('savio-project-completed-request-list/',
         SavioProjectRequestListView.as_view(completed=True),
         name='savio-project-completed-request-list'),
    path('savio-project-request/<int:pk>/',
         SavioProjectRequestDetailView.as_view(),
         name='savio-project-request-detail'),
    path('savio-project-request/<int:pk>/eligibility/',
         SavioProjectReviewEligibilityView.as_view(),
         name='savio-project-request-review-eligibility'),
    path('savio-project-request/<int:pk>/readiness/',
         SavioProjectReviewReadinessView.as_view(),
         name='savio-project-request-review-readiness'),
    path('savio-project-request/<int:pk>/allocation-dates/',
         SavioProjectReviewAllocationDatesView.as_view(),
         name='savio-project-request-review-allocation-dates'),
    path('savio-project-request/<int:pk>/memorandum-signed/',
         SavioProjectReviewMemorandumSignedView.as_view(),
         name='savio-project-request-review-memorandum-signed'),
    path('savio-project-request/<int:pk>/setup/',
         SavioProjectReviewSetupView.as_view(),
         name='savio-project-request-review-setup'),
    path('savio-project-request/<int:pk>/deny/',
         SavioProjectReviewDenyView.as_view(),
         name='savio-project-request-review-deny'),
    path('savio-project-request/<int:pk>/undeny',
         SavioProjectUndenyRequestView.as_view(),
         name='savio-project-undeny-request'),
    path('project-request-vector-landing/',
         TemplateView.as_view(
             template_name=(
                 'project/project_request/vector/project_request_landing.html')
         ),
         name='project-request-vector-landing'),
    path('vector-project-request/',
         VectorProjectRequestView.as_view(),
         name='vector-project-request'),
    path('vector-project-pending-request-list/',
         VectorProjectRequestListView.as_view(completed=False),
         name='vector-project-pending-request-list'),
    path('vector-project-completed-request-list/',
         VectorProjectRequestListView.as_view(completed=True),
         name='vector-project-completed-request-list'),
    path('vector-project-request/<int:pk>/',
         VectorProjectRequestDetailView.as_view(),
         name='vector-project-request-detail'),
    path('vector-project-request/<int:pk>/eligibility',
         VectorProjectReviewEligibilityView.as_view(),
         name='vector-project-request-review-eligibility'),
    path('vector-project-request/<int:pk>/setup',
         VectorProjectReviewSetupView.as_view(),
         name='vector-project-request-review-setup'),
    path('vector-project-request/<int:pk>/undeny',
         VectorProjectUndenyRequestView.as_view(),
         name='vector-project-undeny-request'),
<<<<<<< HEAD
    path('<int:pk>/remove-self',
         ProjectRemoveSelf.as_view(),
         name='project-remove-self'),
    path('project-removal-request-list',
         project_views.ProjectRemovalRequestListView.as_view(completed=False),
         name='project-removal-request-list'),
    path('project-removal-request-list-completed',
         project_views.ProjectRemovalRequestListView.as_view(completed=True),
         name='project-removal-request-list-completed'),
    path('project-removal-request/<int:pk>/update-status',
         project_views.ProjectRemovalRequestUpdateStatusView.as_view(),
         name='project-removal-request-update-status'),
    path('project-removal-request/<int:pk>/complete-status',
         project_views.ProjectRemovalRequestCompleteStatusView.as_view(),
         name='project-removal-request-complete-status'),
=======
]


from coldfront.core.project.views_.renewal_views.approval_views import AllocationRenewalRequestListView
from coldfront.core.project.views_.renewal_views.approval_views import AllocationRenewalRequestDetailView
from coldfront.core.project.views_.renewal_views.approval_views import AllocationRenewalRequestReviewDenyView
from coldfront.core.project.views_.renewal_views.approval_views import AllocationRenewalRequestReviewEligibilityView
# This is disabled because a PI may always make a new request.
# from coldfront.core.project.views_.renewal_views.approval_views import AllocationRenewalRequestUndenyView
from coldfront.core.project.views_.renewal_views.request_views import AllocationRenewalRequestUnderProjectView
from coldfront.core.project.views_.renewal_views.request_views import AllocationRenewalRequestView


urlpatterns += [
    path('<int:pk>/renew',
         AllocationRenewalRequestUnderProjectView.as_view(),
         name='project-renew'),
    path('renew-pi-allocation-landing/',
         TemplateView.as_view(
             template_name='project/project_renewal/request_landing.html'),
         name='renew-pi-allocation-landing'),
    path('renew-pi-allocation/',
         AllocationRenewalRequestView.as_view(
             condition_dict=AllocationRenewalRequestView.condition_dict(),
         ),
         name='renew-pi-allocation'),
    path('pi-allocation-renewal-pending-request-list/',
         AllocationRenewalRequestListView.as_view(completed=False),
         name='pi-allocation-renewal-pending-request-list'),
    path('pi-allocation-renewal-completed-request-list/',
         AllocationRenewalRequestListView.as_view(completed=True),
         name='pi-allocation-renewal-completed-request-list'),
    path('pi-allocation-renewal-request-detail/<int:pk>/',
         AllocationRenewalRequestDetailView.as_view(),
         name='pi-allocation-renewal-request-detail'),
    path('pi-allocation-renewal-request/<int:pk>/eligibility/',
         AllocationRenewalRequestReviewEligibilityView.as_view(),
         name='pi-allocation-renewal-request-review-eligibility'),
    path('pi-allocation-renewal-request/<int:pk>/deny/',
         AllocationRenewalRequestReviewDenyView.as_view(),
         name='pi-allocation-renewal-request-review-deny'),
    # This is disabled because a PI may always make a new request.
    # path('pi-allocation-renewal-request/<int:pk>/undeny/',
    #      AllocationRenewalRequestUndenyView.as_view(),
    #      name='pi-allocation-renewal-request-review-undeny'),

>>>>>>> 65141a78
]<|MERGE_RESOLUTION|>--- conflicted
+++ resolved
@@ -138,7 +138,6 @@
     path('vector-project-request/<int:pk>/undeny',
          VectorProjectUndenyRequestView.as_view(),
          name='vector-project-undeny-request'),
-<<<<<<< HEAD
     path('<int:pk>/remove-self',
          ProjectRemoveSelf.as_view(),
          name='project-remove-self'),
@@ -154,7 +153,6 @@
     path('project-removal-request/<int:pk>/complete-status',
          project_views.ProjectRemovalRequestCompleteStatusView.as_view(),
          name='project-removal-request-complete-status'),
-=======
 ]
 
 
@@ -201,5 +199,4 @@
     #      AllocationRenewalRequestUndenyView.as_view(),
     #      name='pi-allocation-renewal-request-review-undeny'),
 
->>>>>>> 65141a78
 ]