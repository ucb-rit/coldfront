--- conflicted
+++ resolved
@@ -180,7 +180,6 @@
 
 
 # Purchase Service Units
-<<<<<<< HEAD
 with flagged_paths('SERVICE_UNITS_PURCHASABLE'):
     urlpatterns += [
         f_path('<int:pk>/purchase-service-units-landing/',
@@ -207,32 +206,6 @@
                addition_approval_views.AllocationAdditionReviewDenyView.as_view(),
                name='service-units-purchase-request-review-deny'),
     ]
-=======
-urlpatterns += [
-    path('<int:pk>/purchase-service-units-landing/',
-         addition_request_views.AllocationAdditionRequestLandingView.as_view(),
-         name='purchase-service-units-landing'),
-    path('<int:pk>/purchase-service-units/',
-         addition_request_views.AllocationAdditionRequestView.as_view(),
-         name='purchase-service-units'),
-    path('service-units-purchase-pending-request-list/',
-         addition_approval_views.AllocationAdditionRequestListView.as_view(
-             completed=False),
-         name='service-units-purchase-pending-request-list'),
-    path('service-units-purchase-completed-request-list/',
-         addition_approval_views.AllocationAdditionRequestListView.as_view(
-             completed=True),
-         name='service-units-purchase-completed-request-list'),
-    path('service-units-purchase-request/<int:pk>/',
-         addition_approval_views.AllocationAdditionRequestDetailView.as_view(),
-         name='service-units-purchase-request-detail'),
-    path('service-units-purchase-request/<int:pk>/memorandum-signed',
-         addition_approval_views.AllocationAdditionReviewMemorandumSignedView.as_view(),
-         name='service-units-purchase-request-review-memorandum-signed'),
-    path('service-units-purchase-request/<int:pk>/deny',
-         addition_approval_views.AllocationAdditionReviewDenyView.as_view(),
-         name='service-units-purchase-request-review-deny'),
-]
 
 # Request a secure directory
 with flagged_paths('SECURE_DIRS_REQUESTABLE') as path:
@@ -247,5 +220,4 @@
              name='secure-dir-request'),
     ]
 
-urlpatterns = urlpatterns + flagged_url_patterns
->>>>>>> 5e1ae04e
+urlpatterns = urlpatterns + flagged_url_patterns