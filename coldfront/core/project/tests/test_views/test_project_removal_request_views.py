--- conflicted
+++ resolved
@@ -560,7 +560,7 @@
 
         # Create a "Processing" request.
         request_runner = ProjectRemovalRequestRunner(
-            self.pi1, self.user2, self.project1)
+            self.pi1, self.user2, self.fc_project1)
         self.removal_request = request_runner.run()
         self.removal_request.status = \
             ProjectUserRemovalRequestStatusChoice.objects.get(
@@ -572,11 +572,11 @@
         self.user1.save()
 
         # Disable notifications for one PI.
-        self.project1.projectuser_set.filter(user=self.pi2).update(
+        self.fc_project1.projectuser_set.filter(user=self.pi2).update(
             enable_notifications=False)
 
         self.project_user_obj = ProjectUser.objects.get(
-            project=self.project1, user=self.user2)
+            project=self.fc_project1, user=self.user2)
         self.allocation_user_obj = AllocationUser.objects.get(
             allocation__project=self.project_user_obj.project, user=self.user2)
         self.allocation_user_attribute_obj = \
@@ -591,7 +591,7 @@
             user.email for user in [self.user2, self.pi1, self.manager1]}
         user_name = f'{self.user2.first_name} {self.user2.last_name}'
         pi_name = f'{self.pi1.first_name} {self.pi1.last_name}'
-        project_name = self.project1.name
+        project_name = self.fc_project1.name
         expected_body = (
             f'The request to remove {user_name} of Project {project_name} '
             f'initiated by {pi_name} has been completed. {user_name} is no '
@@ -760,16 +760,6 @@
             self.assertEqual(response.status_code, status_code)
             self.client.logout()
 
-<<<<<<< HEAD
-        request_runner = ProjectRemovalRequestRunner(
-            self.pi1, self.user2, self.fc_project1)
-        removal_request = request_runner.run()
-        removal_request.status = \
-            ProjectUserRemovalRequestStatusChoice.objects.get(name='Processing')
-        removal_request.save()
-
-=======
->>>>>>> 5e1ae04e
         # Superusers should have access.
         self.assertTrue(self.user1.is_superuser)
         assert_has_access(self.user1, True)
@@ -780,7 +770,6 @@
         assert_has_access(self.pi2, False)
         assert_has_access(self.user2, False)
 
-<<<<<<< HEAD
     def test_removal_request_complete_status_view(self):
         """
         Testing ProjectRemovalRequestCompleteStatusView POST request
@@ -788,10 +777,10 @@
         """
         request_runner = ProjectRemovalRequestRunner(
             self.pi1, self.user2, self.fc_project1)
-        removal_request = request_runner.run()
-        removal_request.status = \
+        self.removal_request.refresh_from_db()
+        self.removal_request.status = \
             ProjectUserRemovalRequestStatusChoice.objects.get(name='Processing')
-        removal_request.save()
+        self.removal_request.save()
 
         # Superusers should have access.
         self.user1.is_superuser = True
@@ -801,7 +790,7 @@
         self.client.login(username=self.user1.username, password=self.password)
         url = reverse(
             'project-removal-request-complete-status',
-            kwargs={'pk': removal_request.pk})
+            kwargs={'pk': self.removal_request.pk})
         data = {'status': 'Complete'}
 
         pre_time = utc_now_offset_aware()
@@ -809,9 +798,9 @@
 
         self.assertRedirects(response, reverse('project-removal-request-list'))
 
-        removal_request.refresh_from_db()
-        self.assertEqual(removal_request.status.name, 'Complete')
-        self.assertTrue(pre_time <= removal_request.completion_time <=
+        self.removal_request.refresh_from_db()
+        self.assertEqual(self.removal_request.status.name, 'Complete')
+        self.assertTrue(pre_time <= self.removal_request.completion_time <=
                         utc_now_offset_aware())
 
         proj_user = self.fc_project1.projectuser_set.get(user=self.user2)
@@ -849,10 +838,10 @@
 
         request_runner = ProjectRemovalRequestRunner(
             self.pi1, self.user2, self.fc_project1)
-        removal_request = request_runner.run()
-        removal_request.status = \
+        request_runner.run()
+        self.removal_request.status = \
             ProjectUserRemovalRequestStatusChoice.objects.get(name='Processing')
-        removal_request.save()
+        self.removal_request.save()
 
         # Superusers should have access.
         self.user1.is_superuser = True
@@ -862,7 +851,7 @@
         self.client.login(username=self.user1.username, password=self.password)
         url = reverse(
             'project-removal-request-complete-status',
-            kwargs={'pk': removal_request.pk})
+            kwargs={'pk': self.removal_request.pk})
         data = {'status': 'Complete'}
         response = self.client.post(url, data)
         self.assertRedirects(response, reverse('project-removal-request-list'))
@@ -889,9 +878,9 @@
 
         self.client.logout()
 
-        removal_request.refresh_from_db()
-        self.assertEqual(removal_request.status.name, 'Complete')
-=======
+        self.removal_request.refresh_from_db()
+        self.assertEqual(self.removal_request.status.name, 'Complete')
+
     def test_success_complete(self):
         """Test that setting the status of the request to 'Complete'
         triggers the expected changes."""
@@ -928,5 +917,4 @@
                 self.removal_request.pk, status_name, assert_success=False)
             self.assertContains(response, 'Select a valid choice.')
         self._assert_pre_state()
-        self.assertEqual(len(mail.outbox), 0)
->>>>>>> 5e1ae04e
+        self.assertEqual(len(mail.outbox), 0)