from http import HTTPStatus
from unittest.mock import patch

from django.contrib import messages
from django.contrib.auth.models import Permission
from django.contrib.messages import get_messages
from django.core import mail
from django.urls import reverse

from coldfront.core.allocation.models import *
from coldfront.core.project.models import *
from coldfront.core.project.utils_.removal_utils import ProjectRemovalRequestProcessingRunner
from coldfront.core.project.utils_.removal_utils import ProjectRemovalRequestRunner
from coldfront.api.statistics.utils import create_project_allocation
from coldfront.api.statistics.utils import create_user_project_allocation
from coldfront.core.utils.common import utc_now_offset_aware
from coldfront.core.utils.tests.test_base import TestBase as AllTestsBase
from coldfront.core.user.models import *


def raise_exception(*args, **kwargs):
    """Raise an exception."""
    raise Exception('Test exception.')


class TestBase(AllTestsBase):
    """Base class for testing project removal request views"""

    def setUp(self):
        """Set up test data."""
        super().setUp()

        # Create a requester user and multiple PI users.
        self.user1 = User.objects.create(
            email='user1@email.com',
            first_name='Normal',
            last_name='User1',
            username='user1')
        self.user1.set_password(self.password)
        self.user1.save()

        self.user2 = User.objects.create(
            email='user2@email.com',
            first_name='Normal',
            last_name='User2',
            username='user2')
        self.user2.set_password(self.password)
        self.user2.save()

        self.pi1 = User.objects.create(
            email='pi1@email.com',
            first_name='Pi1',
            last_name='User',
            username='pi1')
        self.pi1.set_password(self.password)
        self.pi1.save()
        user_profile = UserProfile.objects.get(user=self.pi1)
        user_profile.is_pi = True
        user_profile.save()

        self.pi2 = User.objects.create(
            email='pi2@email.com',
            first_name='Pi2',
            last_name='User',
            username='pi2')
        self.pi2.set_password(self.password)
        self.pi2.save()
        user_profile = UserProfile.objects.get(user=self.pi2)
        user_profile.is_pi = True
        user_profile.save()

        self.manager1 = User.objects.create(
            email='manager1@email.com',
            first_name='Manager1',
            last_name='User',
            username='manager1')
        self.manager1.set_password(self.password)
        self.manager1.save()

        for user in [self.user1, self.user2, self.pi1, self.pi2, self.manager1]:
            user_profile = UserProfile.objects.get(user=user)
            user_profile.access_agreement_signed_date = utc_now_offset_aware()
            user_profile.save()

        active_project_status = ProjectStatusChoice.objects.get(name='Active')
        active_project_user_status = ProjectUserStatusChoice.objects.get(
            name='Active')
        manager_project_role = ProjectUserRoleChoice.objects.get(
            name='Manager')
        pi_project_role = ProjectUserRoleChoice.objects.get(
            name='Principal Investigator')
        user_project_role = ProjectUserRoleChoice.objects.get(
            name='User')

        # Create Projects.
        self.fc_project1 = Project.objects.create(
            name='fc_project1', status=active_project_status)

        # add pis
        for pi_user in [self.pi1, self.pi2]:
            ProjectUser.objects.create(
                project=self.fc_project1,
                user=pi_user,
                role=pi_project_role,
                status=active_project_user_status)

        # Add the manager to project1.
        ProjectUser.objects.create(
            project=self.fc_project1,
            user=self.manager1,
            role=manager_project_role,
            status=active_project_user_status)

        # add users to project
        for user in [self.user1, self.user2]:
            ProjectUser.objects.create(
                project=self.fc_project1,
                user=user,
                role=user_project_role,
                status=active_project_user_status)

        num_service_units = Decimal('0.00')
        create_project_allocation(self.fc_project1, num_service_units)
        allocation_attribute_type = AllocationAttributeType.objects.get(
            name='Cluster Account Status')

        for user in [self.user1, self.user2, self.pi1, self.pi2, self.manager1]:
            objects = create_user_project_allocation(
                user, self.fc_project1, num_service_units)
            allocation = objects.allocation
            allocation_user = objects.allocation_user
            AllocationUserAttribute.objects.create(
                allocation_attribute_type=allocation_attribute_type,
                allocation=allocation,
                allocation_user=allocation_user,
                value='Active')

        # Clear the mail outbox.
        mail.outbox = []


class TestProjectRemoveSelf(TestBase):
    """A class for testing Project Removal Views."""

    def setUp(self):
        """Set up test data."""
        super().setUp()

    def test_permissions_remove_self(self):
        """Test that the correct users have permissions to perform POST
        requests for ProjectRemoveSelf view."""

        def assert_has_access(user, has_access=True, expected_messages=[]):
            """Assert that the given user has or does not have access to
            the URL. Optionally assert that any messages were sent to
            the user."""
            self.client.login(username=user.username, password=self.password)
            url = reverse(
                'project-remove-self', kwargs={'pk': self.fc_project1.pk})
            status_code = HTTPStatus.FOUND if has_access else HTTPStatus.FORBIDDEN
            response = self.client.post(url, {})
            if expected_messages:
                actual_messages = self.get_message_strings(response)
                for message in expected_messages:
                    self.assertIn(message, actual_messages)
            self.assertEqual(response.status_code, status_code)
            self.client.logout()

        # Superusers should have access.
        self.user1.is_superuser = True
        self.user1.save()
        self.assertTrue(self.user1.is_superuser)
        assert_has_access(self.user1, True)
        self.user1.is_superuser = False
        self.user1.save()
        self.assertFalse(self.user1.is_superuser)

        # normal users should have access
        assert_has_access(self.user2, True)

        # user that already requested removal should not have access
        assert_has_access(self.user1, False)

        # PIs should not have access
        assert_has_access(self.pi1, False)
        assert_has_access(self.pi2, False)

        # single manager should not have access
        assert_has_access(self.manager1, False)

        # if there are multiple managers, they should have access
        self.manager2 = User.objects.create(
            email='manager2@email.com',
            first_name='Manager2',
            last_name='User',
            username='manager2')
        self.manager2.set_password(self.password)
        self.manager2.save()

        ProjectUser.objects.create(
            project=self.fc_project1,
            user=self.manager2,
            role=ProjectUserRoleChoice.objects.get(name='Manager'),
            status=ProjectUserStatusChoice.objects.get(name='Active'))

        assert_has_access(self.manager1, True)
        assert_has_access(self.manager2, True)

    def test_remove_self(self):
        """Test that ProjectRemoveSelf POST performs the correct actions."""
        self.client.login(username=self.user1.username, password=self.password)
        url = reverse(
            'project-remove-self', kwargs={'pk': self.fc_project1.pk})

        pre_time = utc_now_offset_aware()
        response = self.client.post(url, {})

        self.assertRedirects(response, reverse('home'))
        self.assertTrue(ProjectUserRemovalRequest.objects.filter(
            requester=self.user1).exists())

        removal_request = \
            ProjectUserRemovalRequest.objects.filter(requester=self.user1).first()
        self.assertTrue(pre_time <= removal_request.request_time <=
                        utc_now_offset_aware())

        self.client.logout()

    def test_remove_self_superuser(self):
        """Test that ProjectRemoveSelf POST performs the correct actions when
        requester is a superuser."""
        self.user1.is_superuser = True
        self.user1.save()
        self.assertTrue(self.user1.is_superuser)
        self.client.login(username=self.user1.username, password=self.password)

        url = reverse('project-detail', kwargs={'pk': self.fc_project1.pk})
        response = self.client.get(url)
        self.assertContains(response, 'Leave Project')

        url = reverse(
            'project-remove-self', kwargs={'pk': self.fc_project1.pk})
        pre_time = utc_now_offset_aware()
        response = self.client.post(url, {})

        self.assertRedirects(response, reverse('home'))
        self.assertTrue(ProjectUserRemovalRequest.objects.filter(
            requester=self.user1).exists())

        removal_request = \
            ProjectUserRemovalRequest.objects.filter(requester=self.user1).first()
        self.assertTrue(pre_time <= removal_request.request_time <=
                        utc_now_offset_aware())

        self.client.logout()


class TestProjectRemoveUsersView(TestBase):
    """A class for testing ProjectRemoveUsersView."""

    def setUp(self):
        """Set up test data."""
        super().setUp()

    def test_permissions_remove_users_view(self):
        """
        Testing permissions for ProjectRemoveUsersView
        """
        def assert_has_access(user, has_access=True):
            """Assert that the given user has or does not have access to
            the URL. Optionally assert that any messages were sent to
            the user."""
            self.client.login(username=user.username, password=self.password)
            url = reverse(
                'project-remove-users', kwargs={'pk': self.fc_project1.pk})
            status_code = HTTPStatus.OK if has_access else HTTPStatus.FORBIDDEN
            response = self.client.get(url)
            self.assertEqual(response.status_code, status_code)
            self.client.logout()

        # Superusers should have access.
        self.user1.is_superuser = True
        self.user1.save()
        self.assertTrue(self.user1.is_superuser)
        assert_has_access(self.user1, True)

        # normal users should not have access
        assert_has_access(self.user2, False)

        # PIs should have access
        assert_has_access(self.pi1, True)
        assert_has_access(self.pi2, True)

        # manage users should have access
        assert_has_access(self.manager1, True)


class TestProjectRemovalRequestListView(TestBase):
    """A class for testing ProjectRemovalRequestListView."""

    def setUp(self):
        """Set up test data."""
        super().setUp()

    def test_permissions_removal_request_list_view(self):
        """
        Testing permissions for ProjectRemovalRequestListView
        """
        def assert_has_access(user, has_access=True):
            """Assert that the given user has or does not have access to
            the URL. Optionally assert that any messages were sent to
            the user."""
            self.client.login(username=user.username, password=self.password)
            url = reverse(
                'project-removal-request-list')
            status_code = HTTPStatus.OK if has_access else HTTPStatus.FORBIDDEN
            response = self.client.get(url)
            self.assertEqual(response.status_code, status_code)

            self.client.logout()

        # Normal users should not have access
        assert_has_access(self.user1, False)
        assert_has_access(self.user2, False)
        assert_has_access(self.pi1, False)
        assert_has_access(self.pi2, False)
        assert_has_access(self.manager1, False)

        # Superusers should have access.
        self.user1.is_superuser = True
        self.user1.save()
        self.assertTrue(self.user1.is_superuser)
        assert_has_access(self.user1, True)

        # users with permission view_projectuserremovalrequest
        # should have access
        permission = Permission.objects.filter(
            codename='view_projectuserremovalrequest').first()
        self.user2.user_permissions.add(permission)
        self.user2.save()
        self.assertTrue(self.user2.has_perm(
            'project.view_projectuserremovalrequest'))
        assert_has_access(self.user2, True)

    def test_content_removal_request_list_view_pending(self):
        """
        Testing the content rendered on ProjectRemovalRequestListView
        to different users
        """
        completed_removal_request = ProjectUserRemovalRequest.objects.create(
            project_user=self.fc_project1.projectuser_set.get(user=self.manager1),
            requester=self.pi2,
            completion_time=datetime.datetime.now(datetime.timezone.utc),
            status=ProjectUserRemovalRequestStatusChoice.objects.get(
                name='Complete')
        )

        request_runner = ProjectRemovalRequestRunner(
            self.pi1, self.user2, self.fc_project1)
        removal_request = request_runner.run()

        # Superusers should have access.
        self.user1.is_superuser = True
        self.user1.save()
        self.assertTrue(self.user1.is_superuser)

        self.client.login(username=self.user1.username, password=self.password)
        url = reverse(
            'project-removal-request-list')
        response = self.client.get(url)
        self.assertEqual(response.status_code, HTTPStatus.OK)
        self.assertContains(response, removal_request.project_user.user.username)
        self.assertContains(response, removal_request.requester.username)
        self.assertContains(response, 'Actions')

        self.assertNotContains(response,
                               completed_removal_request.project_user.user.username)
        self.assertNotContains(response,
                               completed_removal_request.requester.username)

        self.client.logout()

        # Staff with permission should have all of the above except
        # actions button
        self.user3 = User.objects.create(
            email='user3@email.com',
            first_name='Normal',
            last_name='User3',
            username='user3')
        self.user3.set_password(self.password)
        self.user3.save()
        permission = Permission.objects.filter(
            codename='view_projectuserremovalrequest').first()
        self.user3.user_permissions.add(permission)
        self.user3.save()
        self.assertTrue(self.user3.has_perm(
            'project.view_projectuserremovalrequest'))

        self.client.login(username=self.user3.username, password=self.password)
        url = reverse(
            'project-removal-request-list')
        response = self.client.get(url)
        self.assertEqual(response.status_code, HTTPStatus.OK)
        self.assertContains(response, removal_request.project_user.user.username)
        self.assertContains(response, removal_request.requester.username)

        self.assertNotContains(response, 'Actions')
        self.assertNotContains(response,
                               completed_removal_request.project_user.user.username)
        self.assertNotContains(response,
                               completed_removal_request.requester.username)

        self.client.logout()

    def test_content_removal_request_list_view_completed(self):
        """
        Testing the content rendered on ProjectRemovalRequestListView
        to different users
        """
        completed_removal_request = ProjectUserRemovalRequest.objects.create(
            project_user=self.fc_project1.projectuser_set.get(user=self.manager1),
            requester=self.pi2,
            completion_time=datetime.datetime.now(datetime.timezone.utc),
            status=ProjectUserRemovalRequestStatusChoice.objects.get(
                name='Complete')
        )

        request_runner = ProjectRemovalRequestRunner(
            self.pi1, self.user2, self.fc_project1)
        removal_request = request_runner.run()

        # Superusers should have access.
        self.user1.is_superuser = True
        self.user1.save()
        self.assertTrue(self.user1.is_superuser)

        self.client.login(username=self.user1.username, password=self.password)
        url = reverse(
            'project-removal-request-list-completed')
        response = self.client.get(url)
        self.assertEqual(response.status_code, HTTPStatus.OK)
        self.assertNotContains(response,
                               removal_request.project_user.user.username)
        self.assertNotContains(response, removal_request.requester.username)
        self.assertNotContains(response, 'Actions')

        self.assertContains(response,
                            completed_removal_request.project_user.user.username)
        self.assertContains(response,
                            completed_removal_request.requester.username)

        self.client.logout()

        # Staff with permission should see the same page as admins
        self.user3 = User.objects.create(
            email='user3@email.com',
            first_name='Normal',
            last_name='User3',
            username='user3')
        self.user3.set_password(self.password)
        self.user3.save()
        permission = Permission.objects.filter(
            codename='view_projectuserremovalrequest').first()
        self.user3.user_permissions.add(permission)
        self.user3.save()
        self.assertTrue(self.user3.has_perm(
            'project.view_projectuserremovalrequest'))

        self.client.login(username=self.user3.username, password=self.password)
        url = reverse(
            'project-removal-request-list-completed')
        response = self.client.get(url)
        self.assertEqual(response.status_code, HTTPStatus.OK)
        self.assertNotContains(response,
                               removal_request.project_user.user.username)
        self.assertNotContains(response, removal_request.requester.username)
        self.assertNotContains(response, 'Actions')

        self.assertContains(response,
                            completed_removal_request.project_user.user.username)
        self.assertContains(response,
                            completed_removal_request.requester.username)

        self.client.logout()


class TestProjectRemovalRequestUpdateStatusView(TestBase):
    """A class for testing ProjectRemovalRequestUpdateStatusView."""

    def setUp(self):
        """Set up test data."""
        super().setUp()

    def test_permissions_removal_request_update_status_view(self):
        """
        Testing permissions to access ProjectRemovalRequestUpdateStatusView
        """
        def assert_has_access(user, has_access=True):
            """Assert that the given user has or does not have access to
            the URL. Optionally assert that any messages were sent to
            the user."""
            self.client.login(username=user.username, password=self.password)
            url = reverse(
                'project-removal-request-update-status',
                kwargs={'pk': removal_request.pk})
            status_code = HTTPStatus.OK if has_access else HTTPStatus.FORBIDDEN
            response = self.client.get(url)
            self.assertEqual(response.status_code, status_code)

            self.client.logout()

        request_runner = ProjectRemovalRequestRunner(
            self.pi1, self.user2, self.fc_project1)
        removal_request = request_runner.run()

        # Superusers should have access.
        self.user1.is_superuser = True
        self.user1.save()
        self.assertTrue(self.user1.is_superuser)
        assert_has_access(self.user1, True)

        # No other users should have access
        assert_has_access(self.manager1, False)
        assert_has_access(self.pi1, False)
        assert_has_access(self.pi2, False)
        assert_has_access(self.user2, False)

    def test_removal_request_update_status_view(self):
        """
        Testing ProjectRemovalRequestUpdateStatusView POST request
        performs the correct actions
        """
        request_runner = ProjectRemovalRequestRunner(
            self.pi1, self.user2, self.fc_project1)
        removal_request = request_runner.run()

        # Superusers should have access.
        self.user1.is_superuser = True
        self.user1.save()
        self.assertTrue(self.user1.is_superuser)

        self.client.login(username=self.user1.username, password=self.password)
        url = reverse(
            'project-removal-request-update-status',
            kwargs={'pk': removal_request.pk})
        data = {'status': 'Processing'}
        response = self.client.post(url, data)
        self.assertRedirects(response, reverse('project-removal-request-list'))
        removal_request.refresh_from_db()
        self.assertEqual(removal_request.status.name, 'Processing')
        self.client.logout()


class TestProjectRemovalRequestCompleteStatusView(TestBase):
    """A class for testing ProjectRemovalRequestCompleteStatusView."""

    def setUp(self):
        """Set up test data."""
        super().setUp()

        # Create a "Processing" request.
        request_runner = ProjectRemovalRequestRunner(
            self.pi1, self.user2, self.fc_project1)
        self.removal_request = request_runner.run()
        self.removal_request.status = \
            ProjectUserRemovalRequestStatusChoice.objects.get(
                name='Processing')
        self.removal_request.save()

        # Set a superuser.
        self.user1.is_superuser = True
        self.user1.save()

        # Disable notifications for one PI.
        self.fc_project1.projectuser_set.filter(user=self.pi2).update(
            enable_notifications=False)

        self.project_user_obj = ProjectUser.objects.get(
            project=self.fc_project1, user=self.user2)
        self.allocation_user_obj = AllocationUser.objects.get(
            allocation__project=self.project_user_obj.project, user=self.user2)
        self.allocation_user_attribute_obj = \
            self.allocation_user_obj.allocationuserattribute_set.get(
                allocation_attribute_type__name='Cluster Account Status')

    def _assert_emails_sent(self):
        """Assert that emails are sent from the expected sender to the
        expected recipients, with the expected body."""
        expected_from = settings.EMAIL_SENDER
        expected_to = {
            user.email for user in [self.user2, self.pi1, self.manager1]}
        user_name = f'{self.user2.first_name} {self.user2.last_name}'
        pi_name = f'{self.pi1.first_name} {self.pi1.last_name}'
        project_name = self.fc_project1.name
        expected_body = (
            f'The request to remove {user_name} of Project {project_name} '
            f'initiated by {pi_name} has been completed. {user_name} is no '
            f'longer a user of Project {project_name}.')

        for email in mail.outbox:
            self.assertEqual(email.from_email, expected_from)
            self.assertEqual(len(email.to), 1)
            to = email.to[0]
            self.assertIn(to, expected_to)
            expected_to.remove(to)
            self.assertIn(expected_body, email.body)

        self.assertFalse(expected_to)

    def _assert_message_counts(self, response, num_debug=0, num_info=0,
                               num_success=0, num_warning=0, num_error=0):
        """Assert that the given response has the given number of
        success and warning messages, and that the total number of
        messages is equal to their sum."""
        actual_num_debug = 0
        actual_num_info = 0
        actual_num_success = 0
        actual_num_warning = 0
        actual_num_error = 0

        _messages = get_messages(response.wsgi_request)
        for message in _messages:
            if message.level == messages.DEBUG:
                actual_num_debug += 1
            if message.level == messages.INFO:
                actual_num_info += 1
            elif message.level == messages.SUCCESS:
                actual_num_success += 1
            elif message.level == messages.WARNING:
                actual_num_warning += 1
            elif message.level == messages.ERROR:
                actual_num_error += 1

        self.assertEqual(num_debug, actual_num_debug)
        self.assertEqual(num_info, actual_num_info)
        self.assertEqual(num_success, actual_num_success)
        self.assertEqual(num_warning, actual_num_warning)
        self.assertEqual(num_error, actual_num_error)
        self.assertEqual(
            len(_messages),
            num_debug + num_info + num_success + num_warning + num_error)

    def _assert_post_state(self, pre_time, post_time):
        """Assert that the relevant objects have the expected state,
        assuming that the runner has run successfully. In particular,
        assert that the request's completion_time is between the given
        two times."""
        self._refresh_objects()
        self.assertEqual(self.project_user_obj.status.name, 'Removed')
        self.assertEqual(self.allocation_user_obj.status.name, 'Removed')
        self.assertEqual(self.allocation_user_attribute_obj.value, 'Denied')
        self.assertEqual(self.removal_request.status.name, 'Complete')
        self.assertTrue(
            pre_time <= self.removal_request.completion_time <= post_time)

    def _assert_pre_state(self):
        """Assert that the relevant objects have the expected state,
        assuming that the runner has either not run or not run
        successfully."""
        self._refresh_objects()
        self.assertEqual(self.project_user_obj.status.name, 'Pending - Remove')
        self.assertEqual(self.allocation_user_obj.status.name, 'Active')
        self.assertEqual(self.allocation_user_attribute_obj.value, 'Active')
        self.assertEqual(self.removal_request.status.name, 'Processing')
        self.assertFalse(self.removal_request.completion_time)

    def _refresh_objects(self):
        """Refresh relevant objects from the database."""
        self.project_user_obj.refresh_from_db()
        self.allocation_user_obj.refresh_from_db()
        self.allocation_user_attribute_obj.refresh_from_db()
        self.removal_request.refresh_from_db()

    @staticmethod
    def _get_url(pk):
        """Return the URL for the view for the request with the given
        primary key."""
        return reverse(
            'project-removal-request-complete-status', kwargs={'pk': pk})

    def _post_with_status(self, pk, status_name, assert_success=True):
        """Make a POST request as a superuser to set the status of the
        request with the given primary key to the one with the given
        name. Return the response. Optionally assert that the request
        was successful."""
        self.client.login(username=self.user1.username, password=self.password)
        url = self._get_url(pk)
        data = {'status': status_name}
        response = self.client.post(url, data)
        if assert_success:
            self.assertRedirects(
                response, reverse('project-removal-request-list'))
        return response

    def test_displays_warnings(self):
        """Test that, when warnings are raised during processing, they
        are displayed to the user."""
        self.allocation_user_obj.delete()

        pre_time = utc_now_offset_aware()
        status_name = 'Complete'
        response = self._post_with_status(self.removal_request.pk, status_name)
        post_time = utc_now_offset_aware()

        self.project_user_obj.refresh_from_db()
        self.removal_request.refresh_from_db()
        self.assertEqual(self.project_user_obj.status.name, 'Removed')
        self.assertEqual(self.removal_request.status.name, 'Complete')
        self.assertTrue(
            pre_time <= self.removal_request.completion_time <= post_time)
        self._assert_emails_sent()

        self._assert_message_counts(response, num_success=1, num_warning=1)

    def test_email_failure_not_causes_rollback(self):
        """Test that, when an exception occurs when attempting to send
        an email, changes made so far are not rolled back because such
        an exception is caught."""
        self._assert_pre_state()

        method_to_patch = (
            'coldfront.core.project.utils_.removal_utils.send_email_template')
        with patch(method_to_patch) as send_email_method:
            send_email_method.side_effect = raise_exception
            pre_time = utc_now_offset_aware()
            status_name = 'Complete'
            response = self._post_with_status(
                self.removal_request.pk, status_name)
            post_time = utc_now_offset_aware()

        self._assert_post_state(pre_time, post_time)
        self.assertEqual(len(mail.outbox), 0)
        self._assert_message_counts(response, num_success=1, num_warning=1)

    def test_exception_causes_rollback(self):
        """Test that, when an exception occurs, changes made so far are
        rolled back."""
        self._assert_pre_state()

        with patch.object(
                ProjectRemovalRequestProcessingRunner, 'run', raise_exception):
            status_name = 'Complete'
            response = self._post_with_status(
                self.removal_request.pk, status_name)

        self._assert_pre_state()
        self.assertEqual(len(mail.outbox), 0)
        self._assert_message_counts(response, num_error=1)

    def test_permissions(self):
        """Test that only the expected users have access to the view."""

        def assert_has_access(user, has_access=True):
            """Assert that the given user has or does not have access to
            the URL."""
            self.client.login(username=user.username, password=self.password)
            url = self._get_url(self.removal_request.pk)
            status_code = HTTPStatus.OK if has_access else HTTPStatus.FORBIDDEN
            response = self.client.get(url)
            self.assertEqual(response.status_code, status_code)
            self.client.logout()

<<<<<<< HEAD
        request_runner = ProjectRemovalRequestRunner(
            self.pi1, self.user2, self.fc_project1)
        removal_request = request_runner.run()
        removal_request.status = \
            ProjectUserRemovalRequestStatusChoice.objects.get(name='Processing')
        removal_request.save()

=======
>>>>>>> 6d6b785e
        # Superusers should have access.
        self.assertTrue(self.user1.is_superuser)
        assert_has_access(self.user1, True)

        # No other users should have access.
        assert_has_access(self.manager1, False)
        assert_has_access(self.pi1, False)
        assert_has_access(self.pi2, False)
        assert_has_access(self.user2, False)

    def test_removal_request_complete_status_view(self):
        """
        Testing ProjectRemovalRequestCompleteStatusView POST request
        performs the correct actions
        """
        request_runner = ProjectRemovalRequestRunner(
            self.pi1, self.user2, self.fc_project1)
<<<<<<< HEAD
        removal_request = request_runner.run()
        removal_request.status = \
=======
        self.removal_request.refresh_from_db()
        self.removal_request.status = \
>>>>>>> 6d6b785e
            ProjectUserRemovalRequestStatusChoice.objects.get(name='Processing')
        self.removal_request.save()

        # Superusers should have access.
        self.user1.is_superuser = True
        self.user1.save()
        self.assertTrue(self.user1.is_superuser)

        self.client.login(username=self.user1.username, password=self.password)
        url = reverse(
            'project-removal-request-complete-status',
            kwargs={'pk': self.removal_request.pk})
        data = {'status': 'Complete'}

        pre_time = utc_now_offset_aware()
        response = self.client.post(url, data)

        self.assertRedirects(response, reverse('project-removal-request-list'))

        self.removal_request.refresh_from_db()
        self.assertEqual(self.removal_request.status.name, 'Complete')
        self.assertTrue(pre_time <= self.removal_request.completion_time <=
                        utc_now_offset_aware())

        proj_user = self.fc_project1.projectuser_set.get(user=self.user2)
        self.assertEqual(proj_user.status.name, 'Removed')

        allocation_obj = Allocation.objects.get(project=self.fc_project1)
        allocation_user = \
            allocation_obj.allocationuser_set.get(user=self.user2)
        allocation_user_status_choice_removed = \
            AllocationUserStatusChoice.objects.get(name='Removed')

        allocation_user.refresh_from_db()
        self.assertEquals(allocation_user.status,
                          allocation_user_status_choice_removed)

        cluster_account_status = \
            allocation_user.allocationuserattribute_set.get(
                allocation_attribute_type=AllocationAttributeType.objects.get(
                    name='Cluster Account Status'))

        self.assertEquals(cluster_account_status.value, 'Denied')

        self.client.logout()

    def test_emails_removal_request_complete_status_view(self):
        """
        Testing emails sent after admin changes status to Complete in
        ProjectRemovalRequestCompleteStatusView
        """
        pi2_proj_user = self.fc_project1.projectuser_set.get(user=self.pi2)
        pi2_proj_user.enable_notifications = False
        pi2_proj_user.save()

        self.assertFalse(pi2_proj_user.enable_notifications)

        request_runner = ProjectRemovalRequestRunner(
            self.pi1, self.user2, self.fc_project1)
<<<<<<< HEAD
        removal_request = request_runner.run()
        removal_request.status = \
=======
        request_runner.run()
        self.removal_request.status = \
>>>>>>> 6d6b785e
            ProjectUserRemovalRequestStatusChoice.objects.get(name='Processing')
        self.removal_request.save()

        # Superusers should have access.
        self.user1.is_superuser = True
        self.user1.save()
        self.assertTrue(self.user1.is_superuser)

        self.client.login(username=self.user1.username, password=self.password)
        url = reverse(
            'project-removal-request-complete-status',
            kwargs={'pk': self.removal_request.pk})
        data = {'status': 'Complete'}
        response = self.client.post(url, data)
        self.assertRedirects(response, reverse('project-removal-request-list'))

        email_to_list = [proj_user.user.email for proj_user in
                         self.fc_project1.projectuser_set.filter(
                             role__name__in=['Manager', 'Principal Investigator'],
                             status__name='Active',
                             enable_notifications=True)] + [self.user2.email]
        self.assertEqual(len(mail.outbox), len(email_to_list))

        email_body = f'The request to remove {self.user2.first_name} ' \
                     f'{self.user2.last_name} of Project ' \
                     f'{self.fc_project1.name} initiated by {self.pi1.first_name}' \
                     f' {self.pi1.last_name} has been completed. ' \
                     f'{self.user2.first_name} {self.user2.last_name}' \
                     f' is no longer a user of Project {self.fc_project1.name}.'

        for email in mail.outbox:
            self.assertIn(email_body, email.body)
            self.assertIn(email.to[0], email_to_list)
            self.assertNotEqual(email.to[0], self.pi2.email)
            self.assertEqual(settings.EMAIL_SENDER, email.from_email)

        self.client.logout()

        self.removal_request.refresh_from_db()
        self.assertEqual(self.removal_request.status.name, 'Complete')

    def test_success_complete(self):
        """Test that setting the status of the request to 'Complete'
        triggers the expected changes."""
        self.assertEqual(len(mail.outbox), 0)
        self._assert_pre_state()

        pre_time = utc_now_offset_aware()
        status_name = 'Complete'
        response = self._post_with_status(self.removal_request.pk, status_name)
        post_time = utc_now_offset_aware()

        self._assert_post_state(pre_time, post_time)
        self._assert_emails_sent()
        self._assert_message_counts(response, num_success=1)

    def test_success_processing(self):
        """Test that setting the status of the request to 'Processing'
        does not trigger any other changes."""
        self._assert_pre_state()

        status_name = 'Processing'
        response = self._post_with_status(self.removal_request.pk, status_name)

        self._assert_pre_state()
        self.assertEqual(len(mail.outbox), 0)
        self._assert_message_counts(response, num_success=1)

    def test_unexpected_status(self):
        """Test that, when a status other than 'Processing' or
        'Complete' is given, an error message is displayed to the
        user."""
        for status_name in ['Denied', 'Pending', 'Unexpected']:
            response = self._post_with_status(
                self.removal_request.pk, status_name, assert_success=False)
            self.assertContains(response, 'Select a valid choice.')
        self._assert_pre_state()
        self.assertEqual(len(mail.outbox), 0)<|MERGE_RESOLUTION|>--- conflicted
+++ resolved
@@ -760,16 +760,6 @@
             self.assertEqual(response.status_code, status_code)
             self.client.logout()
 
-<<<<<<< HEAD
-        request_runner = ProjectRemovalRequestRunner(
-            self.pi1, self.user2, self.fc_project1)
-        removal_request = request_runner.run()
-        removal_request.status = \
-            ProjectUserRemovalRequestStatusChoice.objects.get(name='Processing')
-        removal_request.save()
-
-=======
->>>>>>> 6d6b785e
         # Superusers should have access.
         self.assertTrue(self.user1.is_superuser)
         assert_has_access(self.user1, True)
@@ -787,13 +777,8 @@
         """
         request_runner = ProjectRemovalRequestRunner(
             self.pi1, self.user2, self.fc_project1)
-<<<<<<< HEAD
-        removal_request = request_runner.run()
-        removal_request.status = \
-=======
         self.removal_request.refresh_from_db()
         self.removal_request.status = \
->>>>>>> 6d6b785e
             ProjectUserRemovalRequestStatusChoice.objects.get(name='Processing')
         self.removal_request.save()
 
@@ -853,13 +838,8 @@
 
         request_runner = ProjectRemovalRequestRunner(
             self.pi1, self.user2, self.fc_project1)
-<<<<<<< HEAD
-        removal_request = request_runner.run()
-        removal_request.status = \
-=======
         request_runner.run()
         self.removal_request.status = \
->>>>>>> 6d6b785e
             ProjectUserRemovalRequestStatusChoice.objects.get(name='Processing')
         self.removal_request.save()
 
