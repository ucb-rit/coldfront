--- conflicted
+++ resolved
@@ -1092,14 +1092,14 @@
         return final_name
 
 
-<<<<<<< HEAD
 class JoinRequestSearchForm(forms.Form):
     project_name = forms.CharField(label='Project Name',
                                    max_length=100, required=False)
     username = forms.CharField(
         label='Username', max_length=100, required=False)
     email = forms.CharField(label='Email', max_length=100, required=False)
-=======
+
+
 class ProjectRemovalRequestSearchForm(forms.Form):
     project_name = forms.CharField(label='Project Name',
                                    max_length=100, required=False)
@@ -1131,5 +1131,4 @@
 
     status = forms.ChoiceField(
         label='Status', choices=STATUS_CHOICES, required=True,
-        widget=forms.Select())
->>>>>>> 2691168a
+        widget=forms.Select())