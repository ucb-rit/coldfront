--- conflicted
+++ resolved
@@ -420,7 +420,6 @@
                 user=self.request.user, role__name__in=role_names,
                 status=status)
 
-<<<<<<< HEAD
         context['can_request_deletion'] = \
             ProjectUser.objects.filter(
                 user=self.request.user,
@@ -428,10 +427,9 @@
                 status__name='Active').exists() \
             or self.request.user.is_superuser \
             and flag_enabled('CLUSTER_ACCOUNTS_DELETABLE')
-=======
+
         context['user_agreement_signed'] = \
             access_agreement_signed(self.request.user)
->>>>>>> 954f7d74
 
         return context
 
