import datetime
import pprint

from django import forms
from django.conf import settings
from django.contrib import messages
from django.contrib.auth.mixins import LoginRequiredMixin, UserPassesTestMixin
from django.contrib.auth.models import User
from django.contrib.messages.views import SuccessMessageMixin
from django.core.paginator import EmptyPage, PageNotAnInteger, Paginator
from django.db.models import Case, CharField, F, Q, Value, When
from django.forms import formset_factory
from django.http import (HttpResponse, HttpResponseForbidden,
                         HttpResponseRedirect)
from django.shortcuts import get_object_or_404, redirect, render
from django.template.loader import render_to_string
from django.urls import reverse
from django.views import View
from django.views.generic import CreateView, DetailView, ListView, UpdateView
from django.views.generic.base import TemplateView
from django.views.generic.edit import FormView

from coldfront.core.allocation.models import (Allocation,
                                              AllocationStatusChoice,
                                              AllocationUser,
                                              AllocationUserAttribute,
                                              AllocationUserStatusChoice)
from coldfront.core.allocation.utils import get_allocation_user_cluster_access_status
from coldfront.core.allocation.signals import (allocation_activate_user,
                                               allocation_remove_user)
# from coldfront.core.grant.models import Grant
from coldfront.core.project.forms import (ProjectAddUserForm,
                                          ProjectAddUsersToAllocationForm,
                                          ProjectRemoveUserForm,
                                          ProjectReviewEmailForm,
                                          ProjectReviewForm,
                                          ProjectReviewUserJoinForm,
                                          ProjectSearchForm,
                                          ProjectUserUpdateForm)
from coldfront.core.project.models import (Project, ProjectReview,
                                           ProjectReviewStatusChoice,
                                           ProjectStatusChoice, ProjectUser,
                                           ProjectUserRoleChoice,
                                           ProjectUserStatusChoice)
from coldfront.core.project.utils import get_project_compute_allocation
# from coldfront.core.publication.models import Publication
# from coldfront.core.research_output.models import ResearchOutput
from coldfront.core.user.forms import UserSearchForm
from coldfront.core.user.utils import CombinedUserSearch
from coldfront.core.utils.common import get_domain_url, import_from_settings
from coldfront.core.utils.mail import send_email, send_email_template

EMAIL_ENABLED = import_from_settings('EMAIL_ENABLED', False)
ALLOCATION_ENABLE_ALLOCATION_RENEWAL = import_from_settings(
    'ALLOCATION_ENABLE_ALLOCATION_RENEWAL', True)
ALLOCATION_DEFAULT_ALLOCATION_LENGTH = import_from_settings(
    'ALLOCATION_DEFAULT_ALLOCATION_LENGTH', 365)

if EMAIL_ENABLED:
    EMAIL_DIRECTOR_EMAIL_ADDRESS = import_from_settings(
        'EMAIL_DIRECTOR_EMAIL_ADDRESS')
    EMAIL_SENDER = import_from_settings('EMAIL_SENDER')


class ProjectDetailView(LoginRequiredMixin, UserPassesTestMixin, DetailView):
    model = Project
    template_name = 'project/project_detail.html'
    context_object_name = 'project'

    def test_func(self):
        """ UserPassesTestMixin Tests"""
        if self.request.user.is_superuser:
            return True

        if self.request.user.has_perm('project.can_view_all_projects'):
            return True

        project_obj = self.get_object()

        if project_obj.projectuser_set.filter(user=self.request.user, status__name='Active').exists():
            return True

        messages.error(
            self.request, 'You do not have permission to view the previous page.')
        return False

    def get_context_data(self, **kwargs):
        context = super().get_context_data(**kwargs)

        # Can the user archive the project?
        if self.request.user.is_superuser:
            context['is_allowed_to_archive_project'] = True
        else:
            context['is_allowed_to_archive_project'] = False


        # Can the user update the project?
        context['is_allowed_to_update_notifications'] = False
        context['is_allowed_to_update_project'] = False

        if self.request.user.is_superuser:
            context['is_allowed_to_update_project'] = True
<<<<<<< HEAD

=======
>>>>>>> b507a242
        elif self.object.projectuser_set.filter(user=self.request.user).exists():

            project_user = self.object.projectuser_set.get(user=self.request.user)
<<<<<<< HEAD
            context['is_allowed_to_update_project'] = project_user.role.name in ['Principal Investigator', 'Manager']

            # PIs can update notification preferences when a manager exists or
            # if they have disabled notifications
            if project_user.role.name == 'Principal Investigator':
                context['is_allowed_to_update_notifications'] = \
                    not project_user.enable_notifications or\
                    self.object.projectuser_set.filter(role__name='Manager').exists()

                context['username'] = project_user.user.username
=======
            if project_user.role.name in ('Principal Investigator', 'Manager'):
                context['is_allowed_to_update_project'] = True
                context['username'] = project_user.user.username
            else:
                context['is_allowed_to_update_project'] = False
        else:
            context['is_allowed_to_update_project'] = False

        # Retrieve cluster access statuses.
        cluster_access_statuses = {}
        try:
            allocation_obj = get_project_compute_allocation(self.object)
            statuses = \
                allocation_obj.allocationuserattribute_set.select_related(
                    'allocation_user__user'
                ).filter(
                    allocation_attribute_type__name='Cluster Account Status',
                    value__in=['Pending - Add', 'Active'])
            for status in statuses:
                username = status.allocation_user.user.username
                cluster_access_statuses[username] = status.value
        except (Allocation.DoesNotExist, Allocation.MultipleObjectsReturned):
            pass

        whens = [
            When(user__username=username, then=Value(status))
            for username, status in cluster_access_statuses.items()
        ]
>>>>>>> b507a242

        # Only show 'Active Users'
        project_users = self.object.projectuser_set.select_related(
            'user'
        ).filter(
            status__name='Active'
        ).annotate(
            cluster_access_status=Case(
                *whens,
                default=Value('None'),
                output_field=CharField(),
            )
        ).order_by('user__username')

        context['mailto'] = 'mailto:' + \
            ','.join([user.user.email for user in project_users])

        if self.request.user.is_superuser or self.request.user.has_perm('allocation.can_view_all_allocations'):
            allocations = Allocation.objects.prefetch_related(
                'resources').filter(project=self.object).order_by('-end_date')
        else:
            if self.object.status.name in ['Active', 'New', ]:
                allocations = Allocation.objects.filter(
                    Q(project=self.object) &
                    Q(project__projectuser__user=self.request.user) &
                    Q(project__projectuser__status__name__in=['Active', ]) &
                    Q(status__name__in=['Active', 'Expired',
                                        'New', 'Renewal Requested',
                                        'Payment Pending', 'Payment Requested',
                                        'Payment Declined', 'Paid']) &
                    Q(allocationuser__user=self.request.user) &
                    Q(allocationuser__status__name__in=['Active', ])
                ).distinct().order_by('-end_date')
            else:
                allocations = Allocation.objects.prefetch_related(
                    'resources').filter(project=self.object)

        context['num_join_requests'] = self.object.projectuser_set.filter(
            status__name='Pending - Add').count()

        # context['publications'] = Publication.objects.filter(project=self.object, status='Active').order_by('-year')
        # context['research_outputs'] = ResearchOutput.objects.filter(project=self.object).order_by('-created')
        # context['grants'] = Grant.objects.filter(project=self.object, status__name__in=['Active', 'Pending'])
        context['allocations'] = allocations
        context['project_users'] = project_users
        context['ALLOCATION_ENABLE_ALLOCATION_RENEWAL'] = ALLOCATION_ENABLE_ALLOCATION_RENEWAL

        # Can the user request cluster access on own or others' behalf?
        try:
            allocation = Allocation.objects.get(
                project=self.object, status__name='Active',
                resources__name='Savio Compute')
        except Allocation.DoesNotExist:
            savio_compute_allocation_pk = None
            cluster_accounts_requestable = False
            cluster_accounts_tooltip = 'Unexpected server error.'
        except Allocation.MultipleObjectsReturned:
            savio_compute_allocation_pk = None
            cluster_accounts_requestable = False
            cluster_accounts_tooltip = 'Unexpected server error.'
        else:
            savio_compute_allocation_pk = allocation.pk
            cluster_accounts_requestable = True
            if context['is_allowed_to_update_project']:
                cluster_accounts_tooltip = (
                    'Request access to the cluster under this project on '
                    'behalf of users.')
            else:
                cluster_accounts_tooltip = (
                    'Request access to the cluster under this project.')
        context['savio_compute_allocation_pk'] = savio_compute_allocation_pk
        context['cluster_accounts_requestable'] = cluster_accounts_requestable
        context['cluster_accounts_tooltip'] = cluster_accounts_tooltip

        return context


class ProjectListView(LoginRequiredMixin, ListView):

    model = Project
    template_name = 'project/project_list.html'
    prefetch_related = ['status', 'field_of_science', ]
    context_object_name = 'project_list'
    paginate_by = 25

    def get_queryset(self):

        order_by = self.request.GET.get('order_by')
        if order_by:
            direction = self.request.GET.get('direction')
            if direction == 'asc':
                direction = ''
            else:
                direction = '-'
            order_by = direction + order_by
        else:
            order_by = 'id'

        project_search_form = ProjectSearchForm(self.request.GET)

        if project_search_form.is_valid():
            data = project_search_form.cleaned_data
            if data.get('show_all_projects') and (self.request.user.is_superuser or self.request.user.has_perm('project.can_view_all_projects')):
                projects = Project.objects.prefetch_related('field_of_science', 'status',).filter(
                    status__name__in=['New', 'Active', ]
                ).annotate(
                    cluster_name=Case(
                        When(name__startswith='vector_', then=Value('Vector')),
                        default=Value('Savio'),
                        output_field=CharField(),
                    )
                ).order_by(order_by)
            else:
                projects = Project.objects.prefetch_related('field_of_science', 'status',).filter(
                    Q(status__name__in=['New', 'Active', ]) &
                    Q(projectuser__user=self.request.user) &
                    Q(projectuser__status__name='Active')
                ).annotate(
                    cluster_name=Case(
                        When(name__startswith='vector_', then=Value('Vector')),
                        default=Value('Savio'),
                        output_field=CharField(),
                    ),
                ).order_by(order_by)

            # Last Name
            if data.get('last_name'):
                pi_project_users = ProjectUser.objects.filter(
                    project__in=projects,
                    role__name='Principal Investigator',
                    user__last_name__icontains=data.get('last_name'))
                project_ids = pi_project_users.values_list(
                    'project_id', flat=True)
                projects = projects.filter(id__in=project_ids)

            # Username
            if data.get('username'):
                projects = projects.filter(
                    Q(projectuser__user__username__icontains=data.get(
                        'username')) &
                    (Q(projectuser__role__name='Principal Investigator') |
                     Q(projectuser__status__name='Active'))
                )

            # Field of Science
            if data.get('field_of_science'):
                projects = projects.filter(
                    field_of_science__description__icontains=data.get('field_of_science'))

            # Project Title
            if data.get('project_title'):
                projects = projects.filter(title__icontains=data.get('project_title'))

            # Project Name
            if data.get('project_name'):
                projects = projects.filter(name__icontains=data.get('project_name'))

            # Cluster Name
            if data.get('cluster_name'):
                projects = projects.filter(cluster_name__icontains=data.get('cluster_name'))

        else:
            projects = Project.objects.prefetch_related('field_of_science', 'status',).filter(
                Q(status__name__in=['New', 'Active', ]) &
                Q(projectuser__user=self.request.user) &
                Q(projectuser__status__name='Active')
            ).annotate(
                cluster_name=Case(
                    When(name__startswith='vector_', then=Value('Vector')),
                    default=Value('Savio'),
                    output_field=CharField(),
                ),
            ).order_by(order_by)

        return projects.distinct()

    def get_context_data(self, **kwargs):

        context = super().get_context_data(**kwargs)
        projects_count = self.get_queryset().count()
        context['projects_count'] = projects_count

        project_search_form = ProjectSearchForm(self.request.GET)
        if project_search_form.is_valid():
            context['project_search_form'] = project_search_form
            data = project_search_form.cleaned_data
            filter_parameters = ''
            for key, value in data.items():
                if value:
                    if isinstance(value, list):
                        for ele in value:
                            filter_parameters += '{}={}&'.format(key, ele)
                    else:
                        filter_parameters += '{}={}&'.format(key, value)
            context['project_search_form'] = project_search_form
        else:
            filter_parameters = None
            context['project_search_form'] = ProjectSearchForm()

        order_by = self.request.GET.get('order_by')
        if order_by:
            direction = self.request.GET.get('direction')
            filter_parameters_with_order_by = filter_parameters + \
                'order_by=%s&direction=%s&' % (order_by, direction)
        else:
            filter_parameters_with_order_by = filter_parameters

        if filter_parameters:
            context['expand_accordion'] = 'show'

        context['filter_parameters'] = filter_parameters
        context['filter_parameters_with_order_by'] = filter_parameters_with_order_by

        project_list = context.get('project_list')
        paginator = Paginator(project_list, self.paginate_by)

        page = self.request.GET.get('page')

        try:
            project_list = paginator.page(page)
        except PageNotAnInteger:
            project_list = paginator.page(1)
        except EmptyPage:
            project_list = paginator.page(paginator.num_pages)

        return context


class ProjectArchivedListView(LoginRequiredMixin, ListView):

    model = Project
    template_name = 'project/project_archived_list.html'
    prefetch_related = ['status', 'field_of_science', ]
    context_object_name = 'project_list'
    paginate_by = 10

    def get_queryset(self):

        order_by = self.request.GET.get('order_by')
        if order_by:
            direction = self.request.GET.get('direction')
            if direction == 'asc':
                direction = ''
            else:
                direction = '-'
            order_by = direction + order_by
        else:
            order_by = 'id'

        project_search_form = ProjectSearchForm(self.request.GET)

        if project_search_form.is_valid():
            data = project_search_form.cleaned_data
            if data.get('show_all_projects') and (self.request.user.is_superuser or self.request.user.has_perm('project.can_view_all_projects')):
                projects = Project.objects.prefetch_related('field_of_science', 'status',).filter(
                    status__name__in=['Archived', ]).order_by(order_by)
            else:

                projects = Project.objects.prefetch_related('field_of_science', 'status',).filter(
                    Q(status__name__in=['Archived', ]) &
                    Q(projectuser__user=self.request.user) &
                    Q(projectuser__status__name='Active')
                ).order_by(order_by)

            # Last Name
            if data.get('last_name'):
                pi_project_users = ProjectUser.objects.filter(
                    project__in=projects,
                    role__name='Principal Investigator',
                    user__last_name__icontains=data.get('last_name'))
                project_ids = pi_project_users.values_list(
                    'project_id', flat=True)
                projects = projects.filter(id__in=project_ids)

            # Username
            if data.get('username'):
                projects = projects.filter(
                    projectuser__user__username__icontains=data.get('username'),
                    projectuser__role__name='Principal Investigator')

            # Field of Science
            if data.get('field_of_science'):
                projects = projects.filter(
                    field_of_science__description__icontains=data.get('field_of_science'))

            # Project Title
            if data.get('project_title'):
                projects = projects.filter(title__icontains=data.get('project_title'))

            # Project Name
            if data.get('project_name'):
                projects = projects.filter(name__icontains=data.get('project_name'))

        else:
            projects = Project.objects.prefetch_related('field_of_science', 'status',).filter(
                Q(status__name__in=['Archived', ]) &
                Q(projectuser__user=self.request.user) &
                Q(projectuser__status__name='Active')
            ).order_by(order_by)

        return projects

    def get_context_data(self, **kwargs):

        context = super().get_context_data(**kwargs)
        projects_count = self.get_queryset().count()
        context['projects_count'] = projects_count
        context['expand'] = False

        project_search_form = ProjectSearchForm(self.request.GET)
        if project_search_form.is_valid():
            context['project_search_form'] = project_search_form
            data = project_search_form.cleaned_data
            filter_parameters = ''
            for key, value in data.items():
                if value:
                    if isinstance(value, list):
                        for ele in value:
                            filter_parameters += '{}={}&'.format(key, ele)
                    else:
                        filter_parameters += '{}={}&'.format(key, value)
            context['project_search_form'] = project_search_form
        else:
            filter_parameters = None
            context['project_search_form'] = ProjectSearchForm()

        order_by = self.request.GET.get('order_by')
        if order_by:
            direction = self.request.GET.get('direction')
            filter_parameters_with_order_by = filter_parameters + \
                'order_by=%s&direction=%s&' % (order_by, direction)
        else:
            filter_parameters_with_order_by = filter_parameters

        if filter_parameters:
            context['expand_accordion'] = 'show'

        context['filter_parameters'] = filter_parameters
        context['filter_parameters_with_order_by'] = filter_parameters_with_order_by

        project_list = context.get('project_list')
        paginator = Paginator(project_list, self.paginate_by)

        page = self.request.GET.get('page')

        try:
            project_list = paginator.page(page)
        except PageNotAnInteger:
            project_list = paginator.page(1)
        except EmptyPage:
            project_list = paginator.page(paginator.num_pages)

        return context


class ProjectArchiveProjectView(LoginRequiredMixin, UserPassesTestMixin, TemplateView):
    template_name = 'project/project_archive.html'

    def test_func(self):
        """ UserPassesTestMixin Tests"""
        if self.request.user.is_superuser:
            return True

        if self.request.method == 'POST':
            return False

        project_obj = get_object_or_404(Project, pk=self.kwargs.get('pk'))

        if project_obj.projectuser_set.filter(
                user=self.request.user,
                role__name__in=['Manager', 'Principal Investigator'],
                status__name='Active').exists():
            return True

    def get_context_data(self, **kwargs):
        context = super().get_context_data(**kwargs)
        pk = self.kwargs.get('pk')
        project = get_object_or_404(Project, pk=pk)

        context['project'] = project
        context['is_allowed_to_archive_project'] = self.request.user.is_superuser

        return context

    def post(self, request, *args, **kwargs):
        pk = self.kwargs.get('pk')
        project = get_object_or_404(Project, pk=pk)
        project_status_archive = ProjectStatusChoice.objects.get(
            name='Archived')
        allocation_status_expired = AllocationStatusChoice.objects.get(
            name='Expired')
        end_date = datetime.datetime.now()
        project.status = project_status_archive
        project.save()
        for allocation in project.allocation_set.filter(status__name='Active'):
            allocation.status = allocation_status_expired
            allocation.end_date = end_date
            allocation.save()
        return redirect(reverse('project-detail', kwargs={'pk': project.pk}))


class ProjectCreateView(LoginRequiredMixin, UserPassesTestMixin, CreateView):
    model = Project
    template_name_suffix = '_create_form'
    fields = ['title', 'description', 'field_of_science', ]

    def test_func(self):
        """ UserPassesTestMixin Tests"""
        if self.request.user.is_superuser:
            return True

        if self.request.user.userprofile.is_pi:
            return True

    def form_valid(self, form):
        project_obj = form.save(commit=False)
        form.instance.status = ProjectStatusChoice.objects.get(name='New')
        project_obj.save()
        self.object = project_obj

        project_user_obj = ProjectUser.objects.create(
            user=self.request.user,
            project=project_obj,
            role=ProjectUserRoleChoice.objects.get(name='Manager'),
            status=ProjectUserStatusChoice.objects.get(name='Active')
        )

        return super().form_valid(form)

    def get_success_url(self):
        return reverse('project-detail', kwargs={'pk': self.object.pk})


class ProjectUpdateView(SuccessMessageMixin, LoginRequiredMixin, UserPassesTestMixin, UpdateView):
    model = Project
    template_name_suffix = '_update_form'
    fields = [
        'title',
        'description',
        'field_of_science',
        'joins_require_approval',
    ]
    success_message = 'Project updated.'

    def test_func(self):
        """ UserPassesTestMixin Tests"""
        if self.request.user.is_superuser:
            return True

        project_obj = self.get_object()

        if project_obj.projectuser_set.filter(
                user=self.request.user,
                role__name__in=['Manager', 'Principal Investigator'],
                status__name='Active').exists():
            return True

    def dispatch(self, request, *args, **kwargs):
        project_obj = get_object_or_404(Project, pk=self.kwargs.get('pk'))
        if project_obj.status.name not in ['Active', 'New', ]:
            messages.error(request, 'You cannot update an archived project.')
            return HttpResponseRedirect(reverse('project-detail', kwargs={'pk': project_obj.pk}))
        else:
            return super().dispatch(request, *args, **kwargs)

    def get_success_url(self):
        return reverse('project-detail', kwargs={'pk': self.object.pk})

    def form_valid(self, form):
        # If joins_require_approval is set to False, automatically approve all
        # pending join requests.
        joins_require_approval = form.cleaned_data['joins_require_approval']
        if not joins_require_approval:
            project_obj = self.get_object()
            active_status = ProjectUserStatusChoice.objects.get(name='Active')
            num_requests_approved = project_obj.projectuser_set.filter(
                status__name='Pending - Add').update(status=active_status)
            message = (
                f'Join requests no longer require approval, so '
                f'{num_requests_approved} pending requests were automatically '
                f'approved.')
            messages.warning(self.request, message)
        return super().form_valid(form)


class ProjectAddUsersSearchView(LoginRequiredMixin, UserPassesTestMixin, TemplateView):
    template_name = 'project/project_add_users.html'

    def test_func(self):
        """ UserPassesTestMixin Tests"""
        if self.request.user.is_superuser:
            return True

        project_obj = get_object_or_404(Project, pk=self.kwargs.get('pk'))

        if project_obj.projectuser_set.filter(
                user=self.request.user,
                role__name__in=['Manager', 'Principal Investigator'],
                status__name='Active').exists():
            return True

    def dispatch(self, request, *args, **kwargs):
        project_obj = get_object_or_404(Project, pk=self.kwargs.get('pk'))
        if project_obj.status.name not in ['Active', 'New', ]:
            messages.error(
                request, 'You cannot add users to an archived project.')
            return HttpResponseRedirect(reverse('project-detail', kwargs={'pk': project_obj.pk}))
        else:
            return super().dispatch(request, *args, **kwargs)

    def get_context_data(self, *args, **kwargs):
        context = super().get_context_data(*args, **kwargs)
        context['user_search_form'] = UserSearchForm()
        context['project'] = Project.objects.get(pk=self.kwargs.get('pk'))
        return context


class ProjectAddUsersSearchResultsView(LoginRequiredMixin, UserPassesTestMixin, TemplateView):
    template_name = 'project/add_user_search_results.html'
    raise_exception = True

    def test_func(self):
        """ UserPassesTestMixin Tests"""
        if self.request.user.is_superuser:
            return True

        project_obj = get_object_or_404(Project, pk=self.kwargs.get('pk'))

        if project_obj.projectuser_set.filter(
                user=self.request.user,
                role__name__in=['Manager', 'Principal Investigator'],
                status__name='Active').exists():
            return True

    def dispatch(self, request, *args, **kwargs):
        project_obj = get_object_or_404(Project, pk=self.kwargs.get('pk'))
        if project_obj.status.name not in ['Active', 'New', ]:
            messages.error(
                request, 'You cannot add users to an archived project.')
            return HttpResponseRedirect(reverse('project-detail', kwargs={'pk': project_obj.pk}))
        else:
            return super().dispatch(request, *args, **kwargs)

    def post(self, request, *args, **kwargs):
        user_search_string = request.POST.get('q')
        search_by = request.POST.get('search_by')
        pk = self.kwargs.get('pk')

        project_obj = get_object_or_404(Project, pk=pk)

        users_to_exclude = [ele.user.username for ele in project_obj.projectuser_set.filter(
            status__name='Active')]

        cobmined_user_search_obj = CombinedUserSearch(
            user_search_string, search_by, users_to_exclude)

        context = cobmined_user_search_obj.search()

        matches = context.get('matches')
        for match in matches:
            match.update(
                {'role': ProjectUserRoleChoice.objects.get(name='User')})

        if matches:
            formset = formset_factory(ProjectAddUserForm, max_num=len(matches))
            formset = formset(initial=matches, prefix='userform')
            context['formset'] = formset
            context['user_search_string'] = user_search_string
            context['search_by'] = search_by

        users_already_in_project = []
        for ele in user_search_string.split():
            if ele in users_to_exclude:
                users_already_in_project.append(ele)
        context['users_already_in_project'] = users_already_in_project

        # The following block of code is used to hide/show the allocation div in the form.
        if project_obj.allocation_set.filter(status__name__in=['Active', 'New', 'Renewal Requested']).exists():
            div_allocation_class = 'placeholder_div_class'
        else:
            div_allocation_class = 'd-none'
        context['div_allocation_class'] = div_allocation_class
        ###

        allocation_form = ProjectAddUsersToAllocationForm(
            request.user, project_obj.pk, prefix='allocationform')
        context['pk'] = pk
        context['allocation_form'] = allocation_form
        return render(request, self.template_name, context)


class ProjectAddUsersView(LoginRequiredMixin, UserPassesTestMixin, View):

    def test_func(self):
        """ UserPassesTestMixin Tests"""
        if self.request.user.is_superuser:
            return True

        project_obj = get_object_or_404(Project, pk=self.kwargs.get('pk'))

        if project_obj.projectuser_set.filter(
                user=self.request.user,
                role__name__in=['Manager', 'Principal Investigator'],
                status__name='Active').exists():
            return True

    def dispatch(self, request, *args, **kwargs):
        project_obj = get_object_or_404(Project, pk=self.kwargs.get('pk'))
        if project_obj.status.name not in ['Active', 'New', ]:
            messages.error(
                request, 'You cannot add users to an archived project.')
            return HttpResponseRedirect(reverse('project-detail', kwargs={'pk': project_obj.pk}))
        else:
            return super().dispatch(request, *args, **kwargs)

    def post(self, request, *args, **kwargs):
        user_search_string = request.POST.get('q')
        search_by = request.POST.get('search_by')
        pk = self.kwargs.get('pk')

        project_obj = get_object_or_404(Project, pk=pk)

        users_to_exclude = [ele.user.username for ele in project_obj.projectuser_set.filter(
            status__name='Active')]

        cobmined_user_search_obj = CombinedUserSearch(
            user_search_string, search_by, users_to_exclude)

        context = cobmined_user_search_obj.search()

        matches = context.get('matches')
        for match in matches:
            match.update(
                {'role': ProjectUserRoleChoice.objects.get(name='User')})

        formset = formset_factory(ProjectAddUserForm, max_num=len(matches))
        formset = formset(request.POST, initial=matches, prefix='userform')

        allocation_form = ProjectAddUsersToAllocationForm(
            request.user, project_obj.pk, request.POST, prefix='allocationform')

        added_users_count = 0
        if formset.is_valid() and allocation_form.is_valid():
            project_user_active_status_choice = ProjectUserStatusChoice.objects.get(
                name='Active')
            allocation_user_active_status_choice = AllocationUserStatusChoice.objects.get(
                name='Active')
            allocation_form_data = allocation_form.cleaned_data['allocation']
            if '__select_all__' in allocation_form_data:
                allocation_form_data.remove('__select_all__')
            for form in formset:
                user_form_data = form.cleaned_data
                if user_form_data['selected']:
                    added_users_count += 1

                    # Will create local copy of user if not already present in local database
                    user_obj, _ = User.objects.get_or_create(
                        username=user_form_data.get('username'))
                    user_obj.first_name = user_form_data.get('first_name')
                    user_obj.last_name = user_form_data.get('last_name')
                    user_obj.email = user_form_data.get('email')
                    user_obj.save()

                    role_choice = user_form_data.get('role')
                    # Is the user already in the project?
                    if project_obj.projectuser_set.filter(user=user_obj).exists():
                        project_user_obj = project_obj.projectuser_set.get(
                            user=user_obj)
                        project_user_obj.role = role_choice
                        project_user_obj.status = project_user_active_status_choice
                        project_user_obj.save()
                    else:
                        project_user_obj = ProjectUser.objects.create(
                            user=user_obj, project=project_obj, role=role_choice, status=project_user_active_status_choice)

                    for allocation in Allocation.objects.filter(pk__in=allocation_form_data):
                        if allocation.allocationuser_set.filter(user=user_obj).exists():
                            allocation_user_obj = allocation.allocationuser_set.get(
                                user=user_obj)
                            allocation_user_obj.status = allocation_user_active_status_choice
                            allocation_user_obj.save()
                        else:
                            allocation_user_obj = AllocationUser.objects.create(
                                allocation=allocation,
                                user=user_obj,
                                status=allocation_user_active_status_choice)
                        allocation_activate_user.send(sender=self.__class__,
                                                      allocation_user_pk=allocation_user_obj.pk)

            messages.success(
                request, 'Added {} users to project.'.format(added_users_count))
        else:
            if not formset.is_valid():
                for error in formset.errors:
                    messages.error(request, error)

            if not allocation_form.is_valid():
                for error in allocation_form.errors:
                    messages.error(request, error)

        return HttpResponseRedirect(reverse('project-detail', kwargs={'pk': pk}))


class ProjectRemoveUsersView(LoginRequiredMixin, UserPassesTestMixin, TemplateView):
    template_name = 'project/project_remove_users.html'

    def test_func(self):
        """ UserPassesTestMixin Tests"""
        if self.request.user.is_superuser:
            return True

        project_obj = get_object_or_404(Project, pk=self.kwargs.get('pk'))

        if project_obj.projectuser_set.filter(
                user=self.request.user,
                role__name__in=['Manager', 'Principal Investigator'],
                status__name='Active').exists():
            return True

    def dispatch(self, request, *args, **kwargs):
        project_obj = get_object_or_404(Project, pk=self.kwargs.get('pk'))
        if project_obj.status.name not in ['Active', 'New', ]:
            messages.error(
                request, 'You cannot remove users from an archived project.')
            return HttpResponseRedirect(reverse('project-detail', kwargs={'pk': project_obj.pk}))
        else:
            return super().dispatch(request, *args, **kwargs)

    def get_users_to_remove(self, project_obj):
        users_to_remove = [

            {'username': ele.user.username,
             'first_name': ele.user.first_name,
             'last_name': ele.user.last_name,
             'email': ele.user.email,
             'role': ele.role}

            for ele in project_obj.projectuser_set.filter(
                status__name='Active').exclude(
                role__name='Principal Investigator').order_by(
                'user__username') if ele.user != self.request.user
        ]

        return users_to_remove

    def get(self, request, *args, **kwargs):
        pk = self.kwargs.get('pk')
        project_obj = get_object_or_404(Project, pk=pk)

        users_to_remove = self.get_users_to_remove(project_obj)
        context = {}

        if users_to_remove:
            formset = formset_factory(
                ProjectRemoveUserForm, max_num=len(users_to_remove))
            formset = formset(initial=users_to_remove, prefix='userform')
            context['formset'] = formset

        context['project'] = get_object_or_404(Project, pk=pk)
        return render(request, self.template_name, context)

    def post(self, request, *args, **kwargs):
        pk = self.kwargs.get('pk')
        project_obj = get_object_or_404(Project, pk=pk)

        users_to_remove = self.get_users_to_remove(project_obj)

        formset = formset_factory(
            ProjectRemoveUserForm, max_num=len(users_to_remove))
        formset = formset(
            request.POST, initial=users_to_remove, prefix='userform')

        remove_users_count = 0

        if formset.is_valid():
            project_user_removed_status_choice = ProjectUserStatusChoice.objects.get(
                name='Removed')
            allocation_user_removed_status_choice = AllocationUserStatusChoice.objects.get(
                name='Removed')
            for form in formset:
                user_form_data = form.cleaned_data
                if user_form_data['selected']:

                    remove_users_count += 1

                    user_obj = User.objects.get(
                        username=user_form_data.get('username'))

                    if project_obj.projectuser_set.filter(
                            user=user_obj,
                            role__name='Principal Investigator').exists():
                        continue

                    project_user_obj = project_obj.projectuser_set.get(
                        user=user_obj)
                    project_user_obj.status = project_user_removed_status_choice
                    project_user_obj.save()

                    # get allocation to remove users from
                    allocations_to_remove_user_from = project_obj.allocation_set.filter(
                        status__name__in=['Active', 'New', 'Renewal Requested'])
                    for allocation in allocations_to_remove_user_from:
                        for allocation_user_obj in allocation.allocationuser_set.filter(user=user_obj, status__name__in=['Active', ]):
                            allocation_user_obj.status = allocation_user_removed_status_choice
                            allocation_user_obj.save()

                            allocation_remove_user.send(sender=self.__class__,
                                                        allocation_user_pk=allocation_user_obj.pk)

            messages.success(
                request, 'Removed {} users from project.'.format(remove_users_count))
        else:
            for error in formset.errors:
                messages.error(request, error)

        return HttpResponseRedirect(reverse('project-detail', kwargs={'pk': pk}))


class ProjectUserDetail(LoginRequiredMixin, UserPassesTestMixin, TemplateView):
    template_name = 'project/project_user_detail.html'

    def test_func(self):
        """ UserPassesTestMixin Tests"""
        if self.request.user.is_superuser:
            return True

        project_obj = get_object_or_404(Project, pk=self.kwargs.get('pk'))

        if project_obj.projectuser_set.filter(
                user=self.request.user,
                role__name__in=['Manager', 'Principal Investigator'],
                status__name='Active').exists():
            return True

    def get(self, request, *args, **kwargs):
        project_obj = get_object_or_404(Project, pk=self.kwargs.get('pk'))
        project_user_pk = self.kwargs.get('project_user_pk')

        if project_obj.projectuser_set.filter(pk=project_user_pk).exists():
            project_user_obj = project_obj.projectuser_set.get(
                pk=project_user_pk)

            project_user_update_form = ProjectUserUpdateForm(
                initial={'role': project_user_obj.role, 'enable_notifications': project_user_obj.enable_notifications})

            context = {}
            context['project_obj'] = project_obj
            context['project_user_update_form'] = project_user_update_form
            context['project_user_obj'] = project_user_obj
            context['project_user_is_manager'] = project_user_obj.role.name == 'Manager'

            try:
                allocation_obj = get_project_compute_allocation(project_obj)
            except (Allocation.DoesNotExist,
                    Allocation.MultipleObjectsReturned):
                allocation_obj = None
                cluster_access_status = 'Error'
            else:
                try:
                    cluster_access_status = \
                        get_allocation_user_cluster_access_status(
                            allocation_obj, project_user_obj.user).value
                except AllocationUserAttribute.DoesNotExist:
                    cluster_access_status = 'None'
                except AllocationUserAttribute.MultipleObjectsReturned:
                    cluster_access_status = 'Error'
            context['allocation_obj'] = allocation_obj
            context['cluster_access_status'] = cluster_access_status

            return render(request, self.template_name, context)

    def post(self, request, *args, **kwargs):
        project_obj = get_object_or_404(Project, pk=self.kwargs.get('pk'))
        project_user_pk = self.kwargs.get('project_user_pk')

        if project_obj.status.name not in ['Active', 'New', ]:
            messages.error(
                request, 'You cannot update a user in an archived project.')
            return HttpResponseRedirect(reverse('project-user-detail', kwargs={'pk': project_user_pk}))

        if project_obj.projectuser_set.filter(id=project_user_pk).exists():
            project_user_obj = project_obj.projectuser_set.get(
                pk=project_user_pk)

            pi_role = ProjectUserRoleChoice.objects.get(
                name='Principal Investigator')
            if project_user_obj.role == pi_role:
                messages.error(
                    request, 'PI role and email notification option cannot be changed.')
                return HttpResponseRedirect(reverse('project-user-detail', kwargs={'pk': project_user_pk}))

            project_user_update_form = ProjectUserUpdateForm(request.POST,
                                                             initial={'role': project_user_obj.role.name,
                                                                      'enable_notifications': project_user_obj.enable_notifications})

            if project_user_update_form.is_valid():
                form_data = project_user_update_form.cleaned_data
                enable_notifications = form_data.get('enable_notifications')

                old_role = project_user_obj.role
                new_role = ProjectUserRoleChoice.objects.get(name=form_data.get('role'))
                only_manager = not project_obj.projectuser_set.filter(~Q(pk=project_user_pk),
                                                                      role__name='Manager').exists()

                if old_role.name == 'Manager' and only_manager:

                    # demote manager
                    if new_role.name == 'User':
                        project_pis = project_obj.projectuser_set.filter(role__name='Principal Investigator')

                        if not project_pis.exists():
                            # no pis exist, cannot demote
                            new_role = old_role
                            messages.error(
                                request, 'The project must have at least one PI or manager with notifications enabled.')
                        else:
                            messages.warning(request, 'User {} is no longer a manager. All PIs will now receive notifications.'.format(
                                project_user_obj.user.username))
                            for pi in project_pis:
                                pi.enable_notifications = True
                                pi.save()

                elif new_role.name == 'Manager' != old_role.name:

                    # manager always has notifications enabled
                    enable_notifications = True

                project_user_obj.enable_notifications = enable_notifications
                project_user_obj.role = new_role
                project_user_obj.save()

                messages.success(request, 'User details updated.')
                return HttpResponseRedirect(reverse('project-user-detail', kwargs={'pk': project_obj.pk, 'project_user_pk': project_user_obj.pk}))


def project_update_email_notification(request):

    if request.method == "POST":
        data = request.POST
        project_user_obj = get_object_or_404(
            ProjectUser, pk=data.get('user_project_id'))
        checked = data.get('checked')
        if checked == 'true':
            project_user_obj.enable_notifications = True
            project_user_obj.save()
            return HttpResponse('', status=200)
        elif checked == 'false':
            project_user_obj.enable_notifications = False
            project_user_obj.save()
            return HttpResponse('', status=200)
        else:
            return HttpResponse('', status=400)
    else:
        return HttpResponse('', status=400)


class ProjectReviewView(LoginRequiredMixin, UserPassesTestMixin, TemplateView):
    template_name = 'project/project_review.html'
    login_url = "/"  # redirect URL if fail test_func

    def test_func(self):
        """ UserPassesTestMixin Tests"""
        if self.request.user.is_superuser:
            return True

        project_obj = get_object_or_404(Project, pk=self.kwargs.get('pk'))

        if project_obj.projectuser_set.filter(
                user=self.request.user,
                role__name__in=['Manager', 'Principal Investigator'],
                status__name='Active').exists():
            return True

        messages.error(
            self.request, 'You do not have permissions to review this project.')

    def dispatch(self, request, *args, **kwargs):
        project_obj = get_object_or_404(Project, pk=self.kwargs.get('pk'))

        if not project_obj.needs_review:
            messages.error(request, 'You do not need to review this project.')
            return HttpResponseRedirect(reverse('project-detail', kwargs={'pk': project_obj.pk}))

        if 'Auto-Import Project'.lower() in project_obj.title.lower():
            messages.error(
                request, 'You must update the project title before reviewing your project. You cannot have "Auto-Import Project" in the title.')
            return HttpResponseRedirect(reverse('project-update', kwargs={'pk': project_obj.pk}))

        if 'We do not have information about your research. Please provide a detailed description of your work and update your field of science. Thank you!' in project_obj.description:
            messages.error(
                request, 'You must update the project description before reviewing your project.')
            return HttpResponseRedirect(reverse('project-update', kwargs={'pk': project_obj.pk}))

        return super().dispatch(request, *args, **kwargs)

    def get(self, request, *args, **kwargs):
        project_obj = get_object_or_404(Project, pk=self.kwargs.get('pk'))
        project_review_form = ProjectReviewForm(project_obj.pk)

        context = {}
        context['project'] = project_obj
        context['project_review_form'] = project_review_form
        context['project_users'] = ', '.join(['{} {}'.format(ele.user.first_name, ele.user.last_name)
                                              for ele in project_obj.projectuser_set.filter(status__name='Active').order_by('user__last_name')])

        return render(request, self.template_name, context)

    def post(self, request, *args, **kwargs):
        project_obj = get_object_or_404(Project, pk=self.kwargs.get('pk'))
        project_review_form = ProjectReviewForm(project_obj.pk, request.POST)

        project_review_status_choice = ProjectReviewStatusChoice.objects.get(
            name='Pending')

        if project_review_form.is_valid():
            form_data = project_review_form.cleaned_data
            project_review_obj = ProjectReview.objects.create(
                project=project_obj,
                reason_for_not_updating_project=form_data.get('reason'),
                status=project_review_status_choice)

            project_obj.force_review = False
            project_obj.save()

            domain_url = get_domain_url(self.request)
            url = '{}{}'.format(domain_url, reverse('project-review-list'))

            if EMAIL_ENABLED:
                send_email_template(
                    'New project review has been submitted',
                    'email/new_project_review.txt',
                    {'url': url},
                    EMAIL_SENDER,
                    [EMAIL_DIRECTOR_EMAIL_ADDRESS, ]
                )

            messages.success(request, 'Project reviewed successfully.')
            return HttpResponseRedirect(reverse('project-detail', kwargs={'pk': project_obj.pk}))
        else:
            messages.error(
                request, 'There was an error in processing  your project review.')
            return HttpResponseRedirect(reverse('project-detail', kwargs={'pk': project_obj.pk}))


class ProjectReviewListView(LoginRequiredMixin, UserPassesTestMixin, ListView):

    model = ProjectReview
    template_name = 'project/project_review_list.html'
    prefetch_related = ['project', ]
    context_object_name = 'project_review_list'

    def get_queryset(self):
        return ProjectReview.objects.filter(status__name='Pending')

    def test_func(self):
        """ UserPassesTestMixin Tests"""

        if self.request.user.is_superuser:
            return True

        if self.request.user.has_perm('project.can_review_pending_project_reviews'):
            return True

        messages.error(
            self.request, 'You do not have permission to review pending project reviews.')


class ProjectReviewCompleteView(LoginRequiredMixin, UserPassesTestMixin, View):
    login_url = "/"

    def test_func(self):
        """ UserPassesTestMixin Tests"""

        if self.request.user.is_superuser:
            return True

        if self.request.user.has_perm('project.can_review_pending_project_reviews'):
            return True

        messages.error(
            self.request, 'You do not have permission to mark a pending project review as completed.')

    def get(self, request, project_review_pk):
        project_review_obj = get_object_or_404(
            ProjectReview, pk=project_review_pk)

        project_review_status_completed_obj = ProjectReviewStatusChoice.objects.get(
            name='Completed')
        project_review_obj.status = project_review_status_completed_obj
        project_review_obj.project.project_needs_review = False
        project_review_obj.save()

        messages.success(request, 'Project review for {} has been completed'.format(
            project_review_obj.project.title)
        )

        return HttpResponseRedirect(reverse('project-review-list'))


class ProjectReivewEmailView(LoginRequiredMixin, UserPassesTestMixin, FormView):
    form_class = ProjectReviewEmailForm
    template_name = 'project/project_review_email.html'
    login_url = "/"

    def test_func(self):
        """ UserPassesTestMixin Tests"""

        if self.request.user.is_superuser:
            return True

        if self.request.user.has_perm('project.can_review_pending_project_reviews'):
            return True

        messages.error(
            self.request, 'You do not have permission to send email for a pending project review.')

    def get_context_data(self, **kwargs):
        context = super().get_context_data(**kwargs)
        pk = self.kwargs.get('pk')
        project_review_obj = get_object_or_404(ProjectReview, pk=pk)
        context['project_review'] = project_review_obj

        return context

    def get_form(self, form_class=None):
        """Return an instance of the form to be used in this view."""
        if form_class is None:
            form_class = self.get_form_class()
        return form_class(self.kwargs.get('pk'), **self.get_form_kwargs())

    def form_valid(self, form):
        pk = self.kwargs.get('pk')
        project_review_obj = get_object_or_404(ProjectReview, pk=pk)
        form_data = form.cleaned_data

        pi_users = project_review_obj.project.pis()
        receiver_list = [pi_user.email for pi_user in pi_users]
        cc = form_data.get('cc').strip()
        if cc:
            cc = cc.split(',')
        else:
            cc = []

        send_email(
            'Request for more information',
            form_data.get('email_body'),
            EMAIL_DIRECTOR_EMAIL_ADDRESS,
            receiver_list,
            cc
        )

        if receiver_list:
            message = 'Email sent to:'
            for i, pi in enumerate(pi_users):
                message = message + (
                    f'\n{pi.first_name} {pi.last_name} ({pi.username})')
            messages.success(self.request, message)
        return super().form_valid(form)

    def get_success_url(self):
        return reverse('project-review-list')


class ProjectJoinView(LoginRequiredMixin, UserPassesTestMixin, TemplateView):
    login_url = '/'

    def test_func(self):
        project_obj = get_object_or_404(Project, pk=self.kwargs.get('pk'))
        user_obj = self.request.user
        project_users = project_obj.projectuser_set.filter(user=user_obj)

        if not project_users.exists():
            return True

        project_user = project_users.first()
        if project_user.status.name == 'Active':
            message = (
                f'You are already a member of Project {project_obj.name}.')
            messages.error(self.request, message)
            return False

        if project_user.status.name == 'Pending - Add':
            message = (
                f'You have already requested to join Project '
                f'{project_obj.name}.')
            messages.warning(self.request, message)
            return False

        return True

    def get(self, *args, **kwargs):
        return redirect(self.login_url)

    def post(self, request, *args, **kwargs):
        project_obj = get_object_or_404(Project, pk=self.kwargs.get('pk'))
        user_obj = self.request.user
        project_users = project_obj.projectuser_set.filter(user=user_obj)
        role = ProjectUserRoleChoice.objects.get(name='User')
        status = ProjectUserStatusChoice.objects.get(name='Pending - Add')

        if project_users.exists():
            project_user = project_users.first()
            project_user.role = role
            project_user.status = status
            project_user.save()
        else:
            project_user = ProjectUser.objects.create(
                user=user_obj,
                project=project_obj,
                role=role,
                status=status)

        if project_obj.joins_require_approval:
            message = (
                f'You have requested to join Project {project_obj.name}. The '
                f'managers have been notified and will approve or deny your '
                f'request.')
            messages.success(self.request, message)
            next_view = reverse('project-join-list')
        else:
            status = ProjectUserStatusChoice.objects.get(name='Active')
            project_user.status = status
            project_user.save()

            allocations = project_obj.allocation_set.filter(
                resources__name='Savio Compute', status__name='Active')
            if allocations.count() != 1:
                message = (
                    'Unexpected server error. Please contact an '
                    'administrator.')
                messages.error(self.request, message)
            else:
                allocation = allocations.first()
                allocation_user_active_status_choice = \
                    AllocationUserStatusChoice.objects.get(name='Active')
                if allocation.allocationuser_set.filter(
                        user=user_obj).exists():
                    allocation_user_obj = allocation.allocationuser_set.get(
                        user=user_obj)
                    allocation_user_obj.status = \
                        allocation_user_active_status_choice
                    allocation_user_obj.save()
                else:
                    allocation_user_obj = AllocationUser.objects.create(
                        allocation=allocation,
                        user=user_obj,
                        status=allocation_user_active_status_choice)
                allocation_activate_user.send(
                    sender=self.__class__,
                    allocation_user_pk=allocation_user_obj.pk)

                message = (
                    f'You have requested to join Project {project_obj.name}. '
                    f'Your request has automatically been approved.')
                messages.success(self.request, message)
                next_view = reverse(
                    'project-detail', kwargs={'pk': project_obj.pk})

        return redirect(next_view)


class ProjectJoinListView(ProjectListView):

    template_name = 'project/project_join_list.html'

    def get_queryset(self):

        order_by = self.request.GET.get('order_by')
        if order_by:
            direction = self.request.GET.get('direction')
            if direction == 'asc':
                direction = ''
            else:
                direction = '-'
            order_by = direction + order_by
        else:
            order_by = 'id'

        project_search_form = ProjectSearchForm(self.request.GET)

        projects = Project.objects.prefetch_related(
            'field_of_science', 'status').filter(
                status__name__in=['New', 'Active', ]
        ).annotate(
            cluster_name=Case(
                When(name__startswith='vector_', then=Value('Vector')),
                default=Value('Savio'),
                output_field=CharField(),
            ),
        ).order_by(order_by)

        if project_search_form.is_valid():
            data = project_search_form.cleaned_data

            # Last Name
            if data.get('last_name'):
                pi_project_users = ProjectUser.objects.filter(
                    project__in=projects,
                    role__name='Principal Investigator',
                    user__last_name__icontains=data.get('last_name'))
                project_ids = pi_project_users.values_list(
                    'project_id', flat=True)
                projects = projects.filter(id__in=project_ids)

            # Username
            if data.get('username'):
                projects = projects.filter(
                    Q(projectuser__user__username__icontains=data.get(
                        'username')) &
                    (Q(projectuser__role__name='Principal Investigator') |
                     Q(projectuser__status__name='Active'))
                )

            # Field of Science
            if data.get('field_of_science'):
                projects = projects.filter(
                    field_of_science__description__icontains=data.get(
                        'field_of_science'))

            # Project Title
            if data.get('project_title'):
                projects = projects.filter(title__icontains=data.get('project_title'))

            # Project Name
            if data.get('project_name'):
                projects = projects.filter(name__icontains=data.get('project_name'))

            # Cluster Name
            if data.get('cluster_name'):
                projects = projects.filter(cluster_name__icontains=data.get('cluster_name'))

        return projects.distinct()

    def get_context_data(self, **kwargs):
        context = super().get_context_data(**kwargs)
        projects = self.get_queryset()
        not_joinable = projects.filter(
            projectuser__user=self.request.user,
            projectuser__status__name__in=['Pending - Add', 'Active', ]
        ).values_list('name', flat=True)
        context['not_joinable'] = not_joinable
        return context


class ProjectReviewJoinRequestsView(LoginRequiredMixin, UserPassesTestMixin,
                                    TemplateView):
    template_name = 'project/project_review_join_requests.html'

    def test_func(self):
        if self.request.user.is_superuser:
            return True

        project_obj = get_object_or_404(Project, pk=self.kwargs.get('pk'))

        if project_obj.projectuser_set.filter(
                user=self.request.user,
                role__name__in=['Manager', 'Principal Investigator'],
                status__name='Active').exists():
            return True

    def dispatch(self, request, *args, **kwargs):
        project_obj = get_object_or_404(Project, pk=self.kwargs.get('pk'))
        if project_obj.status.name not in ['Active', 'New', ]:
            message = 'You cannot review join requests to an archived project.'
            messages.error(request, message)
            return HttpResponseRedirect(
                reverse('project-detail', kwargs={'pk': project_obj.pk}))
        else:
            return super().dispatch(request, *args, **kwargs)

    @staticmethod
    def get_users_to_review(project_obj):
        users_to_review = [
            {
                'username': ele.user.username,
                'first_name': ele.user.first_name,
                'last_name': ele.user.last_name,
                'email': ele.user.email,
                'role': ele.role,
            }
            for ele in project_obj.projectuser_set.filter(
                status__name='Pending - Add').order_by('user__username')
        ]
        return users_to_review

    def get(self, request, *args, **kwargs):
        pk = self.kwargs.get('pk')
        project_obj = get_object_or_404(Project, pk=pk)

        users_to_review = self.get_users_to_review(project_obj)
        context = {}

        if users_to_review:
            formset = formset_factory(
                ProjectReviewUserJoinForm, max_num=len(users_to_review))
            formset = formset(initial=users_to_review, prefix='userform')
            context['formset'] = formset

        context['project'] = get_object_or_404(Project, pk=pk)
        return render(request, self.template_name, context)

    def post(self, request, *args, **kwargs):
        pk = self.kwargs.get('pk')
        project_obj = get_object_or_404(Project, pk=pk)

        users_to_review = self.get_users_to_review(project_obj)

        formset = formset_factory(
            ProjectReviewUserJoinForm, max_num=len(users_to_review))
        formset = formset(
            request.POST, initial=users_to_review, prefix='userform')

        reviewed_users_count = 0

        decision = request.POST.get('decision', None)
        if decision not in ('approve', 'deny'):
            return HttpResponse('', status=400)

        if formset.is_valid():
            if decision == 'approve':
                status_name = 'Active'
                message_verb = 'Approved'
            else:
                status_name = 'Denied'
                message_verb = 'Denied'

            project_user_active_status_choice = \
                ProjectUserStatusChoice.objects.get(name=status_name)
            allocation_user_active_status_choice = \
                AllocationUserStatusChoice.objects.get(name='Active')

            allocations = project_obj.allocation_set.filter(
                resources__name='Savio Compute', status__name='Active')
            if allocations.count() != 1:
                message = (
                    'Unexpected server error. Please contact an '
                    'administrator.')
                messages.error(self.request, message)
                return HttpResponseRedirect(
                    reverse('project-detail', kwargs={'pk': pk}))
            else:
                allocation = allocations.first()

            for form in formset:
                user_form_data = form.cleaned_data
                if user_form_data['selected']:

                    reviewed_users_count += 1

                    user_obj = User.objects.get(
                        username=user_form_data.get('username'))

                    project_user_obj = project_obj.projectuser_set.get(
                        user=user_obj)
                    project_user_obj.status = project_user_active_status_choice
                    project_user_obj.save()

                    if allocation.allocationuser_set.filter(
                            user=user_obj).exists():
                        allocation_user_obj = \
                            allocation.allocationuser_set.get(user=user_obj)
                        allocation_user_obj.status = \
                            allocation_user_active_status_choice
                        allocation_user_obj.save()
                    else:
                        allocation_user_obj = AllocationUser.objects.create(
                            allocation=allocation,
                            user=user_obj,
                            status=allocation_user_active_status_choice)
                    allocation_activate_user.send(
                        sender=self.__class__,
                        allocation_user_pk=allocation_user_obj.pk)

            message = (
                f'{message_verb} {reviewed_users_count} user requests to join '
                f'the project.')
            messages.success(request, message)
        else:
            for error in formset.errors:
                messages.error(request, error)

        return HttpResponseRedirect(
            reverse('project-detail', kwargs={'pk': pk}))<|MERGE_RESOLUTION|>--- conflicted
+++ resolved
@@ -93,39 +93,18 @@
         else:
             context['is_allowed_to_archive_project'] = False
 
-
         # Can the user update the project?
-        context['is_allowed_to_update_notifications'] = False
         context['is_allowed_to_update_project'] = False
 
         if self.request.user.is_superuser:
             context['is_allowed_to_update_project'] = True
-<<<<<<< HEAD
-
-=======
->>>>>>> b507a242
+
         elif self.object.projectuser_set.filter(user=self.request.user).exists():
-
             project_user = self.object.projectuser_set.get(user=self.request.user)
-<<<<<<< HEAD
-            context['is_allowed_to_update_project'] = project_user.role.name in ['Principal Investigator', 'Manager']
-
-            # PIs can update notification preferences when a manager exists or
-            # if they have disabled notifications
-            if project_user.role.name == 'Principal Investigator':
-                context['is_allowed_to_update_notifications'] = \
-                    not project_user.enable_notifications or\
-                    self.object.projectuser_set.filter(role__name='Manager').exists()
-
+
+            if project_user.role.name in ['Principal Investigator', 'Manager']:
                 context['username'] = project_user.user.username
-=======
-            if project_user.role.name in ('Principal Investigator', 'Manager'):
                 context['is_allowed_to_update_project'] = True
-                context['username'] = project_user.user.username
-            else:
-                context['is_allowed_to_update_project'] = False
-        else:
-            context['is_allowed_to_update_project'] = False
 
         # Retrieve cluster access statuses.
         cluster_access_statuses = {}
@@ -147,7 +126,6 @@
             When(user__username=username, then=Value(status))
             for username, status in cluster_access_statuses.items()
         ]
->>>>>>> b507a242
 
         # Only show 'Active Users'
         project_users = self.object.projectuser_set.select_related(
