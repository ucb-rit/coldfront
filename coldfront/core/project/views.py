--- conflicted
+++ resolved
@@ -43,13 +43,10 @@
                                           ProjectSearchForm,
                                           ProjectUpdateForm,
                                           ProjectUserUpdateForm,
-<<<<<<< HEAD
-                                          JoinRequestSearchForm)
-=======
+                                          JoinRequestSearchForm,
                                           ProjectRemovalRequestSearchForm,
                                           ProjectRemovalRequestUpdateStatusForm,
                                           ProjectRemovalRequestCompletionForm)
->>>>>>> 2691168a
 from coldfront.core.project.models import (Project, ProjectReview,
                                            ProjectReviewStatusChoice,
                                            ProjectStatusChoice, ProjectUser,
@@ -3783,13 +3780,117 @@
                     kwargs={'pk': kwargs.get('pk')}))
 
 
-<<<<<<< HEAD
 class ProjectJoinRequestListView(LoginRequiredMixin,
                                  UserPassesTestMixin,
                                  ListView):
     template_name = 'project/project_join_request_list.html'
     paginate_by = 25
-=======
+
+    def get_queryset(self):
+        order_by = self.request.GET.get('order_by')
+        if order_by:
+            direction = self.request.GET.get('direction')
+            if direction == 'asc':
+                direction = ''
+            else:
+                direction = '-'
+            order_by = direction + 'created'
+        else:
+            order_by = '-created'
+
+        project_join_requests = \
+            ProjectUserJoinRequest.objects.filter(
+                pk__in=ProjectUserJoinRequest.objects.filter(
+                    project_user__status__name=
+                    'Pending - Add').order_by(
+                    'project_user', '-created').distinct(
+                    'project_user'))
+
+        join_request_search_form = JoinRequestSearchForm(self.request.GET)
+
+        if join_request_search_form.is_valid():
+            data = join_request_search_form.cleaned_data
+
+            if data.get('username'):
+                project_join_requests = \
+                    project_join_requests.filter(
+                        project_user__user__username__icontains=data.get('username'))
+
+            if data.get('email'):
+                project_join_requests = \
+                    project_join_requests.filter(
+                        project_user__user__email__icontains=data.get('email'))
+
+            if data.get('project_name'):
+                project_join_requests = \
+                    project_join_requests.filter(
+                        project_user__project__name__icontains=data.get('project_name'))
+
+        return project_join_requests.order_by(order_by)
+
+    def test_func(self):
+        """UserPassesTestMixin tests."""
+        if self.request.user.is_superuser:
+            return True
+
+        if self.request.user.has_perm('project.view_projectuserjoinrequest'):
+            return True
+
+        message = (
+            'You do not have permission to view project join requests.')
+        messages.error(self.request, message)
+
+    def get_context_data(self, **kwargs):
+        context = super().get_context_data(**kwargs)
+
+        join_request_search_form = JoinRequestSearchForm(self.request.GET)
+        if join_request_search_form.is_valid():
+            context['join_request_search_form'] = join_request_search_form
+            data = join_request_search_form.cleaned_data
+            filter_parameters = ''
+            for key, value in data.items():
+                if value:
+                    if isinstance(value, list):
+                        for ele in value:
+                            filter_parameters += '{}={}&'.format(key, ele)
+                    else:
+                        filter_parameters += '{}={}&'.format(key, value)
+            context['join_request_search_form'] = join_request_search_form
+        else:
+            filter_parameters = None
+            context['join_request_search_form'] = JoinRequestSearchForm()
+
+        order_by = self.request.GET.get('order_by')
+        if order_by:
+            direction = self.request.GET.get('direction')
+            filter_parameters_with_order_by = filter_parameters + \
+                                              'order_by=%s&direction=%s&' % (order_by, direction)
+        else:
+            filter_parameters_with_order_by = filter_parameters
+
+        context['expand_accordion'] = 'show'
+
+        context['filter_parameters'] = filter_parameters
+        context['filter_parameters_with_order_by'] = filter_parameters_with_order_by
+
+        join_request_queryset = self.get_queryset()
+
+        paginator = Paginator(join_request_queryset, self.paginate_by)
+
+        page = self.request.GET.get('page')
+
+        try:
+            join_requests = paginator.page(page)
+        except PageNotAnInteger:
+            join_requests = paginator.page(1)
+        except EmptyPage:
+            join_requests = paginator.page(paginator.num_pages)
+
+        context['join_request_list'] = join_requests
+
+        return context
+
+
 class ProjectRemovalRequestListView(LoginRequiredMixin,
                                     UserPassesTestMixin,
                                     ListView):
@@ -3798,7 +3899,6 @@
     completed = False
     paginate_by = 30
     context_object_name = "project_removal_request_list"
->>>>>>> 2691168a
 
     def get_queryset(self):
         order_by = self.request.GET.get('order_by')
@@ -3808,41 +3908,6 @@
                 direction = ''
             else:
                 direction = '-'
-<<<<<<< HEAD
-            order_by = direction + 'created'
-        else:
-            order_by = '-created'
-
-        project_join_requests = \
-            ProjectUserJoinRequest.objects.filter(
-                pk__in=ProjectUserJoinRequest.objects.filter(
-                    project_user__status__name=
-                    'Pending - Add').order_by(
-                    'project_user', '-created').distinct(
-                    'project_user'))
-
-        join_request_search_form = JoinRequestSearchForm(self.request.GET)
-
-        if join_request_search_form.is_valid():
-            data = join_request_search_form.cleaned_data
-
-            if data.get('username'):
-                project_join_requests = \
-                    project_join_requests.filter(
-                        project_user__user__username__icontains=data.get('username'))
-
-            if data.get('email'):
-                project_join_requests = \
-                    project_join_requests.filter(
-                        project_user__user__email__icontains=data.get('email'))
-
-            if data.get('project_name'):
-                project_join_requests = \
-                    project_join_requests.filter(
-                        project_user__project__name__icontains=data.get('project_name'))
-
-        return project_join_requests.order_by(order_by)
-=======
             order_by = direction + order_by
         else:
             order_by = 'id'
@@ -3899,42 +3964,26 @@
                             'username'))
 
         return project_removal_request_list.order_by(order_by)
->>>>>>> 2691168a
 
     def test_func(self):
         """UserPassesTestMixin tests."""
         if self.request.user.is_superuser:
             return True
 
-<<<<<<< HEAD
-        if self.request.user.has_perm('project.view_projectuserjoinrequest'):
-            return True
-
-        message = (
-            'You do not have permission to view project join requests.')
-=======
         if self.request.user.has_perm('project.view_projectuserremovalrequest'):
             return True
 
         message = (
             'You do not have permission to review project removal requests.')
->>>>>>> 2691168a
         messages.error(self.request, message)
 
     def get_context_data(self, **kwargs):
         context = super().get_context_data(**kwargs)
 
-<<<<<<< HEAD
-        join_request_search_form = JoinRequestSearchForm(self.request.GET)
-        if join_request_search_form.is_valid():
-            context['join_request_search_form'] = join_request_search_form
-            data = join_request_search_form.cleaned_data
-=======
         removal_request_search_form = ProjectRemovalRequestSearchForm(self.request.GET)
         if removal_request_search_form.is_valid():
             context['removal_request_search_form'] = removal_request_search_form
             data = removal_request_search_form.cleaned_data
->>>>>>> 2691168a
             filter_parameters = ''
             for key, value in data.items():
                 if value:
@@ -3943,17 +3992,10 @@
                             filter_parameters += '{}={}&'.format(key, ele)
                     else:
                         filter_parameters += '{}={}&'.format(key, value)
-<<<<<<< HEAD
-            context['join_request_search_form'] = join_request_search_form
-        else:
-            filter_parameters = None
-            context['join_request_search_form'] = JoinRequestSearchForm()
-=======
             context['removal_request_search_form'] = removal_request_search_form
         else:
             filter_parameters = None
             context['removal_request_search_form'] = ProjectRemovalRequestSearchForm()
->>>>>>> 2691168a
 
         order_by = self.request.GET.get('order_by')
         if order_by:
@@ -3963,41 +4005,20 @@
         else:
             filter_parameters_with_order_by = filter_parameters
 
-<<<<<<< HEAD
-        context['expand_accordion'] = 'show'
-=======
         context['expand_accordion'] = "toggle"
->>>>>>> 2691168a
 
         context['filter_parameters'] = filter_parameters
         context['filter_parameters_with_order_by'] = filter_parameters_with_order_by
 
-<<<<<<< HEAD
-        join_request_queryset = self.get_queryset()
-
-        paginator = Paginator(join_request_queryset, self.paginate_by)
-=======
         context['request_filter'] = (
             'completed' if self.completed else 'pending')
         removal_request_list = self.get_queryset()
 
         paginator = Paginator(removal_request_list, self.paginate_by)
->>>>>>> 2691168a
 
         page = self.request.GET.get('page')
 
         try:
-<<<<<<< HEAD
-            join_requests = paginator.page(page)
-        except PageNotAnInteger:
-            join_requests = paginator.page(1)
-        except EmptyPage:
-            join_requests = paginator.page(paginator.num_pages)
-
-        context['join_request_list'] = join_requests
-
-        return context
-=======
             removal_requests = paginator.page(page)
         except PageNotAnInteger:
             removal_requests = paginator.page(1)
@@ -4201,5 +4222,4 @@
         return initial
 
     def get_success_url(self):
-        return reverse('project-removal-request-list')
->>>>>>> 2691168a
+        return reverse('project-removal-request-list')