import datetime

from django.conf import settings
from django.contrib import messages
from django.contrib.auth.mixins import LoginRequiredMixin, UserPassesTestMixin
from django.contrib.auth.models import User
from django.contrib.messages.views import SuccessMessageMixin
from django.core.paginator import EmptyPage, PageNotAnInteger, Paginator
from django.db.models import Case, CharField, Q, Value, When
from django.forms import formset_factory
from django.http import HttpResponse, HttpResponseRedirect
from django.shortcuts import get_object_or_404, redirect, render
from django.urls import reverse
from django.views import View
from django.views.generic import CreateView, DetailView, ListView, UpdateView
from django.views.generic.base import TemplateView
from django.views.generic.edit import FormView

from coldfront.core.allocation.models import (Allocation,
                                              AllocationStatusChoice,
                                              AllocationUser,
                                              AllocationUserAttribute,
                                              AllocationUserStatusChoice)
from coldfront.core.allocation.signals import allocation_activate_user
from coldfront.core.allocation.utils import get_allocation_user_cluster_access_status
from coldfront.core.allocation.utils import get_project_compute_allocation
from coldfront.core.allocation.utils import get_project_compute_resource_name
# from coldfront.core.grant.models import Grant
from coldfront.core.allocation.utils_.secure_dir_utils import \
    pi_eligible_to_request_secure_dir
from coldfront.core.project.forms import (ProjectAddUserForm,
                                          ProjectAddUsersToAllocationForm,
                                          ProjectReviewEmailForm,
                                          ProjectReviewForm,
                                          ProjectReviewUserJoinForm,
                                          ProjectSearchForm,
                                          ProjectUpdateForm,
                                          ProjectUserUpdateForm,
                                          JoinRequestSearchForm,
                                          ProjectSelectHostUserForm)
from coldfront.core.project.models import (Project, ProjectReview,
                                           ProjectReviewStatusChoice,
                                           ProjectStatusChoice, ProjectUser,
                                           ProjectUserJoinRequest,
                                           ProjectUserRoleChoice,
                                           ProjectUserStatusChoice,
                                           ProjectUserRemovalRequest,
                                           ProjectUserRemovalRequestStatusChoice,
                                           SavioProjectAllocationRequest,
                                           VectorProjectAllocationRequest)
from coldfront.core.project.utils import (annotate_queryset_with_cluster_name,
                                          ProjectClusterAccessRequestRunner,
                                          send_added_to_project_notification_email,
                                          send_project_join_notification_email,
                                          send_project_join_request_approval_email,
                                          send_project_join_request_denial_email)
from coldfront.core.project.utils_.addition_utils import can_project_purchase_service_units
from coldfront.core.project.utils_.new_project_utils import add_vector_user_to_designated_savio_project
from coldfront.core.project.utils_.renewal_utils import get_current_allowance_year_period
from coldfront.core.project.utils_.renewal_utils import is_any_project_pi_renewable
from coldfront.core.resource.utils import get_primary_compute_resource_name
from coldfront.core.resource.utils_.allowance_utils.computing_allowance import ComputingAllowance
from coldfront.core.resource.utils_.allowance_utils.interface import ComputingAllowanceInterface
from coldfront.core.user.forms import UserSearchForm
from coldfront.core.user.utils import CombinedUserSearch, is_lbl_employee, \
    needs_host, access_agreement_signed
from coldfront.core.utils.common import (get_domain_url, import_from_settings)
from coldfront.core.utils.mail import send_email, send_email_template

from flags.state import flag_enabled

import logging

EMAIL_ENABLED = import_from_settings('EMAIL_ENABLED', False)
ALLOCATION_ENABLE_ALLOCATION_RENEWAL = import_from_settings(
    'ALLOCATION_ENABLE_ALLOCATION_RENEWAL', True)
ALLOCATION_DEFAULT_ALLOCATION_LENGTH = import_from_settings(
    'ALLOCATION_DEFAULT_ALLOCATION_LENGTH', 365)

if EMAIL_ENABLED:
    EMAIL_DIRECTOR_EMAIL_ADDRESS = import_from_settings(
        'EMAIL_DIRECTOR_EMAIL_ADDRESS')
    EMAIL_SENDER = import_from_settings('EMAIL_SENDER')
    EMAIL_OPT_OUT_INSTRUCTION_URL = import_from_settings(
        'EMAIL_OPT_OUT_INSTRUCTION_URL')
    EMAIL_SIGNATURE = import_from_settings('EMAIL_SIGNATURE')
    SUPPORT_EMAIL = import_from_settings('CENTER_HELP_EMAIL')
    EMAIL_ADMIN_LIST = import_from_settings('EMAIL_ADMIN_LIST')

logger = logging.getLogger(__name__)


class ProjectDetailView(LoginRequiredMixin, UserPassesTestMixin, DetailView):
    model = Project
    template_name = 'project/project_detail.html'
    context_object_name = 'project'

    def test_func(self):
        """ UserPassesTestMixin Tests"""
        if self.request.user.is_superuser:
            return True

        if self.request.user.has_perm('project.can_view_all_projects'):
            return True

        project_obj = self.get_object()

        if project_obj.projectuser_set.filter(user=self.request.user, status__name__in=['Active', 'Pending - Remove']).exists():
            return True

        messages.error(
            self.request, 'You do not have permission to view the previous page.')
        return False

    def get_context_data(self, **kwargs):
        context = super().get_context_data(**kwargs)

        # Can the user archive the project?
        if self.request.user.is_superuser:
            context['is_allowed_to_archive_project'] = True
        else:
            context['is_allowed_to_archive_project'] = False

        # Can the user update the project?
        context['is_allowed_to_update_project'] = False
        context['can_leave_project'] = False

        if self.request.user.is_superuser:
            context['is_allowed_to_update_project'] = True

        if self.object.projectuser_set.filter(user=self.request.user).exists():
            project_user = self.object.projectuser_set.get(user=self.request.user)

            if project_user.role.name in ['Principal Investigator', 'Manager']:
                context['username'] = project_user.user.username
                context['is_allowed_to_update_project'] = True

            if project_user.status.name == 'Active' and project_user.role.name == 'User':
                context['can_leave_project'] = True

            if project_user.role.name == 'Manager' and len(self.object.projectuser_set.filter(role__name='Manager')) > 1:
                context['can_leave_project'] = True

        # Retrieve cluster access statuses.
        cluster_access_statuses = {}
        try:
            allocation_obj = get_project_compute_allocation(self.object)
            statuses = \
                allocation_obj.allocationuserattribute_set.select_related(
                    'allocation_user__user'
                ).filter(
                    allocation_attribute_type__name='Cluster Account Status',
                    value__in=['Pending - Add', 'Processing', 'Active'])
            for status in statuses:
                username = status.allocation_user.user.username
                cluster_access_statuses[username] = status.value
        except (Allocation.DoesNotExist, Allocation.MultipleObjectsReturned):
            pass

        whens = [
            When(user__username=username, then=Value(status))
            for username, status in cluster_access_statuses.items()
        ]

        # Only show 'Active Users'
        project_users = self.object.projectuser_set.select_related(
            'user'
        ).filter(
            status__name='Active'
        ).annotate(
            cluster_access_status=Case(
                *whens,
                default=Value('None'),
                output_field=CharField(),
            )
        ).order_by('user__username')

        context['mailto'] = 'mailto:' + \
            ','.join([user.user.email for user in project_users])

        is_pi = self.object.projectuser_set.filter(
            user=self.request.user,
            role__name='Principal Investigator',
            status__name='Active').exists()

        if self.request.user.is_superuser or self.request.user.has_perm('allocation.can_view_all_allocations') or is_pi:
            allocations = Allocation.objects.prefetch_related(
                'resources').filter(project=self.object).order_by('-end_date')
        else:
            if self.object.status.name in ['Active', 'New', ]:
                allocations = Allocation.objects.filter(
                    Q(project=self.object) &
                    Q(project__projectuser__user=self.request.user) &
                    Q(project__projectuser__status__name__in=['Active', ]) &
                    Q(status__name__in=['Active', 'Expired',
                                        'New', 'Renewal Requested',
                                        'Payment Pending', 'Payment Requested',
                                        'Payment Declined', 'Paid']) &
                    Q(allocationuser__user=self.request.user) &
                    Q(allocationuser__status__name__in=['Active', ])
                ).distinct().order_by('-end_date')
            else:
                allocations = Allocation.objects.prefetch_related(
                    'resources').filter(project=self.object)

        context['num_join_requests'] = self.object.projectuser_set.filter(
            status__name='Pending - Add').count()

        # context['publications'] = Publication.objects.filter(project=self.object, status='Active').order_by('-year')
        # context['research_outputs'] = ResearchOutput.objects.filter(project=self.object).order_by('-created')
        # context['grants'] = Grant.objects.filter(project=self.object, status__name__in=['Active', 'Pending'])
        context['allocations'] = allocations
        context['project_users'] = project_users
        context['ALLOCATION_ENABLE_ALLOCATION_RENEWAL'] = ALLOCATION_ENABLE_ALLOCATION_RENEWAL

        # Can the user request cluster access on own or others' behalf?
        try:
            allocation = get_project_compute_allocation(self.object)
        except Allocation.DoesNotExist:
            compute_allocation_pk = None
            cluster_accounts_requestable = False
            cluster_accounts_tooltip = 'Unexpected server error.'
        except Allocation.MultipleObjectsReturned:
            compute_allocation_pk = None
            cluster_accounts_requestable = False
            cluster_accounts_tooltip = 'Unexpected server error.'
        else:
            compute_allocation_pk = allocation.pk
            cluster_accounts_requestable = True
            if context['is_allowed_to_update_project']:
                cluster_accounts_tooltip = (
                    'Request access to the cluster under this project on '
                    'behalf of users.')
            else:
                cluster_accounts_tooltip = (
                    'Request access to the cluster under this project.')
        context['compute_allocation_pk'] = compute_allocation_pk
        context['cluster_accounts_requestable'] = cluster_accounts_requestable
        context['cluster_accounts_tooltip'] = cluster_accounts_tooltip

        # Some features are only available to Projects corresponding to the
        # primary cluster.
        compute_resource_name = get_project_compute_resource_name(self.object)
        is_primary_cluster_project = (
            compute_resource_name == get_primary_compute_resource_name())

        # Display the "Renew Allowance" button for eligible allocation types
        # under the primary cluster.
        renew_allowance_visible = False
        if is_primary_cluster_project:
            computing_allowance_interface = ComputingAllowanceInterface()
            computing_allowance = ComputingAllowance(
                computing_allowance_interface.allowance_from_project(
                    self.object))
            renew_allowance_visible = \
                computing_allowance.is_renewal_supported()
        context['renew_allowance_visible'] = renew_allowance_visible
        # Only allow the "Renew Allowance" button to be clickable if
        #     (a) any PIs do not have pending/approved renewal requests for the
        #         current period, or
        #     (b) renewals for the next period can be requested.
        # TODO: Set this dynamically when supporting other types.
        allocation_period = get_current_allowance_year_period()
        context['renew_allowance_clickable'] = (
            context['renew_allowance_visible'] and
            is_any_project_pi_renewable(self.object, allocation_period) or
            flag_enabled('ALLOCATION_RENEWAL_FOR_NEXT_PERIOD_REQUESTABLE'))

        # Display the "Purchase Service Units" button when the functionality is
        # enabled, for eligible allocation types, for those allowed to update
        # the project.
        context['purchase_sus_visible'] = (
            flag_enabled('SERVICE_UNITS_PURCHASABLE') and
            is_primary_cluster_project and
            can_project_purchase_service_units(self.object) and
            context.get('is_allowed_to_update_project', False))

<<<<<<< HEAD
        context['cluster_name'] = compute_resource_name.replace(' Compute', '')
=======
        # Only active PIs of active FCAs, ICAs and Condos can request
        # secure directories
        context['can_request_sec_dir'] = \
            pi_eligible_to_request_secure_dir(self.request.user)

        context['user_agreement_signed'] = \
            access_agreement_signed(self.request.user)
>>>>>>> 5e1ae04e

        return context


class ProjectListView(LoginRequiredMixin, ListView):

    model = Project
    template_name = 'project/project_list.html'
    prefetch_related = ['status', 'field_of_science', ]
    context_object_name = 'project_list'
    paginate_by = 25

    def get_queryset(self):

        order_by = self.request.GET.get('order_by')
        if order_by:
            direction = self.request.GET.get('direction')
            if direction == 'asc':
                direction = ''
            else:
                direction = '-'
            order_by = direction + order_by
        else:
            order_by = 'id'

        project_search_form = ProjectSearchForm(self.request.GET)

        if project_search_form.is_valid():
            data = project_search_form.cleaned_data
            if data.get('show_all_projects') and (self.request.user.is_superuser or self.request.user.has_perm('project.can_view_all_projects')):
                projects = Project.objects.prefetch_related('field_of_science', 'status',).filter(
                    status__name__in=['New', 'Active', 'Inactive', ]
                ).order_by(order_by)
                projects = annotate_queryset_with_cluster_name(projects)
            else:
                projects = Project.objects.prefetch_related('field_of_science', 'status',).filter(
                    Q(status__name__in=['New', 'Active', 'Inactive', ]) &
                    Q(projectuser__user=self.request.user) &
                    Q(projectuser__status__name__in=['Active',  'Pending - Remove'])
                ).order_by(order_by)
                projects = annotate_queryset_with_cluster_name(projects)

            # Last Name
            if data.get('last_name'):
                pi_project_users = ProjectUser.objects.filter(
                    project__in=projects,
                    role__name='Principal Investigator',
                    user__last_name__icontains=data.get('last_name'))
                project_ids = pi_project_users.values_list(
                    'project_id', flat=True)
                projects = projects.filter(id__in=project_ids)

            # Username
            if data.get('username'):
                projects = projects.filter(
                    Q(projectuser__user__username__icontains=data.get(
                        'username')) &
                    (Q(projectuser__role__name='Principal Investigator') |
                     Q(projectuser__status__name='Active'))
                )

            # Field of Science
            if data.get('field_of_science'):
                projects = projects.filter(
                    field_of_science__description__icontains=data.get('field_of_science'))

            # Project Title
            if data.get('project_title'):
                projects = projects.filter(title__icontains=data.get('project_title'))

            # Project Name
            if data.get('project_name'):
                projects = projects.filter(name__icontains=data.get('project_name'))

            # Cluster Name
            if data.get('cluster_name'):
                projects = projects.filter(cluster_name__icontains=data.get('cluster_name'))

        else:
            projects = Project.objects.prefetch_related('field_of_science', 'status',).filter(
                Q(status__name__in=['New', 'Active', 'Inactive', ]) &
                Q(projectuser__user=self.request.user) &
                Q(projectuser__status__name__in=['Active', 'Pending - Remove'])
            ).order_by(order_by)
            projects = annotate_queryset_with_cluster_name(projects)

        return projects.distinct()

    def get_context_data(self, **kwargs):

        context = super().get_context_data(**kwargs)

        # block access to joining projects until user-acess-agreement has been signed
        context['user_agreement_signed'] = self.request.user.userprofile.access_agreement_signed_date is not None

        projects_count = self.get_queryset().count()
        context['projects_count'] = projects_count

        project_search_form = ProjectSearchForm(self.request.GET)
        if project_search_form.is_valid():
            context['project_search_form'] = project_search_form
            data = project_search_form.cleaned_data
            filter_parameters = ''
            for key, value in data.items():
                if value:
                    if isinstance(value, list):
                        for ele in value:
                            filter_parameters += '{}={}&'.format(key, ele)
                    else:
                        filter_parameters += '{}={}&'.format(key, value)
            context['project_search_form'] = project_search_form
        else:
            filter_parameters = None
            context['project_search_form'] = ProjectSearchForm()

        order_by = self.request.GET.get('order_by')
        if order_by:
            direction = self.request.GET.get('direction')
            filter_parameters_with_order_by = filter_parameters + \
                'order_by=%s&direction=%s&' % (order_by, direction)
        else:
            filter_parameters_with_order_by = filter_parameters

        if filter_parameters:
            context['expand_accordion'] = 'show'

        context['filter_parameters'] = filter_parameters
        context['filter_parameters_with_order_by'] = filter_parameters_with_order_by

        project_list = context.get('project_list')
        paginator = Paginator(project_list, self.paginate_by)

        page = self.request.GET.get('page')

        try:
            project_list = paginator.page(page)
        except PageNotAnInteger:
            project_list = paginator.page(1)
        except EmptyPage:
            project_list = paginator.page(paginator.num_pages)

        # The "Renew a PI's Allowance" button should only be visible to
        # Managers and PIs.
        role_names = ['Manager', 'Principal Investigator']
        status = ProjectUserStatusChoice.objects.get(name='Active')
        context['renew_allowance_visible'] = \
            ProjectUser.objects.filter(
                user=self.request.user, role__name__in=role_names,
                status=status)

        context['user_agreement_signed'] = \
            access_agreement_signed(self.request.user)

        return context


class ProjectArchivedListView(LoginRequiredMixin, UserPassesTestMixin,
                              ListView):

    model = Project
    template_name = 'project/project_archived_list.html'
    prefetch_related = ['status', 'field_of_science', ]
    context_object_name = 'project_list'
    paginate_by = 10

    def test_func(self):
        """ UserPassesTestMixin Tests"""
        if self.request.user.is_superuser:
            return True

    def get_queryset(self):

        order_by = self.request.GET.get('order_by')
        if order_by:
            direction = self.request.GET.get('direction')
            if direction == 'asc':
                direction = ''
            else:
                direction = '-'
            order_by = direction + order_by
        else:
            order_by = 'id'

        project_search_form = ProjectSearchForm(self.request.GET)

        if project_search_form.is_valid():
            data = project_search_form.cleaned_data
            if data.get('show_all_projects') and (self.request.user.is_superuser or self.request.user.has_perm('project.can_view_all_projects')):
                projects = Project.objects.prefetch_related('field_of_science', 'status',).filter(
                    status__name__in=['Archived', ]).order_by(order_by)
            else:

                projects = Project.objects.prefetch_related('field_of_science', 'status',).filter(
                    Q(status__name__in=['Archived', ]) &
                    Q(projectuser__user=self.request.user) &
                    Q(projectuser__status__name='Active')
                ).order_by(order_by)

            # Last Name
            if data.get('last_name'):
                pi_project_users = ProjectUser.objects.filter(
                    project__in=projects,
                    role__name='Principal Investigator',
                    user__last_name__icontains=data.get('last_name'))
                project_ids = pi_project_users.values_list(
                    'project_id', flat=True)
                projects = projects.filter(id__in=project_ids)

            # Username
            if data.get('username'):
                projects = projects.filter(
                    projectuser__user__username__icontains=data.get('username'),
                    projectuser__role__name='Principal Investigator')

            # Field of Science
            if data.get('field_of_science'):
                projects = projects.filter(
                    field_of_science__description__icontains=data.get('field_of_science'))

            # Project Title
            if data.get('project_title'):
                projects = projects.filter(title__icontains=data.get('project_title'))

            # Project Name
            if data.get('project_name'):
                projects = projects.filter(name__icontains=data.get('project_name'))

        else:
            projects = Project.objects.prefetch_related('field_of_science', 'status',).filter(
                Q(status__name__in=['Archived', ]) &
                Q(projectuser__user=self.request.user) &
                Q(projectuser__status__name='Active')
            ).order_by(order_by)

        return projects

    def get_context_data(self, **kwargs):

        context = super().get_context_data(**kwargs)
        projects_count = self.get_queryset().count()
        context['projects_count'] = projects_count
        context['expand'] = False

        project_search_form = ProjectSearchForm(self.request.GET)
        if project_search_form.is_valid():
            context['project_search_form'] = project_search_form
            data = project_search_form.cleaned_data
            filter_parameters = ''
            for key, value in data.items():
                if value:
                    if isinstance(value, list):
                        for ele in value:
                            filter_parameters += '{}={}&'.format(key, ele)
                    else:
                        filter_parameters += '{}={}&'.format(key, value)
            context['project_search_form'] = project_search_form
        else:
            filter_parameters = None
            context['project_search_form'] = ProjectSearchForm()

        order_by = self.request.GET.get('order_by')
        if order_by:
            direction = self.request.GET.get('direction')
            filter_parameters_with_order_by = filter_parameters + \
                'order_by=%s&direction=%s&' % (order_by, direction)
        else:
            filter_parameters_with_order_by = filter_parameters

        if filter_parameters:
            context['expand_accordion'] = 'show'

        context['filter_parameters'] = filter_parameters
        context['filter_parameters_with_order_by'] = filter_parameters_with_order_by

        project_list = context.get('project_list')
        paginator = Paginator(project_list, self.paginate_by)

        page = self.request.GET.get('page')

        try:
            project_list = paginator.page(page)
        except PageNotAnInteger:
            project_list = paginator.page(1)
        except EmptyPage:
            project_list = paginator.page(paginator.num_pages)

        return context


class ProjectArchiveProjectView(LoginRequiredMixin, UserPassesTestMixin, TemplateView):
    template_name = 'project/project_archive.html'

    def test_func(self):
        """ UserPassesTestMixin Tests"""
        if self.request.user.is_superuser:
            return True

        if self.request.method == 'POST':
            return False

        # project_obj = get_object_or_404(Project, pk=self.kwargs.get('pk'))
        #
        # if project_obj.projectuser_set.filter(
        #         user=self.request.user,
        #         role__name__in=['Manager', 'Principal Investigator'],
        #         status__name='Active').exists():
        #     return True

    def get_context_data(self, **kwargs):
        context = super().get_context_data(**kwargs)
        pk = self.kwargs.get('pk')
        project = get_object_or_404(Project, pk=pk)

        context['project'] = project
        context['is_allowed_to_archive_project'] = self.request.user.is_superuser

        return context

    def post(self, request, *args, **kwargs):
        pk = self.kwargs.get('pk')
        project = get_object_or_404(Project, pk=pk)
        project_status_archive = ProjectStatusChoice.objects.get(
            name='Archived')
        allocation_status_expired = AllocationStatusChoice.objects.get(
            name='Expired')
        end_date = datetime.datetime.now()
        project.status = project_status_archive
        project.save()
        for allocation in project.allocation_set.filter(status__name='Active'):
            allocation.status = allocation_status_expired
            allocation.end_date = end_date
            allocation.save()
        return redirect(reverse('project-detail', kwargs={'pk': project.pk}))


class ProjectCreateView(LoginRequiredMixin, UserPassesTestMixin, CreateView):
    model = Project
    template_name_suffix = '_create_form'
    fields = ['title', 'description', 'field_of_science', ]

    def test_func(self):
        """ UserPassesTestMixin Tests"""
        if self.request.user.is_superuser:
            return True

        # if self.request.user.userprofile.is_pi:
        #     return True

    def form_valid(self, form):
        project_obj = form.save(commit=False)
        form.instance.status = ProjectStatusChoice.objects.get(name='New')
        project_obj.save()
        self.object = project_obj

        project_user_obj = ProjectUser.objects.create(
            user=self.request.user,
            project=project_obj,
            role=ProjectUserRoleChoice.objects.get(name='Manager'),
            status=ProjectUserStatusChoice.objects.get(name='Active')
        )

        return super().form_valid(form)

    def get_success_url(self):
        return reverse('project-detail', kwargs={'pk': self.object.pk})


class ProjectUpdateView(SuccessMessageMixin, LoginRequiredMixin, UserPassesTestMixin, UpdateView):
    model = Project
    template_name_suffix = '_update_form'
    form_class = ProjectUpdateForm
    success_message = 'Project updated.'

    logger = logging.getLogger(__name__)

    def test_func(self):
        """ UserPassesTestMixin Tests"""
        if self.request.user.is_superuser:
            return True

        project_obj = self.get_object()

        if project_obj.projectuser_set.filter(
                user=self.request.user,
                role__name__in=['Manager', 'Principal Investigator'],
                status__name='Active').exists():
            return True

    def dispatch(self, request, *args, **kwargs):
        project_obj = get_object_or_404(Project, pk=self.kwargs.get('pk'))
        if project_obj.status.name not in ['Active', 'New', ]:
            messages.error(request, 'You cannot update an archived project.')
            return HttpResponseRedirect(reverse('project-detail', kwargs={'pk': project_obj.pk}))
        else:
            return super().dispatch(request, *args, **kwargs)

    def get_success_url(self):
        return reverse('project-detail', kwargs={'pk': self.object.pk})

    def form_valid(self, form):
        return super().form_valid(form)


class ProjectAddUsersSearchView(LoginRequiredMixin, UserPassesTestMixin, TemplateView):
    template_name = 'project/project_add_users.html'

    def test_func(self):
        """ UserPassesTestMixin Tests"""
        if self.request.user.is_superuser:
            return True

        project_obj = get_object_or_404(Project, pk=self.kwargs.get('pk'))

        if project_obj.projectuser_set.filter(
                user=self.request.user,
                role__name__in=['Manager', 'Principal Investigator'],
                status__name='Active').exists():
            return True

    def dispatch(self, request, *args, **kwargs):
        project_obj = get_object_or_404(Project, pk=self.kwargs.get('pk'))
        if project_obj.status.name not in ['Active', 'Inactive', 'New', ]:
            messages.error(
                request, 'You cannot add users to an archived project.')
            return HttpResponseRedirect(reverse('project-detail', kwargs={'pk': project_obj.pk}))
        else:
            return super().dispatch(request, *args, **kwargs)

    def get_context_data(self, *args, **kwargs):
        context = super().get_context_data(*args, **kwargs)
        context['user_search_form'] = UserSearchForm()
        context['project'] = Project.objects.get(pk=self.kwargs.get('pk'))
        return context


class ProjectAddUsersSearchResultsView(LoginRequiredMixin, UserPassesTestMixin, TemplateView):
    template_name = 'project/add_user_search_results.html'
    raise_exception = True

    def test_func(self):
        """ UserPassesTestMixin Tests"""
        if self.request.user.is_superuser:
            return True

        project_obj = get_object_or_404(Project, pk=self.kwargs.get('pk'))

        if project_obj.projectuser_set.filter(
                user=self.request.user,
                role__name__in=['Manager', 'Principal Investigator'],
                status__name='Active').exists():
            return True

    def dispatch(self, request, *args, **kwargs):
        project_obj = get_object_or_404(Project, pk=self.kwargs.get('pk'))
        if project_obj.status.name not in ['Active', 'Inactive', 'New', ]:
            messages.error(
                request, 'You cannot add users to an archived project.')
            return HttpResponseRedirect(reverse('project-detail', kwargs={'pk': project_obj.pk}))
        else:
            return super().dispatch(request, *args, **kwargs)

    def post(self, request, *args, **kwargs):
        user_search_string = request.POST.get('q')
        search_by = request.POST.get('search_by')
        pk = self.kwargs.get('pk')

        project_obj = get_object_or_404(Project, pk=pk)

        users_to_exclude = [ele.user.username for ele in project_obj.projectuser_set.filter(
            status__name__in=['Pending - Add', 'Active'])]

        cobmined_user_search_obj = CombinedUserSearch(
            user_search_string, search_by, users_to_exclude)

        context = cobmined_user_search_obj.search()

        matches = context.get('matches')
        for match in matches:

            # add data for access agreements
            match.update(
                {'role': ProjectUserRoleChoice.objects.get(name='User'),
                 'user_access_agreement':
                     'Signed' if User.objects.get(username=match['username']).
                                       userprofile.access_agreement_signed_date
                                 is not None else 'Unsigned'
                 })

        if matches:
            formset = formset_factory(ProjectAddUserForm, max_num=len(matches))
            formset = formset(initial=matches, prefix='userform')

            # cache User objects
            match_users = User.objects.filter(username__in=[form._username for form in formset])
            for form in formset:
                # disable user matches with unsigned signed user agreement
                if not match_users.get(username=form._username).userprofile.access_agreement_signed_date is not None:
                    form.fields.pop('selected')

            context['formset'] = formset
            context['user_search_string'] = user_search_string
            context['search_by'] = search_by

        users_already_in_project = []
        for ele in user_search_string.split():
            if ele in users_to_exclude:
                users_already_in_project.append(ele)
        context['users_already_in_project'] = users_already_in_project

        # The following block of code is used to hide/show the allocation div in the form.
        if project_obj.allocation_set.filter(status__name__in=['Active', 'New', 'Renewal Requested']).exists():
            div_allocation_class = 'placeholder_div_class'
        else:
            div_allocation_class = 'd-none'
        context['div_allocation_class'] = div_allocation_class
        ###

        allocation_form = ProjectAddUsersToAllocationForm(
            request.user, project_obj.pk, prefix='allocationform')
        context['pk'] = pk
        context['allocation_form'] = allocation_form
        return render(request, self.template_name, context)


class ProjectAddUsersView(LoginRequiredMixin, UserPassesTestMixin, View):

    logger = logging.getLogger(__name__)

    def test_func(self):
        """ UserPassesTestMixin Tests"""
        if self.request.user.is_superuser:
            return True

        project_obj = get_object_or_404(Project, pk=self.kwargs.get('pk'))

        if project_obj.projectuser_set.filter(
                user=self.request.user,
                role__name__in=['Manager', 'Principal Investigator'],
                status__name='Active').exists():
            return True

    def dispatch(self, request, *args, **kwargs):
        project_obj = get_object_or_404(Project, pk=self.kwargs.get('pk'))
        if project_obj.status.name not in ['Active', 'Inactive', 'New', ]:
            messages.error(
                request, 'You cannot add users to an archived project.')
            return HttpResponseRedirect(reverse('project-detail', kwargs={'pk': project_obj.pk}))
        else:
            return super().dispatch(request, *args, **kwargs)

    def post(self, request, *args, **kwargs):
        user_search_string = request.POST.get('q')
        search_by = request.POST.get('search_by')
        pk = self.kwargs.get('pk')

        project_obj = get_object_or_404(Project, pk=pk)

        users_to_exclude = [ele.user.username for ele in project_obj.projectuser_set.filter(
            status__name='Active')]

        cobmined_user_search_obj = CombinedUserSearch(
            user_search_string, search_by, users_to_exclude)

        context = cobmined_user_search_obj.search()

        matches = context.get('matches')
        for match in matches:
            match.update(
                {'role': ProjectUserRoleChoice.objects.get(name='User'),
                 'user_access_agreement':
                     'Signed' if User.objects.get(username=match['username']).
                                     userprofile.access_agreement_signed_date
                                 is not None else 'Unsigned'
                 })

        formset = formset_factory(ProjectAddUserForm, max_num=len(matches))
        formset = formset(request.POST, initial=matches, prefix='userform')

        allocation_form = ProjectAddUsersToAllocationForm(
            request.user, project_obj.pk, request.POST, prefix='allocationform')

        added_users_count = 0
        cluster_access_requests_count = 0
        if formset.is_valid() and allocation_form.is_valid():
            project_user_active_status_choice = ProjectUserStatusChoice.objects.get(
                name='Active')
            allocation_user_active_status_choice = AllocationUserStatusChoice.objects.get(
                name='Active')
            allocation_form_data = allocation_form.cleaned_data['allocation']
            if '__select_all__' in allocation_form_data:
                allocation_form_data.remove('__select_all__')

            unsigned_users = []
            added_users = []
            for form in formset:
                user_form_data = form.cleaned_data
                # checking for users with pending/processing project removal requests.
                username = user_form_data.get('username')
                pending_status = ProjectUserRemovalRequestStatusChoice.objects.get(name='Pending')
                processing_status = ProjectUserRemovalRequestStatusChoice.objects.get(name='Processing')

                if ProjectUserRemovalRequest.objects.\
                        filter(project_user__user__username=username,
                               project_user__project=project_obj,
                               status__in=[pending_status, processing_status]).exists():

                    message = (
                        f'A pending request to remove User {username} from '
                        f'Project {project_obj.name} has been made. Please '
                        f'wait until it is completed before adding the user '
                        f'again.')
                    messages.error(request, message)
                    continue

                # recording users with unsigned user access agreements
                if user_form_data['user_access_agreement'] == 'Unsigned':
                    unsigned_users.append(user_form_data['username'])
                    continue

                if user_form_data['selected']:
                    added_users_count += 1
                    added_users.append(user_form_data['username'])

                    # Will create local copy of user if not already present in local database
                    user_obj, _ = User.objects.get_or_create(
                        username=user_form_data.get('username'))
                    user_obj.first_name = user_form_data.get('first_name')
                    user_obj.last_name = user_form_data.get('last_name')
                    user_obj.email = user_form_data.get('email')
                    user_obj.save()

                    role_choice = user_form_data.get('role')
                    # Is the user already in the project?
                    if project_obj.projectuser_set.filter(user=user_obj).exists():
                        project_user_obj = project_obj.projectuser_set.get(
                            user=user_obj)
                        project_user_obj.role = role_choice
                        project_user_obj.status = project_user_active_status_choice
                        project_user_obj.save()
                    else:
                        project_user_obj = ProjectUser.objects.create(
                            user=user_obj, project=project_obj, role=role_choice, status=project_user_active_status_choice)

                    for allocation in Allocation.objects.filter(pk__in=allocation_form_data):
                        if allocation.allocationuser_set.filter(user=user_obj).exists():
                            allocation_user_obj = allocation.allocationuser_set.get(
                                user=user_obj)
                            allocation_user_obj.status = allocation_user_active_status_choice
                            allocation_user_obj.save()
                        else:
                            allocation_user_obj = AllocationUser.objects.create(
                                allocation=allocation,
                                user=user_obj,
                                status=allocation_user_active_status_choice)
                        allocation_activate_user.send(sender=self.__class__,
                                                      allocation_user_pk=allocation_user_obj.pk)

                    # Request cluster access for the user.
                    request_runner = ProjectClusterAccessRequestRunner(
                        project_user_obj)
                    runner_result = request_runner.run()
                    if runner_result.success:
                        cluster_access_requests_count += 1
                    else:
                        messages.error(
                            self.request, runner_result.error_message)

                    # Notify the user that he/she has been added.
                    try:
                        send_added_to_project_notification_email(
                            project_obj, project_user_obj)
                    except Exception as e:
                        message = 'Failed to send notification email. Details:'
                        self.logger.error(message)
                        self.logger.exception(e)

                    # On BRC only, if the Project is a Vector project,
                    # automatically add the User to the designated Savio
                    # project for Vector users.
                    if (flag_enabled('BRC_ONLY') and
                            project_obj.name.startswith('vector_')):
                        try:
                            add_vector_user_to_designated_savio_project(
                                user_obj)
                        except Exception as e:
                            message = (
                                f'Encountered unexpected exception when '
                                f'automatically providing User {user_obj.pk} '
                                f'with access to Savio. Details:')
                            self.logger.error(message)
                            self.logger.exception(e)

            # checking if there were any users with unsigned user access agreements in the form
            if unsigned_users:
                unsigned_users_string = ", ".join(unsigned_users)

                # changing grammar for one vs multiple users
                if len(unsigned_users) == 1:
                    message = f'User [{unsigned_users_string}] does not have ' \
                              f'a signed User Access Agreement and was ' \
                              f'therefore not added to the project.'
                else:
                    message = f'Users [{unsigned_users_string}] do not have ' \
                              f'a signed User Access Agreement and were ' \
                              f'therefore not added to the project.'
                messages.error(request, message)

            if added_users_count != 0:
                added_users_string = ", ".join(added_users)
                messages.success(
                    request, 'Added [{}] to project.'.format(added_users_string))

                message = (
                    f'Requested cluster access under project for '
                    f'{cluster_access_requests_count} users.')
                messages.success(request, message)

            else:
                messages.info(request, 'No users selected to add.')

        else:
            if not formset.is_valid():
                for error in formset.errors:
                    messages.error(request, error)

            if not allocation_form.is_valid():
                for error in allocation_form.errors:
                    messages.error(request, error)

        return HttpResponseRedirect(reverse('project-detail', kwargs={'pk': pk}))


class ProjectUserDetail(LoginRequiredMixin, UserPassesTestMixin, TemplateView):
    template_name = 'project/project_user_detail.html'

    def test_func(self):
        """ UserPassesTestMixin Tests"""
        if self.request.user.is_superuser:
            return True

        project_obj = get_object_or_404(Project, pk=self.kwargs.get('pk'))

        if project_obj.projectuser_set.filter(
                user=self.request.user,
                role__name__in=['Manager', 'Principal Investigator'],
                status__name='Active').exists():
            return True

    def get(self, request, *args, **kwargs):
        project_obj = get_object_or_404(Project, pk=self.kwargs.get('pk'))
        project_user_pk = self.kwargs.get('project_user_pk')

        if project_obj.projectuser_set.filter(pk=project_user_pk).exists():
            project_user_obj = project_obj.projectuser_set.get(
                pk=project_user_pk)

            project_user_update_form = ProjectUserUpdateForm(
                initial={'role': project_user_obj.role, 'enable_notifications':
                    project_user_obj.enable_notifications})

            context = {}
            context['project_obj'] = project_obj
            context['project_user_update_form'] = project_user_update_form
            context['project_user_obj'] = project_user_obj
            context['project_user_is_manager'] = project_user_obj.role.name == 'Manager'

            try:
                allocation_obj = get_project_compute_allocation(project_obj)
            except (Allocation.DoesNotExist,
                    Allocation.MultipleObjectsReturned):
                allocation_obj = None
                cluster_access_status = 'Error'
            else:
                try:
                    cluster_access_status = \
                        get_allocation_user_cluster_access_status(
                            allocation_obj, project_user_obj.user).value
                except AllocationUserAttribute.DoesNotExist:
                    cluster_access_status = 'None'
                except AllocationUserAttribute.MultipleObjectsReturned:
                    cluster_access_status = 'Error'
            context['allocation_obj'] = allocation_obj
            context['cluster_access_status'] = cluster_access_status

            return render(request, self.template_name, context)

    def post(self, request, *args, **kwargs):
        project_obj = get_object_or_404(Project, pk=self.kwargs.get('pk'))
        project_user_pk = self.kwargs.get('project_user_pk')

        if project_obj.status.name not in ['Active', 'New', ]:
            messages.error(request, 'You cannot update a user in an archived project.')
            return HttpResponseRedirect(reverse('project-detail', kwargs={'pk': project_obj.pk}))

        if project_obj.projectuser_set.filter(id=project_user_pk).exists():
            project_user_obj = project_obj.projectuser_set.get(pk=project_user_pk)
            managers = project_obj.projectuser_set.filter(role__name='Manager', status__name='Active')
            project_pis = project_obj.projectuser_set.filter(role__name='Principal Investigator', status__name='Active')

            project_user_update_form = ProjectUserUpdateForm(request.POST,
                                                             initial={'role': project_user_obj.role.name,
                                                                      'enable_notifications': project_user_obj.enable_notifications})

            is_request_by_superuser = project_obj.projectuser_set.filter(user=self.request.user,
                                                                         role__name__in=['Manager',
                                                                                         'Principal Investigator'],
                                                                         status__name='Active').exists() or self.request.user.is_superuser

            if project_user_obj.role.name == 'Principal Investigator':
                enable_notifications = project_user_update_form.data.get('enable_notifications', 'off') == 'on'

                # cannot disable when no manager(s) exists
                if not managers.exists() and not enable_notifications:
                    messages.error(request, 'PIs can disable notifications when at least one manager exists.')
                else:
                    project_user_obj.enable_notifications = enable_notifications
                    project_user_obj.save()
                    messages.success(request, 'User details updated.')

                return HttpResponseRedirect(reverse('project-user-detail', kwargs={'pk': project_obj.pk, 'project_user_pk': project_user_obj.pk}))

            if project_user_update_form.is_valid():
                form_data = project_user_update_form.cleaned_data
                enable_notifications = form_data.get('enable_notifications')

                old_role = project_user_obj.role
                new_role = ProjectUserRoleChoice.objects.get(name=form_data.get('role'))
                demotion = False

                # demote manager to user role
                if old_role.name == 'Manager' and new_role.name == 'User':
                    if not managers.filter(~Q(pk=project_user_pk)).exists():

                        # no pis exist, cannot demote
                        if not project_pis.exists():
                            new_role = old_role
                            messages.error(
                                request, 'The project must have at least one PI or manager with notifications enabled.')

                        # enable all PI notifications, demote to user role
                        else:
                            for pi in project_pis:
                                pi.enable_notifications = True
                                pi.save()

                            # users have notifications disabled by default
                            enable_notifications = False
                            demotion = True

                            messages.warning(request, 'User {} is no longer a manager. All PIs will now receive notifications.'.format(
                                project_user_obj.user.username))
                            messages.success(request, 'User details updated.')

                    else:
                        demotion = True
                        messages.success(request, 'User details updated.')

                # promote user to manager role (notifications always active)
                elif old_role.name == 'User' and new_role.name == 'Manager':
                    enable_notifications = True
                    messages.success(request, 'User details updated.')

                project_user_obj.enable_notifications = enable_notifications
                project_user_obj.role = new_role
                project_user_obj.save()

                if demotion and not is_request_by_superuser:
                    return HttpResponseRedirect(reverse('project-detail', kwargs={'pk': project_obj.pk}))

                return HttpResponseRedirect(reverse('project-user-detail', kwargs={'pk': project_obj.pk, 'project_user_pk': project_user_obj.pk}))


def project_update_email_notification(request):

    if request.method == "POST":
        data = request.POST
        project_user_obj = get_object_or_404(
            ProjectUser, pk=data.get('user_project_id'))
        checked = data.get('checked')
        if checked == 'true':
            project_user_obj.enable_notifications = True
            project_user_obj.save()
            return HttpResponse('', status=200)
        elif checked == 'false':
            project_user_obj.enable_notifications = False
            project_user_obj.save()
            return HttpResponse('', status=200)
        else:
            return HttpResponse('', status=400)
    else:
        return HttpResponse('', status=400)


class ProjectReviewView(LoginRequiredMixin, UserPassesTestMixin, TemplateView):
    template_name = 'project/project_review.html'
    login_url = "/"  # redirect URL if fail test_func

    def test_func(self):
        """ UserPassesTestMixin Tests"""
        if self.request.user.is_superuser:
            return True

        project_obj = get_object_or_404(Project, pk=self.kwargs.get('pk'))

        if project_obj.projectuser_set.filter(
                user=self.request.user,
                role__name__in=['Manager', 'Principal Investigator'],
                status__name='Active').exists():
            return True

        messages.error(
            self.request, 'You do not have permissions to review this project.')

    def dispatch(self, request, *args, **kwargs):
        project_obj = get_object_or_404(Project, pk=self.kwargs.get('pk'))

        if not project_obj.needs_review:
            messages.error(request, 'You do not need to review this project.')
            return HttpResponseRedirect(reverse('project-detail', kwargs={'pk': project_obj.pk}))

        if 'Auto-Import Project'.lower() in project_obj.title.lower():
            messages.error(
                request, 'You must update the project title before reviewing your project. You cannot have "Auto-Import Project" in the title.')
            return HttpResponseRedirect(reverse('project-update', kwargs={'pk': project_obj.pk}))

        if 'We do not have information about your research. Please provide a detailed description of your work and update your field of science. Thank you!' in project_obj.description:
            messages.error(
                request, 'You must update the project description before reviewing your project.')
            return HttpResponseRedirect(reverse('project-update', kwargs={'pk': project_obj.pk}))

        return super().dispatch(request, *args, **kwargs)

    def get(self, request, *args, **kwargs):
        project_obj = get_object_or_404(Project, pk=self.kwargs.get('pk'))
        project_review_form = ProjectReviewForm(project_obj.pk)

        context = {}
        context['project'] = project_obj
        context['project_review_form'] = project_review_form
        context['project_users'] = ', '.join(['{} {}'.format(ele.user.first_name, ele.user.last_name)
                                              for ele in project_obj.projectuser_set.filter(status__name='Active').order_by('user__last_name')])

        return render(request, self.template_name, context)

    def post(self, request, *args, **kwargs):
        project_obj = get_object_or_404(Project, pk=self.kwargs.get('pk'))
        project_review_form = ProjectReviewForm(project_obj.pk, request.POST)

        project_review_status_choice = ProjectReviewStatusChoice.objects.get(
            name='Pending')

        if project_review_form.is_valid():
            form_data = project_review_form.cleaned_data
            project_review_obj = ProjectReview.objects.create(
                project=project_obj,
                reason_for_not_updating_project=form_data.get('reason'),
                status=project_review_status_choice)

            project_obj.force_review = False
            project_obj.save()

            domain_url = get_domain_url(self.request)
            url = '{}{}'.format(domain_url, reverse('project-review-list'))

            if EMAIL_ENABLED:
                send_email_template(
                    'New project review has been submitted',
                    'email/new_project_review.txt',
                    {'url': url},
                    EMAIL_SENDER,
                    [EMAIL_DIRECTOR_EMAIL_ADDRESS, ]
                )

            messages.success(request, 'Project reviewed successfully.')
            return HttpResponseRedirect(reverse('project-detail', kwargs={'pk': project_obj.pk}))
        else:
            messages.error(
                request, 'There was an error in processing  your project review.')
            return HttpResponseRedirect(reverse('project-detail', kwargs={'pk': project_obj.pk}))


class ProjectReviewListView(LoginRequiredMixin, UserPassesTestMixin, ListView):

    model = ProjectReview
    template_name = 'project/project_review_list.html'
    prefetch_related = ['project', ]
    context_object_name = 'project_review_list'

    def get_queryset(self):
        return ProjectReview.objects.filter(status__name='Pending')

    def test_func(self):
        """ UserPassesTestMixin Tests"""

        if self.request.user.is_superuser:
            return True

        if self.request.user.has_perm('project.can_review_pending_project_reviews'):
            return True

        messages.error(
            self.request, 'You do not have permission to review pending project reviews.')


class ProjectReviewCompleteView(LoginRequiredMixin, UserPassesTestMixin, View):
    login_url = "/"

    def test_func(self):
        """ UserPassesTestMixin Tests"""

        if self.request.user.is_superuser:
            return True

        if self.request.user.has_perm('project.can_review_pending_project_reviews'):
            return True

        messages.error(
            self.request, 'You do not have permission to mark a pending project review as completed.')

    def get(self, request, project_review_pk):
        project_review_obj = get_object_or_404(
            ProjectReview, pk=project_review_pk)

        project_review_status_completed_obj = ProjectReviewStatusChoice.objects.get(
            name='Completed')
        project_review_obj.status = project_review_status_completed_obj
        project_review_obj.project.project_needs_review = False
        project_review_obj.save()

        messages.success(request, 'Project review for {} has been completed'.format(
            project_review_obj.project.title)
        )

        return HttpResponseRedirect(reverse('project-review-list'))


class ProjectReivewEmailView(LoginRequiredMixin, UserPassesTestMixin, FormView):
    form_class = ProjectReviewEmailForm
    template_name = 'project/project_review_email.html'
    login_url = "/"

    def test_func(self):
        """ UserPassesTestMixin Tests"""

        if self.request.user.is_superuser:
            return True

        if self.request.user.has_perm('project.can_review_pending_project_reviews'):
            return True

        messages.error(
            self.request, 'You do not have permission to send email for a pending project review.')

    def get_context_data(self, **kwargs):
        context = super().get_context_data(**kwargs)
        pk = self.kwargs.get('pk')
        project_review_obj = get_object_or_404(ProjectReview, pk=pk)
        context['project_review'] = project_review_obj

        return context

    def get_form(self, form_class=None):
        """Return an instance of the form to be used in this view."""
        if form_class is None:
            form_class = self.get_form_class()
        return form_class(self.kwargs.get('pk'), **self.get_form_kwargs())

    def form_valid(self, form):
        pk = self.kwargs.get('pk')
        project_review_obj = get_object_or_404(ProjectReview, pk=pk)
        form_data = form.cleaned_data

        pi_users = project_review_obj.project.pis()
        receiver_list = [pi_user.email for pi_user in pi_users]
        cc = form_data.get('cc').strip()
        if cc:
            cc = cc.split(',')
        else:
            cc = []

        send_email(
            'Request for more information',
            form_data.get('email_body'),
            EMAIL_DIRECTOR_EMAIL_ADDRESS,
            receiver_list,
            cc=cc
        )

        if receiver_list:
            message = 'Email sent to:'
            for i, pi in enumerate(pi_users):
                message = message + (
                    f'\n{pi.first_name} {pi.last_name} ({pi.username})')
            messages.success(self.request, message)
        return super().form_valid(form)

    def get_success_url(self):
        return reverse('project-review-list')


class ProjectJoinView(LoginRequiredMixin, UserPassesTestMixin, TemplateView):
    login_url = '/'

    logger = logging.getLogger(__name__)

    def test_func(self):
        project_obj = get_object_or_404(Project, pk=self.kwargs.get('pk'))
        user_obj = self.request.user
        project_users = project_obj.projectuser_set.filter(user=user_obj)
        reason = self.request.POST.get('reason')

        if self.request.user.userprofile.access_agreement_signed_date is None:
            messages.error(
                self.request, 'You must sign the User Access Agreement before you can join a project.')
            return False

        inactive_project_status = ProjectStatusChoice.objects.get(
            name='Inactive')
        if project_obj.status == inactive_project_status:
            message = (
                f'Project {project_obj.name} is inactive, and may not be '
                f'joined.')
            messages.error(self.request, message)
            return False

        if project_users.exists():
            project_user = project_users.first()
            if project_user.status.name == 'Active':
                message = (
                    f'You are already a member of Project {project_obj.name}.')
                messages.error(self.request, message)
                return False
            if project_user.status.name == 'Pending - Add':
                message = (
                    f'You have already requested to join Project '
                    f'{project_obj.name}.')
                messages.warning(self.request, message)
                return False

            pending_status = ProjectUserRemovalRequestStatusChoice.objects.get(name='Pending')
            processing_status = ProjectUserRemovalRequestStatusChoice.objects.get(name='Processing')

            if ProjectUserRemovalRequest.objects. \
                    filter(project_user=project_user,
                           status__in=[pending_status, processing_status]).exists():
                message = (
                    f'You cannot join Project {project_obj.name} because you '
                    f'have a pending removal request for '
                    f'{project_obj.name}.')
                messages.error(self.request, message)
                return False

        # If the user is the requester or PI on a pending request for the
        # Project, do not allow the join request.
        if project_obj.name.startswith('vector_'):
            request_model = VectorProjectAllocationRequest
        else:
            request_model = SavioProjectAllocationRequest
        is_requester_or_pi = Q(requester=user_obj) | Q(pi=user_obj)
        if request_model.objects.filter(
                is_requester_or_pi, project=project_obj,
                status__name__in=['Under Review', 'Approved - Processing']):
            message = (
                f'You are the requester or PI of a pending request for '
                f'Project {project_obj.name}, so you may not join it. You '
                f'will automatically be added when it is approved.')
            messages.warning(self.request, message)
            return False

        if len(reason) < 20:
            message = 'Please provide a valid reason to join the project (min 20 characters)'
            messages.error(self.request, message)
            return False

        return True

    def get(self, *args, **kwargs):
        return redirect(self.login_url)

    def post(self, request, *args, **kwargs):
        project_obj = get_object_or_404(Project, pk=self.kwargs.get('pk'))
        user_obj = self.request.user
        project_users = project_obj.projectuser_set.filter(user=user_obj)
        role = ProjectUserRoleChoice.objects.get(name='User')
        status = ProjectUserStatusChoice.objects.get(name='Pending - Add')
        reason = self.request.POST['reason']

        select_host_user_form = ProjectSelectHostUserForm(
            project=project_obj.name,
            data=self.request.POST)
        host_user = None
        if select_host_user_form.is_valid():
            host_user = \
                User.objects.get(
                    username=select_host_user_form.cleaned_data['host_user'])

        if project_users.exists():
            project_user = project_users.first()
            project_user.role = role
            # If the user is Active on the project, raise a warning and exit.
            if project_user.status.name == 'Active':
                message = (
                    f'You are already an Active member of Project '
                    f'{project_obj.name}.')
                messages.warning(self.request, message)
                next_view = reverse('project-join-list')
                return redirect(next_view)
            project_user.status = status
            project_user.save()
        else:
            project_user = ProjectUser.objects.create(
                user=user_obj,
                project=project_obj,
                role=role,
                status=status)

        # Create a join request
        ProjectUserJoinRequest.objects.create(project_user=project_user,
                                              reason=reason,
                                              host_user=host_user)

        message = (
            f'You have requested to join Project {project_obj.name}. The '
            f'managers have been notified.')
        messages.success(self.request, message)
        next_view = reverse('project-join-list')

        # Send a notification to the project managers.
        try:
            send_project_join_notification_email(project_obj, project_user)
        except Exception as e:
            message = 'Failed to send notification email. Details:'
            self.logger.error(message)
            self.logger.exception(e)

        return redirect(next_view)


class ProjectJoinListView(ProjectListView, UserPassesTestMixin):

    template_name = 'project/project_join_list.html'

    def test_func(self):
        user = self.request.user
        if user.userprofile.access_agreement_signed_date is None:
            message = (
                'You must sign the User Access Agreement before you can join '
                'a project.')
            messages.error(self.request, message)
            return False
        return True

    def get_queryset(self):

        order_by = self.request.GET.get('order_by')
        if order_by:
            direction = self.request.GET.get('direction')
            if direction == 'asc':
                direction = ''
            else:
                direction = '-'
            order_by = direction + order_by
        else:
            order_by = 'id'

        project_search_form = ProjectSearchForm(self.request.GET)

        projects = Project.objects.prefetch_related(
            'field_of_science', 'status').filter(
                status__name__in=['New', 'Active', ]
        ).order_by(order_by)
        projects = annotate_queryset_with_cluster_name(projects)

        if project_search_form.is_valid():
            data = project_search_form.cleaned_data

            # Last Name
            if data.get('last_name'):
                pi_project_users = ProjectUser.objects.filter(
                    project__in=projects,
                    role__name='Principal Investigator',
                    user__last_name__icontains=data.get('last_name'))
                project_ids = pi_project_users.values_list(
                    'project_id', flat=True)
                projects = projects.filter(id__in=project_ids)

            # Username
            if data.get('username'):
                projects = projects.filter(
                    Q(projectuser__user__username__icontains=data.get(
                        'username')) &
                    (Q(projectuser__role__name='Principal Investigator') |
                     Q(projectuser__status__name='Active'))
                )

            # Field of Science
            if data.get('field_of_science'):
                projects = projects.filter(
                    field_of_science__description__icontains=data.get(
                        'field_of_science'))

            # Project Title
            if data.get('project_title'):
                projects = projects.filter(title__icontains=data.get('project_title'))

            # Project Name
            if data.get('project_name'):
                projects = projects.filter(name__icontains=data.get('project_name'))

            # Cluster Name
            if data.get('cluster_name'):
                projects = projects.filter(cluster_name__icontains=data.get('cluster_name'))

        return projects.distinct()

    def get_context_data(self, **kwargs):
        context = super().get_context_data(**kwargs)
        projects = self.get_queryset()
        user_obj = self.request.user

        # A User may not join a Project he/she is already a pending or active
        # member of.
        already_pending_or_active = set(projects.filter(
            projectuser__user=user_obj,
            projectuser__status__name__in=['Pending - Add', 'Active', ]
        ).values_list('name', flat=True))
        # A User may not join a Project with a pending
        # SavioProjectAllocationRequest where he/she is the requester or PI.
        is_requester_or_pi = Q(requester=user_obj) | Q(pi=user_obj)
        pending_project_request_statuses = [
            'Under Review', 'Approved - Processing']
        is_part_of_pending_savio_project_request = set(
            SavioProjectAllocationRequest.objects.prefetch_related(
                'project'
            ).filter(
                is_requester_or_pi,
                status__name__in=pending_project_request_statuses
            ).values_list('project__name', flat=True))
        # A User may not join a Project with a pending
        # VectorProjectAllocationRequest where he/she is the requester or PI.
        is_part_of_pending_vector_project_request = set(
            VectorProjectAllocationRequest.objects.prefetch_related(
                'project'
            ).filter(
                is_requester_or_pi,
                status__name__in=pending_project_request_statuses
            ).values_list('project__name', flat=True))
        pending_removal_requests = set([removal_request.project_user.project.name
                                        for removal_request in
                                        ProjectUserRemovalRequest.objects.filter(
                                            Q(project_user__user__username=self.request.user.username) &
                                            Q(status__name='Pending'))])

        not_joinable = set.union(
            already_pending_or_active,
            is_part_of_pending_savio_project_request,
            is_part_of_pending_vector_project_request,
            pending_removal_requests)

        join_requests = Project.objects.filter(Q(projectuser__user=self.request.user)
                                               & Q(status__name__in=['New', 'Active', ])
                                               & Q(projectuser__status__name__in=['Pending - Add']))
        join_requests = annotate_queryset_with_cluster_name(join_requests)

        context['join_requests'] = join_requests
        context['not_joinable'] = not_joinable

        # Only non-LBL employees without a host user and without any pending
        # join requests need access to the SelectHostUserForm.
        context['need_host'] = False
        pending_status = ProjectUserStatusChoice.objects.get(name='Pending - Add')
        if flag_enabled('LRC_ONLY') \
                and needs_host(self.request.user) \
                and not ProjectUser.objects.filter(user=self.request.user,
                                                   status=pending_status).exists():
            context['need_host'] = True

            selecthostform_dict = {}
            for project in context.get('project_list'):
                selecthostform_dict[project.name] = \
                    ProjectSelectHostUserForm(project=project.name)

            context['selecthostform_dict'] = selecthostform_dict

        return context


class ProjectReviewJoinRequestsView(LoginRequiredMixin, UserPassesTestMixin,
                                    TemplateView):
    template_name = 'project/project_review_join_requests.html'

    logger = logging.getLogger(__name__)

    def test_func(self):
        if self.request.user.is_superuser:
            return True

        if self.request.user.has_perm('project.can_view_all_projects'):
            return True

        project_obj = get_object_or_404(Project, pk=self.kwargs.get('pk'))

        if project_obj.projectuser_set.filter(
                user=self.request.user,
                role__name__in=['Manager', 'Principal Investigator'],
                status__name='Active').exists():
            return True

    def dispatch(self, request, *args, **kwargs):
        project_obj = get_object_or_404(Project, pk=self.kwargs.get('pk'))
        if project_obj.status.name not in ['Active', 'New', ]:
            message = 'You cannot review join requests to an archived project.'
            messages.error(request, message)
            return HttpResponseRedirect(
                reverse('project-detail', kwargs={'pk': project_obj.pk}))
        else:
            return super().dispatch(request, *args, **kwargs)

    @staticmethod
    def get_users_to_review(project_obj):
        users_to_review = []
        queryset = project_obj.projectuser_set.filter(
            status__name='Pending - Add').order_by('user__username')
        for ele in queryset:
            try:
                reason = ele.projectuserjoinrequest_set.latest('created').reason
            except ProjectUserJoinRequest.DoesNotExist:
                reason = ProjectUserJoinRequest.DEFAULT_REASON

            user = {
                'username': ele.user.username,
                'first_name': ele.user.first_name,
                'last_name': ele.user.last_name,
                'email': ele.user.email,
                'role': ele.role,
                'reason': reason
            }
            users_to_review.append(user)
        return users_to_review

    def get(self, request, *args, **kwargs):
        pk = self.kwargs.get('pk')
        project_obj = get_object_or_404(Project, pk=pk)

        users_to_review = self.get_users_to_review(project_obj)
        context = {}

        if users_to_review:
            formset = formset_factory(
                ProjectReviewUserJoinForm, max_num=len(users_to_review))
            formset = formset(initial=users_to_review, prefix='userform')
            context['formset'] = formset

        context['project'] = get_object_or_404(Project, pk=pk)

        context['can_add_users'] = False
        if self.request.user.is_superuser:
            context['can_add_users'] = True

        project_obj = get_object_or_404(Project, pk=self.kwargs.get('pk'))

        if project_obj.projectuser_set.filter(
                user=self.request.user,
                role__name__in=['Manager', 'Principal Investigator'],
                status__name='Active').exists():
            context['can_add_users'] = True

        if flag_enabled('LRC_ONLY'):
            host_dict = {}
            for user in users_to_review:
                username = user.get('username')
                host_dict[username] = \
                    ProjectUserJoinRequest.objects.filter(
                        project_user__project=project_obj,
                        project_user__user__username=username).latest('modified').host_user
            context['host_dict'] = host_dict

        return render(request, self.template_name, context)

    def post(self, request, *args, **kwargs):
        pk = self.kwargs.get('pk')
        project_obj = get_object_or_404(Project, pk=pk)

        allowed_to_approve_users = False
        if project_obj.projectuser_set.filter(
                user=self.request.user,
                role__name__in=['Manager', 'Principal Investigator'],
                status__name='Active').exists():
            allowed_to_approve_users = True

        if self.request.user.is_superuser:
            allowed_to_approve_users = True

        if not allowed_to_approve_users:
            message = 'You do not have permission to view the this page.'
            messages.error(request, message)

            return HttpResponseRedirect(
                reverse('project-review-join-requests', kwargs={'pk': pk}))

        users_to_review = self.get_users_to_review(project_obj)

        formset = formset_factory(
            ProjectReviewUserJoinForm, max_num=len(users_to_review))
        formset = formset(
            request.POST, initial=users_to_review, prefix='userform')

        reviewed_users_count = 0

        decision = request.POST.get('decision', None)
        if decision not in ('approve', 'deny'):
            return HttpResponse('', status=400)

        if formset.is_valid():
            if decision == 'approve':
                status_name = 'Active'
                message_verb = 'Approved'
                email_function = send_project_join_request_approval_email
            else:
                status_name = 'Denied'
                message_verb = 'Denied'
                email_function = send_project_join_request_denial_email

            project_user_status_choice = \
                ProjectUserStatusChoice.objects.get(name=status_name)

            error_message = (
                'Unexpected server error. Please contact an administrator.')

            for form in formset:
                user_form_data = form.cleaned_data
                if user_form_data['selected']:
                    reviewed_users_count += 1
                    user_obj = User.objects.get(
                        username=user_form_data.get('username'))
                    project_user_obj = project_obj.projectuser_set.get(
                        user=user_obj)
                    project_user_obj.status = project_user_status_choice
                    project_user_obj.save()

                    if status_name == 'Active':
                        # Request cluster access.
                        request_runner = ProjectClusterAccessRequestRunner(
                            project_user_obj)
                        runner_result = request_runner.run()
                        if not runner_result.success:
                            messages.error(
                                self.request, runner_result.error_message)
                        # If the Project is a Vector project, automatically add
                        # the User to the designated Savio project for Vector
                        # users.
                        if project_obj.name.startswith('vector_'):
                            try:
                                add_vector_user_to_designated_savio_project(
                                    user_obj)
                            except Exception as e:
                                message = (
                                    f'Encountered unexpected exception when '
                                    f'automatically providing User '
                                    f'{user_obj.pk} with access to Savio. '
                                    f'Details:')
                                self.logger.error(message)
                                self.logger.exception(e)

                        # Set the host user if one is provided.
                        if flag_enabled('LRC_ONLY'):
                            host_user = \
                                ProjectUserJoinRequest.objects.filter(
                                    project_user__project=project_obj,
                                    project_user=project_user_obj).latest('modified').host_user

                            user_profile = user_obj.userprofile

                            if host_user:
                                if is_lbl_employee(user_obj) or not needs_host(user_obj):
                                    message = (
                                        f'User {user_obj.username} requested '
                                        f'a host user but already has '
                                        f'{user_profile.host_user.username} as '
                                        f'their host user.')
                                    self.logger.error(message)
                                else:
                                    user_profile.host_user = host_user
                                    user_profile.save()

                    # Send an email to the user.
                    try:
                        email_function(project_obj, project_user_obj)
                    except Exception as e:
                        message = (
                            'Failed to send notification email. Details:')
                        self.logger.error(message)
                        self.logger.exception(e)

            message = (
                f'{message_verb} {reviewed_users_count} user requests to join '
                f'the project. {settings.PROGRAM_NAME_SHORT} staff have been '
                f'notified to set up cluster access for each approved '
                f'request.')
            messages.success(request, message)
        else:
            for error in formset.errors:
                messages.error(request, error)

        return HttpResponseRedirect(
            reverse('project-detail', kwargs={'pk': pk}))


class ProjectJoinRequestListView(LoginRequiredMixin, UserPassesTestMixin,
                                 ListView):
    template_name = 'project/project_join_request_list.html'
    paginate_by = 25

    def get_queryset(self):
        order_by = self.request.GET.get('order_by')
        if order_by:
            direction = self.request.GET.get('direction')
            if direction == 'asc':
                direction = ''
            else:
                direction = '-'
            order_by = direction + 'created'
        else:
            order_by = '-created'

        project_join_requests = \
            ProjectUserJoinRequest.objects.filter(
                pk__in=ProjectUserJoinRequest.objects.filter(
                    project_user__status__name=
                    'Pending - Add').order_by(
                    'project_user', '-created').distinct(
                    'project_user'))

        join_request_search_form = JoinRequestSearchForm(self.request.GET)

        if join_request_search_form.is_valid():
            data = join_request_search_form.cleaned_data

            if data.get('username'):
                project_join_requests = \
                    project_join_requests.filter(
                        project_user__user__username__icontains=data.get('username'))

            if data.get('email'):
                project_join_requests = \
                    project_join_requests.filter(
                        project_user__user__email__icontains=data.get('email'))

            if data.get('project_name'):
                project_join_requests = \
                    project_join_requests.filter(
                        project_user__project__name__icontains=data.get('project_name'))

        return project_join_requests.order_by(order_by)

    def test_func(self):
        """UserPassesTestMixin tests."""
        if self.request.user.is_superuser:
            return True

        if self.request.user.has_perm('project.view_projectuserjoinrequest'):
            return True

        message = (
            'You do not have permission to view project join requests.')
        messages.error(self.request, message)

    def get_context_data(self, **kwargs):
        context = super().get_context_data(**kwargs)

        join_request_search_form = JoinRequestSearchForm(self.request.GET)
        if join_request_search_form.is_valid():
            context['join_request_search_form'] = join_request_search_form
            data = join_request_search_form.cleaned_data
            filter_parameters = ''
            for key, value in data.items():
                if value:
                    if isinstance(value, list):
                        for ele in value:
                            filter_parameters += '{}={}&'.format(key, ele)
                    else:
                        filter_parameters += '{}={}&'.format(key, value)
            context['join_request_search_form'] = join_request_search_form
        else:
            filter_parameters = None
            context['join_request_search_form'] = JoinRequestSearchForm()

        order_by = self.request.GET.get('order_by')
        if order_by:
            direction = self.request.GET.get('direction')
            filter_parameters_with_order_by = filter_parameters + \
                                              'order_by=%s&direction=%s&' % (order_by, direction)
        else:
            filter_parameters_with_order_by = filter_parameters

        context['expand_accordion'] = 'show'

        context['filter_parameters'] = filter_parameters
        context['filter_parameters_with_order_by'] = filter_parameters_with_order_by

        join_request_queryset = self.get_queryset()

        paginator = Paginator(join_request_queryset, self.paginate_by)

        page = self.request.GET.get('page')

        try:
            join_requests = paginator.page(page)
        except PageNotAnInteger:
            join_requests = paginator.page(1)
        except EmptyPage:
            join_requests = paginator.page(paginator.num_pages)

        context['join_request_list'] = join_requests

        return context<|MERGE_RESOLUTION|>--- conflicted
+++ resolved
@@ -275,9 +275,8 @@
             can_project_purchase_service_units(self.object) and
             context.get('is_allowed_to_update_project', False))
 
-<<<<<<< HEAD
         context['cluster_name'] = compute_resource_name.replace(' Compute', '')
-=======
+
         # Only active PIs of active FCAs, ICAs and Condos can request
         # secure directories
         context['can_request_sec_dir'] = \
@@ -285,7 +284,6 @@
 
         context['user_agreement_signed'] = \
             access_agreement_signed(self.request.user)
->>>>>>> 5e1ae04e
 
         return context
 
