import datetime

from django.contrib import messages
from django.contrib.auth.mixins import LoginRequiredMixin, UserPassesTestMixin
from django.contrib.auth.models import User
from django.contrib.messages.views import SuccessMessageMixin
from django.core.paginator import EmptyPage, PageNotAnInteger, Paginator
from django.db.models import Case, CharField, Q, Value, When
from django.forms import formset_factory
from django.http import HttpResponse, HttpResponseRedirect
from django.shortcuts import get_object_or_404, redirect, render
from django.urls import reverse
from django.views import View
from django.views.generic import CreateView, DetailView, ListView, UpdateView
from django.views.generic.base import TemplateView
from django.views.generic.edit import FormView

from coldfront.core.allocation.models import (Allocation,
                                              AllocationStatusChoice,
                                              AllocationUser,
                                              AllocationUserAttribute,
                                              AllocationUserStatusChoice)
<<<<<<< HEAD
from coldfront.core.allocation.utils import (get_allocation_user_cluster_access_status,
                                             get_project_compute_allocation,
                                             prorated_allocation_amount)
from coldfront.core.allocation.signals import (allocation_activate_user,
                                               allocation_remove_user)
# from coldfront.core.grant.models import Grant
=======
from coldfront.core.allocation.utils import get_allocation_user_cluster_access_status
from coldfront.core.allocation.utils import get_project_compute_allocation
from coldfront.core.allocation.signals import allocation_activate_user
>>>>>>> b7ba3b9c
from coldfront.core.project.forms import (ProjectAddUserForm,
                                          ProjectAddUsersToAllocationForm,
                                          ProjectReviewEmailForm,
                                          ProjectReviewForm,
                                          ProjectReviewUserJoinForm,
                                          ProjectSearchForm,
                                          ProjectUpdateForm,
                                          ProjectUserUpdateForm,
                                          JoinRequestSearchForm)
from coldfront.core.project.models import (Project, ProjectReview,
                                           ProjectReviewStatusChoice,
                                           ProjectStatusChoice, ProjectUser,
                                           ProjectUserJoinRequest,
                                           ProjectUserRoleChoice,
                                           ProjectUserStatusChoice,
                                           ProjectUserRemovalRequest,
<<<<<<< HEAD
                                           ProjectUserRemovalRequestStatusChoice)
from coldfront.core.project.utils import (add_vector_user_to_designated_savio_project,
                                          ProjectClusterAccessRequestRunner,
                                          ProjectDenialRunner,
                                          SavioProjectApprovalRunner,
=======
                                           ProjectUserRemovalRequestStatusChoice,
                                           SavioProjectAllocationRequest,
                                           VectorProjectAllocationRequest)
from coldfront.core.project.utils import (ProjectClusterAccessRequestRunner,
>>>>>>> b7ba3b9c
                                          send_added_to_project_notification_email,
                                          send_project_join_notification_email,
                                          send_project_join_request_approval_email,
                                          send_project_join_request_denial_email)
from coldfront.core.project.utils_.addition_utils import can_project_purchase_service_units
from coldfront.core.project.utils_.new_project_utils import add_vector_user_to_designated_savio_project
from coldfront.core.project.utils_.renewal_utils import get_current_allowance_year_period
from coldfront.core.project.utils_.renewal_utils import is_any_project_pi_renewable
from coldfront.core.user.forms import UserSearchForm
from coldfront.core.user.utils import CombinedUserSearch
from coldfront.core.utils.common import (get_domain_url, import_from_settings)
from coldfront.core.utils.mail import send_email, send_email_template

from flags.state import flag_enabled

import logging

EMAIL_ENABLED = import_from_settings('EMAIL_ENABLED', False)
ALLOCATION_ENABLE_ALLOCATION_RENEWAL = import_from_settings(
    'ALLOCATION_ENABLE_ALLOCATION_RENEWAL', True)
ALLOCATION_DEFAULT_ALLOCATION_LENGTH = import_from_settings(
    'ALLOCATION_DEFAULT_ALLOCATION_LENGTH', 365)

if EMAIL_ENABLED:
    EMAIL_DIRECTOR_EMAIL_ADDRESS = import_from_settings(
        'EMAIL_DIRECTOR_EMAIL_ADDRESS')
    EMAIL_SENDER = import_from_settings('EMAIL_SENDER')
    EMAIL_OPT_OUT_INSTRUCTION_URL = import_from_settings(
        'EMAIL_OPT_OUT_INSTRUCTION_URL')
    EMAIL_SIGNATURE = import_from_settings('EMAIL_SIGNATURE')
    SUPPORT_EMAIL = import_from_settings('CENTER_HELP_EMAIL')
    EMAIL_ADMIN_LIST = import_from_settings('EMAIL_ADMIN_LIST')

logger = logging.getLogger(__name__)


class ProjectDetailView(LoginRequiredMixin, UserPassesTestMixin, DetailView):
    model = Project
    template_name = 'project/project_detail.html'
    context_object_name = 'project'

    def test_func(self):
        """ UserPassesTestMixin Tests"""
        if self.request.user.is_superuser:
            return True

        if self.request.user.has_perm('project.can_view_all_projects'):
            return True

        project_obj = self.get_object()

        if project_obj.projectuser_set.filter(user=self.request.user, status__name__in=['Active', 'Pending - Remove']).exists():
            return True

        messages.error(
            self.request, 'You do not have permission to view the previous page.')
        return False

    def get_context_data(self, **kwargs):
        context = super().get_context_data(**kwargs)

        # Can the user archive the project?
        if self.request.user.is_superuser:
            context['is_allowed_to_archive_project'] = True
        else:
            context['is_allowed_to_archive_project'] = False

        # Can the user update the project?
        context['is_allowed_to_update_project'] = False
        context['can_leave_project'] = False

        if self.request.user.is_superuser:
            context['is_allowed_to_update_project'] = True

        if self.object.projectuser_set.filter(user=self.request.user).exists():
            project_user = self.object.projectuser_set.get(user=self.request.user)

            if project_user.role.name in ['Principal Investigator', 'Manager']:
                context['username'] = project_user.user.username
                context['is_allowed_to_update_project'] = True

            if project_user.status.name == 'Active' and project_user.role.name == 'User':
                context['can_leave_project'] = True

            if project_user.role.name == 'Manager' and len(self.object.projectuser_set.filter(role__name='Manager')) > 1:
                context['can_leave_project'] = True

        # Retrieve cluster access statuses.
        cluster_access_statuses = {}
        try:
            allocation_obj = get_project_compute_allocation(self.object)
            statuses = \
                allocation_obj.allocationuserattribute_set.select_related(
                    'allocation_user__user'
                ).filter(
                    allocation_attribute_type__name='Cluster Account Status',
                    value__in=['Pending - Add', 'Processing', 'Active'])
            for status in statuses:
                username = status.allocation_user.user.username
                cluster_access_statuses[username] = status.value
        except (Allocation.DoesNotExist, Allocation.MultipleObjectsReturned):
            pass

        whens = [
            When(user__username=username, then=Value(status))
            for username, status in cluster_access_statuses.items()
        ]

        # Only show 'Active Users'
        project_users = self.object.projectuser_set.select_related(
            'user'
        ).filter(
            status__name='Active'
        ).annotate(
            cluster_access_status=Case(
                *whens,
                default=Value('None'),
                output_field=CharField(),
            )
        ).order_by('user__username')

        context['mailto'] = 'mailto:' + \
            ','.join([user.user.email for user in project_users])

        if self.request.user.is_superuser or self.request.user.has_perm('allocation.can_view_all_allocations'):
            allocations = Allocation.objects.prefetch_related(
                'resources').filter(project=self.object).order_by('-end_date')
        else:
            if self.object.status.name in ['Active', 'New', ]:
                allocations = Allocation.objects.filter(
                    Q(project=self.object) &
                    Q(project__projectuser__user=self.request.user) &
                    Q(project__projectuser__status__name__in=['Active', ]) &
                    Q(status__name__in=['Active', 'Expired',
                                        'New', 'Renewal Requested',
                                        'Payment Pending', 'Payment Requested',
                                        'Payment Declined', 'Paid']) &
                    Q(allocationuser__user=self.request.user) &
                    Q(allocationuser__status__name__in=['Active', ])
                ).distinct().order_by('-end_date')
            else:
                allocations = Allocation.objects.prefetch_related(
                    'resources').filter(project=self.object)

        context['num_join_requests'] = self.object.projectuser_set.filter(
            status__name='Pending - Add').count()

        # context['publications'] = Publication.objects.filter(project=self.object, status='Active').order_by('-year')
        # context['research_outputs'] = ResearchOutput.objects.filter(project=self.object).order_by('-created')
        # context['grants'] = Grant.objects.filter(project=self.object, status__name__in=['Active', 'Pending'])
        context['allocations'] = allocations
        context['project_users'] = project_users
        context['ALLOCATION_ENABLE_ALLOCATION_RENEWAL'] = ALLOCATION_ENABLE_ALLOCATION_RENEWAL

        # Can the user request cluster access on own or others' behalf?
        try:
            allocation = get_project_compute_allocation(self.object)
        except Allocation.DoesNotExist:
            compute_allocation_pk = None
            cluster_accounts_requestable = False
            cluster_accounts_tooltip = 'Unexpected server error.'
        except Allocation.MultipleObjectsReturned:
            compute_allocation_pk = None
            cluster_accounts_requestable = False
            cluster_accounts_tooltip = 'Unexpected server error.'
        else:
            compute_allocation_pk = allocation.pk
            cluster_accounts_requestable = True
            if context['is_allowed_to_update_project']:
                cluster_accounts_tooltip = (
                    'Request access to the cluster under this project on '
                    'behalf of users.')
            else:
                cluster_accounts_tooltip = (
                    'Request access to the cluster under this project.')
        context['compute_allocation_pk'] = compute_allocation_pk
        context['cluster_accounts_requestable'] = cluster_accounts_requestable
        context['cluster_accounts_tooltip'] = cluster_accounts_tooltip

        # Display the "Renew Allowance" button for eligible allocation types.
        eligible_project_prefixes = (
            'fc_'
            # TODO: Include these when ready.
            # 'ic_',
            # 'pc_',
        )
        context['renew_allowance_visible'] = self.object.name.startswith(
            eligible_project_prefixes)
        # Only allow the "Renew Allowance" button to be clickable if
        #     (a) any PIs do not have pending/approved renewal requests for the
        #         current period, or
        #     (b) renewals for the next period can be requested.
        # TODO: Set this dynamically when supporting other types.
        allocation_period = get_current_allowance_year_period()
        context['renew_allowance_clickable'] = (
            context['renew_allowance_visible'] and
            is_any_project_pi_renewable(self.object, allocation_period) or
            flag_enabled('ALLOCATION_RENEWAL_FOR_NEXT_PERIOD_REQUESTABLE'))

        # Display the "Purchase Service Units" button for eligible allocation
        # types, for those allowed to update the project.
        context['purchase_sus_visible'] = (
            can_project_purchase_service_units(self.object) and
            context.get('is_allowed_to_update_project', False))

        return context


class ProjectListView(LoginRequiredMixin, ListView):

    model = Project
    template_name = 'project/project_list.html'
    prefetch_related = ['status', 'field_of_science', ]
    context_object_name = 'project_list'
    paginate_by = 25

    def get_queryset(self):

        order_by = self.request.GET.get('order_by')
        if order_by:
            direction = self.request.GET.get('direction')
            if direction == 'asc':
                direction = ''
            else:
                direction = '-'
            order_by = direction + order_by
        else:
            order_by = 'id'

        project_search_form = ProjectSearchForm(self.request.GET)

        if project_search_form.is_valid():
            data = project_search_form.cleaned_data
            if data.get('show_all_projects') and (self.request.user.is_superuser or self.request.user.has_perm('project.can_view_all_projects')):
                projects = Project.objects.prefetch_related('field_of_science', 'status',).filter(
                    status__name__in=['New', 'Active', 'Inactive', ]
                ).annotate(
                    cluster_name=Case(
                        When(name='abc', then=Value('ABC')),
                        When(name__startswith='vector_', then=Value('Vector')),
                        default=Value('Savio'),
                        output_field=CharField(),
                    )
                ).order_by(order_by)
            else:
                projects = Project.objects.prefetch_related('field_of_science', 'status',).filter(
                    Q(status__name__in=['New', 'Active', 'Inactive', ]) &
                    Q(projectuser__user=self.request.user) &
                    Q(projectuser__status__name__in=['Active',  'Pending - Remove'])
                ).annotate(
                    cluster_name=Case(
                        When(name='abc', then=Value('ABC')),
                        When(name__startswith='vector_', then=Value('Vector')),
                        default=Value('Savio'),
                        output_field=CharField(),
                    ),
                ).order_by(order_by)

            # Last Name
            if data.get('last_name'):
                pi_project_users = ProjectUser.objects.filter(
                    project__in=projects,
                    role__name='Principal Investigator',
                    user__last_name__icontains=data.get('last_name'))
                project_ids = pi_project_users.values_list(
                    'project_id', flat=True)
                projects = projects.filter(id__in=project_ids)

            # Username
            if data.get('username'):
                projects = projects.filter(
                    Q(projectuser__user__username__icontains=data.get(
                        'username')) &
                    (Q(projectuser__role__name='Principal Investigator') |
                     Q(projectuser__status__name='Active'))
                )

            # Field of Science
            if data.get('field_of_science'):
                projects = projects.filter(
                    field_of_science__description__icontains=data.get('field_of_science'))

            # Project Title
            if data.get('project_title'):
                projects = projects.filter(title__icontains=data.get('project_title'))

            # Project Name
            if data.get('project_name'):
                projects = projects.filter(name__icontains=data.get('project_name'))

            # Cluster Name
            if data.get('cluster_name'):
                projects = projects.filter(cluster_name__icontains=data.get('cluster_name'))

        else:
            projects = Project.objects.prefetch_related('field_of_science', 'status',).filter(
                Q(status__name__in=['New', 'Active', 'Inactive', ]) &
                Q(projectuser__user=self.request.user) &
                Q(projectuser__status__name__in=['Active', 'Pending - Remove'])
            ).annotate(
                cluster_name=Case(
                    When(name='abc', then=Value('ABC')),
                    When(name__startswith='vector_', then=Value('Vector')),
                    default=Value('Savio'),
                    output_field=CharField(),
                ),
            ).order_by(order_by)

        return projects.distinct()

    def get_context_data(self, **kwargs):

        context = super().get_context_data(**kwargs)

        # block access to joining projects until user-acess-agreement has been signed
        context['user_agreement_signed'] = self.request.user.userprofile.access_agreement_signed_date is not None

        projects_count = self.get_queryset().count()
        context['projects_count'] = projects_count

        project_search_form = ProjectSearchForm(self.request.GET)
        if project_search_form.is_valid():
            context['project_search_form'] = project_search_form
            data = project_search_form.cleaned_data
            filter_parameters = ''
            for key, value in data.items():
                if value:
                    if isinstance(value, list):
                        for ele in value:
                            filter_parameters += '{}={}&'.format(key, ele)
                    else:
                        filter_parameters += '{}={}&'.format(key, value)
            context['project_search_form'] = project_search_form
        else:
            filter_parameters = None
            context['project_search_form'] = ProjectSearchForm()

        order_by = self.request.GET.get('order_by')
        if order_by:
            direction = self.request.GET.get('direction')
            filter_parameters_with_order_by = filter_parameters + \
                'order_by=%s&direction=%s&' % (order_by, direction)
        else:
            filter_parameters_with_order_by = filter_parameters

        if filter_parameters:
            context['expand_accordion'] = 'show'

        context['filter_parameters'] = filter_parameters
        context['filter_parameters_with_order_by'] = filter_parameters_with_order_by

        project_list = context.get('project_list')
        paginator = Paginator(project_list, self.paginate_by)

        page = self.request.GET.get('page')

        try:
            project_list = paginator.page(page)
        except PageNotAnInteger:
            project_list = paginator.page(1)
        except EmptyPage:
            project_list = paginator.page(paginator.num_pages)

        # The "Renew a PI's Allowance" button should only be visible to
        # Managers and PIs.
        role_names = ['Manager', 'Principal Investigator']
        status = ProjectUserStatusChoice.objects.get(name='Active')
        context['renew_allowance_visible'] = \
            ProjectUser.objects.filter(
                user=self.request.user, role__name__in=role_names,
                status=status)

        return context


class ProjectArchivedListView(LoginRequiredMixin, UserPassesTestMixin,
                              ListView):

    model = Project
    template_name = 'project/project_archived_list.html'
    prefetch_related = ['status', 'field_of_science', ]
    context_object_name = 'project_list'
    paginate_by = 10

    def test_func(self):
        """ UserPassesTestMixin Tests"""
        if self.request.user.is_superuser:
            return True

    def get_queryset(self):

        order_by = self.request.GET.get('order_by')
        if order_by:
            direction = self.request.GET.get('direction')
            if direction == 'asc':
                direction = ''
            else:
                direction = '-'
            order_by = direction + order_by
        else:
            order_by = 'id'

        project_search_form = ProjectSearchForm(self.request.GET)

        if project_search_form.is_valid():
            data = project_search_form.cleaned_data
            if data.get('show_all_projects') and (self.request.user.is_superuser or self.request.user.has_perm('project.can_view_all_projects')):
                projects = Project.objects.prefetch_related('field_of_science', 'status',).filter(
                    status__name__in=['Archived', ]).order_by(order_by)
            else:

                projects = Project.objects.prefetch_related('field_of_science', 'status',).filter(
                    Q(status__name__in=['Archived', ]) &
                    Q(projectuser__user=self.request.user) &
                    Q(projectuser__status__name='Active')
                ).order_by(order_by)

            # Last Name
            if data.get('last_name'):
                pi_project_users = ProjectUser.objects.filter(
                    project__in=projects,
                    role__name='Principal Investigator',
                    user__last_name__icontains=data.get('last_name'))
                project_ids = pi_project_users.values_list(
                    'project_id', flat=True)
                projects = projects.filter(id__in=project_ids)

            # Username
            if data.get('username'):
                projects = projects.filter(
                    projectuser__user__username__icontains=data.get('username'),
                    projectuser__role__name='Principal Investigator')

            # Field of Science
            if data.get('field_of_science'):
                projects = projects.filter(
                    field_of_science__description__icontains=data.get('field_of_science'))

            # Project Title
            if data.get('project_title'):
                projects = projects.filter(title__icontains=data.get('project_title'))

            # Project Name
            if data.get('project_name'):
                projects = projects.filter(name__icontains=data.get('project_name'))

        else:
            projects = Project.objects.prefetch_related('field_of_science', 'status',).filter(
                Q(status__name__in=['Archived', ]) &
                Q(projectuser__user=self.request.user) &
                Q(projectuser__status__name='Active')
            ).order_by(order_by)

        return projects

    def get_context_data(self, **kwargs):

        context = super().get_context_data(**kwargs)
        projects_count = self.get_queryset().count()
        context['projects_count'] = projects_count
        context['expand'] = False

        project_search_form = ProjectSearchForm(self.request.GET)
        if project_search_form.is_valid():
            context['project_search_form'] = project_search_form
            data = project_search_form.cleaned_data
            filter_parameters = ''
            for key, value in data.items():
                if value:
                    if isinstance(value, list):
                        for ele in value:
                            filter_parameters += '{}={}&'.format(key, ele)
                    else:
                        filter_parameters += '{}={}&'.format(key, value)
            context['project_search_form'] = project_search_form
        else:
            filter_parameters = None
            context['project_search_form'] = ProjectSearchForm()

        order_by = self.request.GET.get('order_by')
        if order_by:
            direction = self.request.GET.get('direction')
            filter_parameters_with_order_by = filter_parameters + \
                'order_by=%s&direction=%s&' % (order_by, direction)
        else:
            filter_parameters_with_order_by = filter_parameters

        if filter_parameters:
            context['expand_accordion'] = 'show'

        context['filter_parameters'] = filter_parameters
        context['filter_parameters_with_order_by'] = filter_parameters_with_order_by

        project_list = context.get('project_list')
        paginator = Paginator(project_list, self.paginate_by)

        page = self.request.GET.get('page')

        try:
            project_list = paginator.page(page)
        except PageNotAnInteger:
            project_list = paginator.page(1)
        except EmptyPage:
            project_list = paginator.page(paginator.num_pages)

        return context


class ProjectArchiveProjectView(LoginRequiredMixin, UserPassesTestMixin, TemplateView):
    template_name = 'project/project_archive.html'

    def test_func(self):
        """ UserPassesTestMixin Tests"""
        if self.request.user.is_superuser:
            return True

        if self.request.method == 'POST':
            return False

        # project_obj = get_object_or_404(Project, pk=self.kwargs.get('pk'))
        #
        # if project_obj.projectuser_set.filter(
        #         user=self.request.user,
        #         role__name__in=['Manager', 'Principal Investigator'],
        #         status__name='Active').exists():
        #     return True

    def get_context_data(self, **kwargs):
        context = super().get_context_data(**kwargs)
        pk = self.kwargs.get('pk')
        project = get_object_or_404(Project, pk=pk)

        context['project'] = project
        context['is_allowed_to_archive_project'] = self.request.user.is_superuser

        return context

    def post(self, request, *args, **kwargs):
        pk = self.kwargs.get('pk')
        project = get_object_or_404(Project, pk=pk)
        project_status_archive = ProjectStatusChoice.objects.get(
            name='Archived')
        allocation_status_expired = AllocationStatusChoice.objects.get(
            name='Expired')
        end_date = datetime.datetime.now()
        project.status = project_status_archive
        project.save()
        for allocation in project.allocation_set.filter(status__name='Active'):
            allocation.status = allocation_status_expired
            allocation.end_date = end_date
            allocation.save()
        return redirect(reverse('project-detail', kwargs={'pk': project.pk}))


class ProjectCreateView(LoginRequiredMixin, UserPassesTestMixin, CreateView):
    model = Project
    template_name_suffix = '_create_form'
    fields = ['title', 'description', 'field_of_science', ]

    def test_func(self):
        """ UserPassesTestMixin Tests"""
        if self.request.user.is_superuser:
            return True

        # if self.request.user.userprofile.is_pi:
        #     return True

    def form_valid(self, form):
        project_obj = form.save(commit=False)
        form.instance.status = ProjectStatusChoice.objects.get(name='New')
        project_obj.save()
        self.object = project_obj

        project_user_obj = ProjectUser.objects.create(
            user=self.request.user,
            project=project_obj,
            role=ProjectUserRoleChoice.objects.get(name='Manager'),
            status=ProjectUserStatusChoice.objects.get(name='Active')
        )

        return super().form_valid(form)

    def get_success_url(self):
        return reverse('project-detail', kwargs={'pk': self.object.pk})


class ProjectUpdateView(SuccessMessageMixin, LoginRequiredMixin, UserPassesTestMixin, UpdateView):
    model = Project
    template_name_suffix = '_update_form'
    form_class = ProjectUpdateForm
    success_message = 'Project updated.'

    logger = logging.getLogger(__name__)

    def test_func(self):
        """ UserPassesTestMixin Tests"""
        if self.request.user.is_superuser:
            return True

        project_obj = self.get_object()

        if project_obj.projectuser_set.filter(
                user=self.request.user,
                role__name__in=['Manager', 'Principal Investigator'],
                status__name='Active').exists():
            return True

    def dispatch(self, request, *args, **kwargs):
        project_obj = get_object_or_404(Project, pk=self.kwargs.get('pk'))
        if project_obj.status.name not in ['Active', 'New', ]:
            messages.error(request, 'You cannot update an archived project.')
            return HttpResponseRedirect(reverse('project-detail', kwargs={'pk': project_obj.pk}))
        else:
            return super().dispatch(request, *args, **kwargs)

    def get_success_url(self):
        return reverse('project-detail', kwargs={'pk': self.object.pk})

    def form_valid(self, form):
        return super().form_valid(form)


class ProjectAddUsersSearchView(LoginRequiredMixin, UserPassesTestMixin, TemplateView):
    template_name = 'project/project_add_users.html'

    def test_func(self):
        """ UserPassesTestMixin Tests"""
        if self.request.user.is_superuser:
            return True

        project_obj = get_object_or_404(Project, pk=self.kwargs.get('pk'))

        if project_obj.projectuser_set.filter(
                user=self.request.user,
                role__name__in=['Manager', 'Principal Investigator'],
                status__name='Active').exists():
            return True

    def dispatch(self, request, *args, **kwargs):
        project_obj = get_object_or_404(Project, pk=self.kwargs.get('pk'))
        if project_obj.status.name not in ['Active', 'New', ]:
            messages.error(
                request, 'You cannot add users to an archived project.')
            return HttpResponseRedirect(reverse('project-detail', kwargs={'pk': project_obj.pk}))
        else:
            return super().dispatch(request, *args, **kwargs)

    def get_context_data(self, *args, **kwargs):
        context = super().get_context_data(*args, **kwargs)
        context['user_search_form'] = UserSearchForm()
        context['project'] = Project.objects.get(pk=self.kwargs.get('pk'))
        return context


class ProjectAddUsersSearchResultsView(LoginRequiredMixin, UserPassesTestMixin, TemplateView):
    template_name = 'project/add_user_search_results.html'
    raise_exception = True

    def test_func(self):
        """ UserPassesTestMixin Tests"""
        if self.request.user.is_superuser:
            return True

        project_obj = get_object_or_404(Project, pk=self.kwargs.get('pk'))

        if project_obj.projectuser_set.filter(
                user=self.request.user,
                role__name__in=['Manager', 'Principal Investigator'],
                status__name='Active').exists():
            return True

    def dispatch(self, request, *args, **kwargs):
        project_obj = get_object_or_404(Project, pk=self.kwargs.get('pk'))
        if project_obj.status.name not in ['Active', 'New', ]:
            messages.error(
                request, 'You cannot add users to an archived project.')
            return HttpResponseRedirect(reverse('project-detail', kwargs={'pk': project_obj.pk}))
        else:
            return super().dispatch(request, *args, **kwargs)

    def post(self, request, *args, **kwargs):
        user_search_string = request.POST.get('q')
        search_by = request.POST.get('search_by')
        pk = self.kwargs.get('pk')

        project_obj = get_object_or_404(Project, pk=pk)

        users_to_exclude = [ele.user.username for ele in project_obj.projectuser_set.filter(
            status__name__in=['Pending - Add', 'Active'])]

        cobmined_user_search_obj = CombinedUserSearch(
            user_search_string, search_by, users_to_exclude)

        context = cobmined_user_search_obj.search()

        matches = context.get('matches')
        for match in matches:

            # add data for access agreements
            match.update(
                {'role': ProjectUserRoleChoice.objects.get(name='User'),
                 'user_access_agreement':
                     'Signed' if User.objects.get(username=match['username']).
                                       userprofile.access_agreement_signed_date
                                 is not None else 'Unsigned'
                 })

        if matches:
            formset = formset_factory(ProjectAddUserForm, max_num=len(matches))
            formset = formset(initial=matches, prefix='userform')

            # cache User objects
            match_users = User.objects.filter(username__in=[form._username for form in formset])
            for form in formset:
                # disable user matches with unsigned signed user agreement
                if not match_users.get(username=form._username).userprofile.access_agreement_signed_date is not None:
                    form.fields.pop('selected')

            context['formset'] = formset
            context['user_search_string'] = user_search_string
            context['search_by'] = search_by

        users_already_in_project = []
        for ele in user_search_string.split():
            if ele in users_to_exclude:
                users_already_in_project.append(ele)
        context['users_already_in_project'] = users_already_in_project

        # The following block of code is used to hide/show the allocation div in the form.
        if project_obj.allocation_set.filter(status__name__in=['Active', 'New', 'Renewal Requested']).exists():
            div_allocation_class = 'placeholder_div_class'
        else:
            div_allocation_class = 'd-none'
        context['div_allocation_class'] = div_allocation_class
        ###

        allocation_form = ProjectAddUsersToAllocationForm(
            request.user, project_obj.pk, prefix='allocationform')
        context['pk'] = pk
        context['allocation_form'] = allocation_form
        return render(request, self.template_name, context)


class ProjectAddUsersView(LoginRequiredMixin, UserPassesTestMixin, View):

    logger = logging.getLogger(__name__)

    def test_func(self):
        """ UserPassesTestMixin Tests"""
        if self.request.user.is_superuser:
            return True

        project_obj = get_object_or_404(Project, pk=self.kwargs.get('pk'))

        if project_obj.projectuser_set.filter(
                user=self.request.user,
                role__name__in=['Manager', 'Principal Investigator'],
                status__name='Active').exists():
            return True

    def dispatch(self, request, *args, **kwargs):
        project_obj = get_object_or_404(Project, pk=self.kwargs.get('pk'))
        if project_obj.status.name not in ['Active', 'New', ]:
            messages.error(
                request, 'You cannot add users to an archived project.')
            return HttpResponseRedirect(reverse('project-detail', kwargs={'pk': project_obj.pk}))
        else:
            return super().dispatch(request, *args, **kwargs)

    def post(self, request, *args, **kwargs):
        user_search_string = request.POST.get('q')
        search_by = request.POST.get('search_by')
        pk = self.kwargs.get('pk')

        project_obj = get_object_or_404(Project, pk=pk)

        users_to_exclude = [ele.user.username for ele in project_obj.projectuser_set.filter(
            status__name='Active')]

        cobmined_user_search_obj = CombinedUserSearch(
            user_search_string, search_by, users_to_exclude)

        context = cobmined_user_search_obj.search()

        matches = context.get('matches')
        for match in matches:
            match.update(
                {'role': ProjectUserRoleChoice.objects.get(name='User'),
                 'user_access_agreement':
                     'Signed' if User.objects.get(username=match['username']).
                                     userprofile.access_agreement_signed_date
                                 is not None else 'Unsigned'
                 })

        formset = formset_factory(ProjectAddUserForm, max_num=len(matches))
        formset = formset(request.POST, initial=matches, prefix='userform')

        allocation_form = ProjectAddUsersToAllocationForm(
            request.user, project_obj.pk, request.POST, prefix='allocationform')

        added_users_count = 0
        cluster_access_requests_count = 0
        if formset.is_valid() and allocation_form.is_valid():
            project_user_active_status_choice = ProjectUserStatusChoice.objects.get(
                name='Active')
            allocation_user_active_status_choice = AllocationUserStatusChoice.objects.get(
                name='Active')
            allocation_form_data = allocation_form.cleaned_data['allocation']
            if '__select_all__' in allocation_form_data:
                allocation_form_data.remove('__select_all__')

            unsigned_users = []
            added_users = []
            for form in formset:
                user_form_data = form.cleaned_data
                # checking for users with pending/processing project removal requests.
                username = user_form_data.get('username')
                pending_status = ProjectUserRemovalRequestStatusChoice.objects.get(name='Pending')
                processing_status = ProjectUserRemovalRequestStatusChoice.objects.get(name='Processing')

                if ProjectUserRemovalRequest.objects.\
                        filter(project_user__user__username=username,
                               project_user__project=project_obj,
                               status__in=[pending_status, processing_status]).exists():

                    message = (
                        f'A pending request to remove User {username} from '
                        f'Project {project_obj.name} has been made. Please '
                        f'wait until it is completed before adding the user '
                        f'again.')
                    messages.error(request, message)
                    continue

                # recording users with unsigned user access agreements
                if user_form_data['user_access_agreement'] == 'Unsigned':
                    unsigned_users.append(user_form_data['username'])
                    continue

                if user_form_data['selected']:
                    added_users_count += 1
                    added_users.append(user_form_data['username'])

                    # Will create local copy of user if not already present in local database
                    user_obj, _ = User.objects.get_or_create(
                        username=user_form_data.get('username'))
                    user_obj.first_name = user_form_data.get('first_name')
                    user_obj.last_name = user_form_data.get('last_name')
                    user_obj.email = user_form_data.get('email')
                    user_obj.save()

                    role_choice = user_form_data.get('role')
                    # Is the user already in the project?
                    if project_obj.projectuser_set.filter(user=user_obj).exists():
                        project_user_obj = project_obj.projectuser_set.get(
                            user=user_obj)
                        project_user_obj.role = role_choice
                        project_user_obj.status = project_user_active_status_choice
                        project_user_obj.save()
                    else:
                        project_user_obj = ProjectUser.objects.create(
                            user=user_obj, project=project_obj, role=role_choice, status=project_user_active_status_choice)

                    for allocation in Allocation.objects.filter(pk__in=allocation_form_data):
                        if allocation.allocationuser_set.filter(user=user_obj).exists():
                            allocation_user_obj = allocation.allocationuser_set.get(
                                user=user_obj)
                            allocation_user_obj.status = allocation_user_active_status_choice
                            allocation_user_obj.save()
                        else:
                            allocation_user_obj = AllocationUser.objects.create(
                                allocation=allocation,
                                user=user_obj,
                                status=allocation_user_active_status_choice)
                        allocation_activate_user.send(sender=self.__class__,
                                                      allocation_user_pk=allocation_user_obj.pk)

                    # Request cluster access for the user.
                    request_runner = ProjectClusterAccessRequestRunner(
                        project_user_obj)
                    runner_result = request_runner.run()
                    if runner_result.success:
                        cluster_access_requests_count += 1
                    else:
                        messages.error(
                            self.request, runner_result.error_message)

                    # Notify the user that he/she has been added.
                    try:
                        send_added_to_project_notification_email(
                            project_obj, project_user_obj)
                    except Exception as e:
                        message = 'Failed to send notification email. Details:'
                        self.logger.error(message)
                        self.logger.exception(e)

                    # If the Project is a Vector project, automatically add the
                    # User to the designated Savio project for Vector users.
                    if project_obj.name.startswith('vector_'):
                        try:
                            add_vector_user_to_designated_savio_project(
                                user_obj)
                        except Exception as e:
                            message = (
                                f'Encountered unexpected exception when '
                                f'automatically providing User {user_obj.pk} '
                                f'with access to Savio. Details:')
                            self.logger.error(message)
                            self.logger.exception(e)

            # checking if there were any users with unsigned user access agreements in the form
            if unsigned_users:
                unsigned_users_string = ", ".join(unsigned_users)

                # changing grammar for one vs multiple users
                if len(unsigned_users) == 1:
                    message = f'User [{unsigned_users_string}] does not have ' \
                              f'a signed User Access Agreement and was ' \
                              f'therefore not added to the project.'
                else:
                    message = f'Users [{unsigned_users_string}] do not have ' \
                              f'a signed User Access Agreement and were ' \
                              f'therefore not added to the project.'
                messages.error(request, message)

            if added_users_count != 0:
                added_users_string = ", ".join(added_users)
                messages.success(
                    request, 'Added [{}] to project.'.format(added_users_string))

                message = (
                    f'Requested cluster access under project for '
                    f'{cluster_access_requests_count} users.')
                messages.success(request, message)

            else:
                messages.info(request, 'No users selected to add.')

        else:
            if not formset.is_valid():
                for error in formset.errors:
                    messages.error(request, error)

            if not allocation_form.is_valid():
                for error in allocation_form.errors:
                    messages.error(request, error)

        return HttpResponseRedirect(reverse('project-detail', kwargs={'pk': pk}))


class ProjectUserDetail(LoginRequiredMixin, UserPassesTestMixin, TemplateView):
    template_name = 'project/project_user_detail.html'

    def test_func(self):
        """ UserPassesTestMixin Tests"""
        if self.request.user.is_superuser:
            return True

        project_obj = get_object_or_404(Project, pk=self.kwargs.get('pk'))

        if project_obj.projectuser_set.filter(
                user=self.request.user,
                role__name__in=['Manager', 'Principal Investigator'],
                status__name='Active').exists():
            return True

    def get(self, request, *args, **kwargs):
        project_obj = get_object_or_404(Project, pk=self.kwargs.get('pk'))
        project_user_pk = self.kwargs.get('project_user_pk')

        if project_obj.projectuser_set.filter(pk=project_user_pk).exists():
            project_user_obj = project_obj.projectuser_set.get(
                pk=project_user_pk)

            project_user_update_form = ProjectUserUpdateForm(
                initial={'role': project_user_obj.role, 'enable_notifications':
                    project_user_obj.enable_notifications})

            context = {}
            context['project_obj'] = project_obj
            context['project_user_update_form'] = project_user_update_form
            context['project_user_obj'] = project_user_obj
            context['project_user_is_manager'] = project_user_obj.role.name == 'Manager'

            try:
                allocation_obj = get_project_compute_allocation(project_obj)
            except (Allocation.DoesNotExist,
                    Allocation.MultipleObjectsReturned):
                allocation_obj = None
                cluster_access_status = 'Error'
            else:
                try:
                    cluster_access_status = \
                        get_allocation_user_cluster_access_status(
                            allocation_obj, project_user_obj.user).value
                except AllocationUserAttribute.DoesNotExist:
                    cluster_access_status = 'None'
                except AllocationUserAttribute.MultipleObjectsReturned:
                    cluster_access_status = 'Error'
            context['allocation_obj'] = allocation_obj
            context['cluster_access_status'] = cluster_access_status

            return render(request, self.template_name, context)

    def post(self, request, *args, **kwargs):
        project_obj = get_object_or_404(Project, pk=self.kwargs.get('pk'))
        project_user_pk = self.kwargs.get('project_user_pk')

        if project_obj.status.name not in ['Active', 'New', ]:
            messages.error(request, 'You cannot update a user in an archived project.')
            return HttpResponseRedirect(reverse('project-detail', kwargs={'pk': project_obj.pk}))

        if project_obj.projectuser_set.filter(id=project_user_pk).exists():
            project_user_obj = project_obj.projectuser_set.get(pk=project_user_pk)
            managers = project_obj.projectuser_set.filter(role__name='Manager', status__name='Active')
            project_pis = project_obj.projectuser_set.filter(role__name='Principal Investigator', status__name='Active')

            project_user_update_form = ProjectUserUpdateForm(request.POST,
                                                             initial={'role': project_user_obj.role.name,
                                                                      'enable_notifications': project_user_obj.enable_notifications})

            is_request_by_superuser = project_obj.projectuser_set.filter(user=self.request.user,
                                                                         role__name__in=['Manager',
                                                                                         'Principal Investigator'],
                                                                         status__name='Active').exists() or self.request.user.is_superuser

            if project_user_obj.role.name == 'Principal Investigator':
                enable_notifications = project_user_update_form.data.get('enable_notifications', 'off') == 'on'

                # cannot disable when no manager(s) exists
                if not managers.exists() and not enable_notifications:
                    messages.error(request, 'PIs can disable notifications when at least one manager exists.')
                else:
                    project_user_obj.enable_notifications = enable_notifications
                    project_user_obj.save()
                    messages.success(request, 'User details updated.')

                return HttpResponseRedirect(reverse('project-user-detail', kwargs={'pk': project_obj.pk, 'project_user_pk': project_user_obj.pk}))

            if project_user_update_form.is_valid():
                form_data = project_user_update_form.cleaned_data
                enable_notifications = form_data.get('enable_notifications')

                old_role = project_user_obj.role
                new_role = ProjectUserRoleChoice.objects.get(name=form_data.get('role'))
                demotion = False

                # demote manager to user role
                if old_role.name == 'Manager' and new_role.name == 'User':
                    if not managers.filter(~Q(pk=project_user_pk)).exists():

                        # no pis exist, cannot demote
                        if not project_pis.exists():
                            new_role = old_role
                            messages.error(
                                request, 'The project must have at least one PI or manager with notifications enabled.')

                        # enable all PI notifications, demote to user role
                        else:
                            for pi in project_pis:
                                pi.enable_notifications = True
                                pi.save()

                            # users have notifications disabled by default
                            enable_notifications = False
                            demotion = True

                            messages.warning(request, 'User {} is no longer a manager. All PIs will now receive notifications.'.format(
                                project_user_obj.user.username))
                            messages.success(request, 'User details updated.')

                    else:
                        demotion = True
                        messages.success(request, 'User details updated.')

                # promote user to manager role (notifications always active)
                elif old_role.name == 'User' and new_role.name == 'Manager':
                    enable_notifications = True
                    messages.success(request, 'User details updated.')

                project_user_obj.enable_notifications = enable_notifications
                project_user_obj.role = new_role
                project_user_obj.save()

                if demotion and not is_request_by_superuser:
                    return HttpResponseRedirect(reverse('project-detail', kwargs={'pk': project_obj.pk}))

                return HttpResponseRedirect(reverse('project-user-detail', kwargs={'pk': project_obj.pk, 'project_user_pk': project_user_obj.pk}))


def project_update_email_notification(request):

    if request.method == "POST":
        data = request.POST
        project_user_obj = get_object_or_404(
            ProjectUser, pk=data.get('user_project_id'))
        checked = data.get('checked')
        if checked == 'true':
            project_user_obj.enable_notifications = True
            project_user_obj.save()
            return HttpResponse('', status=200)
        elif checked == 'false':
            project_user_obj.enable_notifications = False
            project_user_obj.save()
            return HttpResponse('', status=200)
        else:
            return HttpResponse('', status=400)
    else:
        return HttpResponse('', status=400)


class ProjectReviewView(LoginRequiredMixin, UserPassesTestMixin, TemplateView):
    template_name = 'project/project_review.html'
    login_url = "/"  # redirect URL if fail test_func

    def test_func(self):
        """ UserPassesTestMixin Tests"""
        if self.request.user.is_superuser:
            return True

        project_obj = get_object_or_404(Project, pk=self.kwargs.get('pk'))

        if project_obj.projectuser_set.filter(
                user=self.request.user,
                role__name__in=['Manager', 'Principal Investigator'],
                status__name='Active').exists():
            return True

        messages.error(
            self.request, 'You do not have permissions to review this project.')

    def dispatch(self, request, *args, **kwargs):
        project_obj = get_object_or_404(Project, pk=self.kwargs.get('pk'))

        if not project_obj.needs_review:
            messages.error(request, 'You do not need to review this project.')
            return HttpResponseRedirect(reverse('project-detail', kwargs={'pk': project_obj.pk}))

        if 'Auto-Import Project'.lower() in project_obj.title.lower():
            messages.error(
                request, 'You must update the project title before reviewing your project. You cannot have "Auto-Import Project" in the title.')
            return HttpResponseRedirect(reverse('project-update', kwargs={'pk': project_obj.pk}))

        if 'We do not have information about your research. Please provide a detailed description of your work and update your field of science. Thank you!' in project_obj.description:
            messages.error(
                request, 'You must update the project description before reviewing your project.')
            return HttpResponseRedirect(reverse('project-update', kwargs={'pk': project_obj.pk}))

        return super().dispatch(request, *args, **kwargs)

    def get(self, request, *args, **kwargs):
        project_obj = get_object_or_404(Project, pk=self.kwargs.get('pk'))
        project_review_form = ProjectReviewForm(project_obj.pk)

        context = {}
        context['project'] = project_obj
        context['project_review_form'] = project_review_form
        context['project_users'] = ', '.join(['{} {}'.format(ele.user.first_name, ele.user.last_name)
                                              for ele in project_obj.projectuser_set.filter(status__name='Active').order_by('user__last_name')])

        return render(request, self.template_name, context)

    def post(self, request, *args, **kwargs):
        project_obj = get_object_or_404(Project, pk=self.kwargs.get('pk'))
        project_review_form = ProjectReviewForm(project_obj.pk, request.POST)

        project_review_status_choice = ProjectReviewStatusChoice.objects.get(
            name='Pending')

        if project_review_form.is_valid():
            form_data = project_review_form.cleaned_data
            project_review_obj = ProjectReview.objects.create(
                project=project_obj,
                reason_for_not_updating_project=form_data.get('reason'),
                status=project_review_status_choice)

            project_obj.force_review = False
            project_obj.save()

            domain_url = get_domain_url(self.request)
            url = '{}{}'.format(domain_url, reverse('project-review-list'))

            if EMAIL_ENABLED:
                send_email_template(
                    'New project review has been submitted',
                    'email/new_project_review.txt',
                    {'url': url},
                    EMAIL_SENDER,
                    [EMAIL_DIRECTOR_EMAIL_ADDRESS, ]
                )

            messages.success(request, 'Project reviewed successfully.')
            return HttpResponseRedirect(reverse('project-detail', kwargs={'pk': project_obj.pk}))
        else:
            messages.error(
                request, 'There was an error in processing  your project review.')
            return HttpResponseRedirect(reverse('project-detail', kwargs={'pk': project_obj.pk}))


class ProjectReviewListView(LoginRequiredMixin, UserPassesTestMixin, ListView):

    model = ProjectReview
    template_name = 'project/project_review_list.html'
    prefetch_related = ['project', ]
    context_object_name = 'project_review_list'

    def get_queryset(self):
        return ProjectReview.objects.filter(status__name='Pending')

    def test_func(self):
        """ UserPassesTestMixin Tests"""

        if self.request.user.is_superuser:
            return True

        if self.request.user.has_perm('project.can_review_pending_project_reviews'):
            return True

        messages.error(
            self.request, 'You do not have permission to review pending project reviews.')


class ProjectReviewCompleteView(LoginRequiredMixin, UserPassesTestMixin, View):
    login_url = "/"

    def test_func(self):
        """ UserPassesTestMixin Tests"""

        if self.request.user.is_superuser:
            return True

        if self.request.user.has_perm('project.can_review_pending_project_reviews'):
            return True

        messages.error(
            self.request, 'You do not have permission to mark a pending project review as completed.')

    def get(self, request, project_review_pk):
        project_review_obj = get_object_or_404(
            ProjectReview, pk=project_review_pk)

        project_review_status_completed_obj = ProjectReviewStatusChoice.objects.get(
            name='Completed')
        project_review_obj.status = project_review_status_completed_obj
        project_review_obj.project.project_needs_review = False
        project_review_obj.save()

        messages.success(request, 'Project review for {} has been completed'.format(
            project_review_obj.project.title)
        )

        return HttpResponseRedirect(reverse('project-review-list'))


class ProjectReivewEmailView(LoginRequiredMixin, UserPassesTestMixin, FormView):
    form_class = ProjectReviewEmailForm
    template_name = 'project/project_review_email.html'
    login_url = "/"

    def test_func(self):
        """ UserPassesTestMixin Tests"""

        if self.request.user.is_superuser:
            return True

        if self.request.user.has_perm('project.can_review_pending_project_reviews'):
            return True

        messages.error(
            self.request, 'You do not have permission to send email for a pending project review.')

    def get_context_data(self, **kwargs):
        context = super().get_context_data(**kwargs)
        pk = self.kwargs.get('pk')
        project_review_obj = get_object_or_404(ProjectReview, pk=pk)
        context['project_review'] = project_review_obj

        return context

    def get_form(self, form_class=None):
        """Return an instance of the form to be used in this view."""
        if form_class is None:
            form_class = self.get_form_class()
        return form_class(self.kwargs.get('pk'), **self.get_form_kwargs())

    def form_valid(self, form):
        pk = self.kwargs.get('pk')
        project_review_obj = get_object_or_404(ProjectReview, pk=pk)
        form_data = form.cleaned_data

        pi_users = project_review_obj.project.pis()
        receiver_list = [pi_user.email for pi_user in pi_users]
        cc = form_data.get('cc').strip()
        if cc:
            cc = cc.split(',')
        else:
            cc = []

        send_email(
            'Request for more information',
            form_data.get('email_body'),
            EMAIL_DIRECTOR_EMAIL_ADDRESS,
            receiver_list,
            cc
        )

        if receiver_list:
            message = 'Email sent to:'
            for i, pi in enumerate(pi_users):
                message = message + (
                    f'\n{pi.first_name} {pi.last_name} ({pi.username})')
            messages.success(self.request, message)
        return super().form_valid(form)

    def get_success_url(self):
        return reverse('project-review-list')


class ProjectJoinView(LoginRequiredMixin, UserPassesTestMixin, TemplateView):
    login_url = '/'

    logger = logging.getLogger(__name__)

    def test_func(self):
        project_obj = get_object_or_404(Project, pk=self.kwargs.get('pk'))
        user_obj = self.request.user
        project_users = project_obj.projectuser_set.filter(user=user_obj)
        reason = self.request.POST.get('reason')

        if self.request.user.userprofile.access_agreement_signed_date is None:
            messages.error(
                self.request, 'You must sign the User Access Agreement before you can join a project.')
            return False

        inactive_project_status = ProjectStatusChoice.objects.get(
            name='Inactive')
        if project_obj.status == inactive_project_status:
            message = (
                f'Project {project_obj.name} is inactive, and may not be '
                f'joined.')
            messages.error(self.request, message)
            return False

        if project_users.exists():
            project_user = project_users.first()
            if project_user.status.name == 'Active':
                message = (
                    f'You are already a member of Project {project_obj.name}.')
                messages.error(self.request, message)
                return False
            if project_user.status.name == 'Pending - Add':
                message = (
                    f'You have already requested to join Project '
                    f'{project_obj.name}.')
                messages.warning(self.request, message)
                return False

            pending_status = ProjectUserRemovalRequestStatusChoice.objects.get(name='Pending')
            processing_status = ProjectUserRemovalRequestStatusChoice.objects.get(name='Processing')

            if ProjectUserRemovalRequest.objects. \
                    filter(project_user=project_user,
                           status__in=[pending_status, processing_status]).exists():
                message = (
                    f'You cannot join Project {project_obj.name} because you '
                    f'have a pending removal request for '
                    f'{project_obj.name}.')
                messages.error(self.request, message)
                return False

        # If the user is the requester or PI on a pending request for the
        # Project, do not allow the join request.
        if project_obj.name.startswith('vector_'):
            request_model = VectorProjectAllocationRequest
        else:
            request_model = SavioProjectAllocationRequest
        is_requester_or_pi = Q(requester=user_obj) | Q(pi=user_obj)
        if request_model.objects.filter(
                is_requester_or_pi, project=project_obj,
                status__name__in=['Under Review', 'Approved - Processing']):
            message = (
                f'You are the requester or PI of a pending request for '
                f'Project {project_obj.name}, so you may not join it. You '
                f'will automatically be added when it is approved.')
            messages.warning(self.request, message)
            return False

        if len(reason) < 20:
            message = 'Please provide a valid reason to join the project (min 20 characters)'
            messages.error(self.request, message)
            return False

        return True

    def get(self, *args, **kwargs):
        return redirect(self.login_url)

    def post(self, request, *args, **kwargs):
        project_obj = get_object_or_404(Project, pk=self.kwargs.get('pk'))
        user_obj = self.request.user
        project_users = project_obj.projectuser_set.filter(user=user_obj)
        role = ProjectUserRoleChoice.objects.get(name='User')
        status = ProjectUserStatusChoice.objects.get(name='Pending - Add')
        reason = self.request.POST['reason']

        if project_users.exists():
            project_user = project_users.first()
            project_user.role = role
            # If the user is Active on the project, raise a warning and exit.
            if project_user.status.name == 'Active':
                message = (
                    f'You are already an Active member of Project '
                    f'{project_obj.name}.')
                messages.warning(self.request, message)
                next_view = reverse('project-join-list')
                return redirect(next_view)
            project_user.status = status
            project_user.save()
        else:
            project_user = ProjectUser.objects.create(
                user=user_obj,
                project=project_obj,
                role=role,
                status=status)

        # Create a join request
        ProjectUserJoinRequest.objects.create(project_user=project_user,
                                              reason=reason)

        message = (
            f'You have requested to join Project {project_obj.name}. The '
            f'managers have been notified.')
        messages.success(self.request, message)
        next_view = reverse('project-join-list')

        # Send a notification to the project managers.
        try:
            send_project_join_notification_email(project_obj, project_user)
        except Exception as e:
            message = 'Failed to send notification email. Details:'
            self.logger.error(message)
            self.logger.exception(e)

        return redirect(next_view)


class ProjectJoinListView(ProjectListView, UserPassesTestMixin):

    template_name = 'project/project_join_list.html'

    def test_func(self):
        user = self.request.user
        if user.userprofile.access_agreement_signed_date is None:
            message = (
                'You must sign the User Access Agreement before you can join '
                'a project.')
            messages.error(self.request, message)
            return False
        return True

    def get_queryset(self):

        order_by = self.request.GET.get('order_by')
        if order_by:
            direction = self.request.GET.get('direction')
            if direction == 'asc':
                direction = ''
            else:
                direction = '-'
            order_by = direction + order_by
        else:
            order_by = 'id'

        project_search_form = ProjectSearchForm(self.request.GET)

        projects = Project.objects.prefetch_related(
            'field_of_science', 'status').filter(
                status__name__in=['New', 'Active', ]
        ).annotate(
            cluster_name=Case(
                When(name='abc', then=Value('ABC')),
                When(name__startswith='vector_', then=Value('Vector')),
                default=Value('Savio'),
                output_field=CharField(),
            ),
        ).order_by(order_by)

        if project_search_form.is_valid():
            data = project_search_form.cleaned_data

            # Last Name
            if data.get('last_name'):
                pi_project_users = ProjectUser.objects.filter(
                    project__in=projects,
                    role__name='Principal Investigator',
                    user__last_name__icontains=data.get('last_name'))
                project_ids = pi_project_users.values_list(
                    'project_id', flat=True)
                projects = projects.filter(id__in=project_ids)

            # Username
            if data.get('username'):
                projects = projects.filter(
                    Q(projectuser__user__username__icontains=data.get(
                        'username')) &
                    (Q(projectuser__role__name='Principal Investigator') |
                     Q(projectuser__status__name='Active'))
                )

            # Field of Science
            if data.get('field_of_science'):
                projects = projects.filter(
                    field_of_science__description__icontains=data.get(
                        'field_of_science'))

            # Project Title
            if data.get('project_title'):
                projects = projects.filter(title__icontains=data.get('project_title'))

            # Project Name
            if data.get('project_name'):
                projects = projects.filter(name__icontains=data.get('project_name'))

            # Cluster Name
            if data.get('cluster_name'):
                projects = projects.filter(cluster_name__icontains=data.get('cluster_name'))

        return projects.distinct()

    def get_context_data(self, **kwargs):
        context = super().get_context_data(**kwargs)
        projects = self.get_queryset()
        user_obj = self.request.user

        # A User may not join a Project he/she is already a pending or active
        # member of.
        already_pending_or_active = set(projects.filter(
            projectuser__user=user_obj,
            projectuser__status__name__in=['Pending - Add', 'Active', ]
        ).values_list('name', flat=True))
        # A User may not join a Project with a pending
        # SavioProjectAllocationRequest where he/she is the requester or PI.
        is_requester_or_pi = Q(requester=user_obj) | Q(pi=user_obj)
        pending_project_request_statuses = [
            'Under Review', 'Approved - Processing']
        is_part_of_pending_savio_project_request = set(
            SavioProjectAllocationRequest.objects.prefetch_related(
                'project'
            ).filter(
                is_requester_or_pi,
                status__name__in=pending_project_request_statuses
            ).values_list('project__name', flat=True))
        # A User may not join a Project with a pending
        # VectorProjectAllocationRequest where he/she is the requester or PI.
        is_part_of_pending_vector_project_request = set(
            VectorProjectAllocationRequest.objects.prefetch_related(
                'project'
            ).filter(
                is_requester_or_pi,
                status__name__in=pending_project_request_statuses
            ).values_list('project__name', flat=True))
        pending_removal_requests = set([removal_request.project_user.project.name
                                        for removal_request in
                                        ProjectUserRemovalRequest.objects.filter(
                                            Q(project_user__user__username=self.request.user.username) &
                                            Q(status__name='Pending'))])

        not_joinable = set.union(
            already_pending_or_active,
            is_part_of_pending_savio_project_request,
            is_part_of_pending_vector_project_request,
            pending_removal_requests)

        join_requests = Project.objects.filter(Q(projectuser__user=self.request.user)
                                               & Q(status__name__in=['New', 'Active', ])
                                               & Q(projectuser__status__name__in=['Pending - Add']))\
            .annotate(cluster_name=Case(When(name='abc', then=Value('ABC')),
                                        When(name__startswith='vector_', then=Value('Vector')),
                                        default=Value('Savio'),
                                        output_field=CharField()))

        context['join_requests'] = join_requests
        context['not_joinable'] = not_joinable
        return context


class ProjectReviewJoinRequestsView(LoginRequiredMixin, UserPassesTestMixin,
                                    TemplateView):
    template_name = 'project/project_review_join_requests.html'

    logger = logging.getLogger(__name__)

    def test_func(self):
        if self.request.user.is_superuser:
            return True

        if self.request.user.has_perm('project.can_view_all_projects'):
            return True

        project_obj = get_object_or_404(Project, pk=self.kwargs.get('pk'))

        if project_obj.projectuser_set.filter(
                user=self.request.user,
                role__name__in=['Manager', 'Principal Investigator'],
                status__name='Active').exists():
            return True

    def dispatch(self, request, *args, **kwargs):
        project_obj = get_object_or_404(Project, pk=self.kwargs.get('pk'))
        if project_obj.status.name not in ['Active', 'New', ]:
            message = 'You cannot review join requests to an archived project.'
            messages.error(request, message)
            return HttpResponseRedirect(
                reverse('project-detail', kwargs={'pk': project_obj.pk}))
        else:
            return super().dispatch(request, *args, **kwargs)

    @staticmethod
    def get_users_to_review(project_obj):
        users_to_review = []
        queryset = project_obj.projectuser_set.filter(
            status__name='Pending - Add').order_by('user__username')
        for ele in queryset:
            try:
                reason = ele.projectuserjoinrequest_set.latest('created').reason
            except ProjectUserJoinRequest.DoesNotExist:
                reason = ProjectUserJoinRequest.DEFAULT_REASON

            user = {
                'username': ele.user.username,
                'first_name': ele.user.first_name,
                'last_name': ele.user.last_name,
                'email': ele.user.email,
                'role': ele.role,
                'reason': reason
            }
            users_to_review.append(user)
        return users_to_review

    def get(self, request, *args, **kwargs):
        pk = self.kwargs.get('pk')
        project_obj = get_object_or_404(Project, pk=pk)

        users_to_review = self.get_users_to_review(project_obj)
        context = {}

        if users_to_review:
            formset = formset_factory(
                ProjectReviewUserJoinForm, max_num=len(users_to_review))
            formset = formset(initial=users_to_review, prefix='userform')
            context['formset'] = formset

        context['project'] = get_object_or_404(Project, pk=pk)

        context['can_add_users'] = False
        if self.request.user.is_superuser:
            context['can_add_users'] = True

        project_obj = get_object_or_404(Project, pk=self.kwargs.get('pk'))

        if project_obj.projectuser_set.filter(
                user=self.request.user,
                role__name__in=['Manager', 'Principal Investigator'],
                status__name='Active').exists():
            context['can_add_users'] = True

        return render(request, self.template_name, context)

    def post(self, request, *args, **kwargs):
        pk = self.kwargs.get('pk')
        project_obj = get_object_or_404(Project, pk=pk)

        allowed_to_approve_users = False
        if project_obj.projectuser_set.filter(
                user=self.request.user,
                role__name__in=['Manager', 'Principal Investigator'],
                status__name='Active').exists():
            allowed_to_approve_users = True

        if self.request.user.is_superuser:
            allowed_to_approve_users = True

        if not allowed_to_approve_users:
            message = 'You do not have permission to view the this page.'
            messages.error(request, message)

            return HttpResponseRedirect(
                reverse('project-review-join-requests', kwargs={'pk': pk}))

        users_to_review = self.get_users_to_review(project_obj)

        formset = formset_factory(
            ProjectReviewUserJoinForm, max_num=len(users_to_review))
        formset = formset(
            request.POST, initial=users_to_review, prefix='userform')

        reviewed_users_count = 0

        decision = request.POST.get('decision', None)
        if decision not in ('approve', 'deny'):
            return HttpResponse('', status=400)

        if formset.is_valid():
            if decision == 'approve':
                status_name = 'Active'
                message_verb = 'Approved'
                email_function = send_project_join_request_approval_email
            else:
                status_name = 'Denied'
                message_verb = 'Denied'
                email_function = send_project_join_request_denial_email

            project_user_status_choice = \
                ProjectUserStatusChoice.objects.get(name=status_name)

            error_message = (
                'Unexpected server error. Please contact an administrator.')

            for form in formset:
                user_form_data = form.cleaned_data
                if user_form_data['selected']:
                    reviewed_users_count += 1
                    user_obj = User.objects.get(
                        username=user_form_data.get('username'))
                    project_user_obj = project_obj.projectuser_set.get(
                        user=user_obj)
                    project_user_obj.status = project_user_status_choice
                    project_user_obj.save()

                    if status_name == 'Active':
                        # Request cluster access.
                        request_runner = ProjectClusterAccessRequestRunner(
                            project_user_obj)
                        runner_result = request_runner.run()
                        if not runner_result.success:
                            messages.error(
                                self.request, runner_result.error_message)
                        # If the Project is a Vector project, automatically add
                        # the User to the designated Savio project for Vector
                        # users.
                        if project_obj.name.startswith('vector_'):
                            try:
                                add_vector_user_to_designated_savio_project(
                                    user_obj)
                            except Exception as e:
                                message = (
                                    f'Encountered unexpected exception when '
                                    f'automatically providing User '
                                    f'{user_obj.pk} with access to Savio. '
                                    f'Details:')
                                self.logger.error(message)
                                self.logger.exception(e)

                    # Send an email to the user.
                    try:
                        email_function(project_obj, project_user_obj)
                    except Exception as e:
                        message = (
                            'Failed to send notification email. Details:')
                        self.logger.error(message)
                        self.logger.exception(e)

            message = (
                f'{message_verb} {reviewed_users_count} user requests to join '
                f'the project. BRC staff have been notified to set up cluster '
                f'access for each approved request.')
            messages.success(request, message)
        else:
            for error in formset.errors:
                messages.error(request, error)

        return HttpResponseRedirect(
            reverse('project-detail', kwargs={'pk': pk}))


class ProjectJoinRequestListView(LoginRequiredMixin, UserPassesTestMixin,
                                 ListView):
    template_name = 'project/project_join_request_list.html'
    paginate_by = 25

    def get_queryset(self):
        order_by = self.request.GET.get('order_by')
        if order_by:
            direction = self.request.GET.get('direction')
            if direction == 'asc':
                direction = ''
            else:
                direction = '-'
            order_by = direction + 'created'
        else:
            order_by = '-created'

        project_join_requests = \
            ProjectUserJoinRequest.objects.filter(
                pk__in=ProjectUserJoinRequest.objects.filter(
                    project_user__status__name=
                    'Pending - Add').order_by(
                    'project_user', '-created').distinct(
                    'project_user'))

        join_request_search_form = JoinRequestSearchForm(self.request.GET)

        if join_request_search_form.is_valid():
            data = join_request_search_form.cleaned_data

            if data.get('username'):
                project_join_requests = \
                    project_join_requests.filter(
                        project_user__user__username__icontains=data.get('username'))

            if data.get('email'):
                project_join_requests = \
                    project_join_requests.filter(
                        project_user__user__email__icontains=data.get('email'))

            if data.get('project_name'):
                project_join_requests = \
                    project_join_requests.filter(
                        project_user__project__name__icontains=data.get('project_name'))

        return project_join_requests.order_by(order_by)

    def test_func(self):
        """UserPassesTestMixin tests."""
        if self.request.user.is_superuser:
            return True

        if self.request.user.has_perm('project.view_projectuserjoinrequest'):
            return True

        message = (
            'You do not have permission to view project join requests.')
        messages.error(self.request, message)

    def get_context_data(self, **kwargs):
        context = super().get_context_data(**kwargs)

        join_request_search_form = JoinRequestSearchForm(self.request.GET)
        if join_request_search_form.is_valid():
            context['join_request_search_form'] = join_request_search_form
            data = join_request_search_form.cleaned_data
            filter_parameters = ''
            for key, value in data.items():
                if value:
                    if isinstance(value, list):
                        for ele in value:
                            filter_parameters += '{}={}&'.format(key, ele)
                    else:
                        filter_parameters += '{}={}&'.format(key, value)
            context['join_request_search_form'] = join_request_search_form
        else:
            filter_parameters = None
            context['join_request_search_form'] = JoinRequestSearchForm()

        order_by = self.request.GET.get('order_by')
        if order_by:
            direction = self.request.GET.get('direction')
            filter_parameters_with_order_by = filter_parameters + \
                                              'order_by=%s&direction=%s&' % (order_by, direction)
        else:
            filter_parameters_with_order_by = filter_parameters

        context['expand_accordion'] = 'show'

        context['filter_parameters'] = filter_parameters
        context['filter_parameters_with_order_by'] = filter_parameters_with_order_by

        join_request_queryset = self.get_queryset()

        paginator = Paginator(join_request_queryset, self.paginate_by)

        page = self.request.GET.get('page')

        try:
            join_requests = paginator.page(page)
        except PageNotAnInteger:
            join_requests = paginator.page(1)
        except EmptyPage:
            join_requests = paginator.page(paginator.num_pages)

        context['join_request_list'] = join_requests

        return context<|MERGE_RESOLUTION|>--- conflicted
+++ resolved
@@ -20,18 +20,10 @@
                                               AllocationUser,
                                               AllocationUserAttribute,
                                               AllocationUserStatusChoice)
-<<<<<<< HEAD
-from coldfront.core.allocation.utils import (get_allocation_user_cluster_access_status,
-                                             get_project_compute_allocation,
-                                             prorated_allocation_amount)
-from coldfront.core.allocation.signals import (allocation_activate_user,
-                                               allocation_remove_user)
-# from coldfront.core.grant.models import Grant
-=======
+from coldfront.core.allocation.signals import allocation_activate_user
 from coldfront.core.allocation.utils import get_allocation_user_cluster_access_status
 from coldfront.core.allocation.utils import get_project_compute_allocation
-from coldfront.core.allocation.signals import allocation_activate_user
->>>>>>> b7ba3b9c
+# from coldfront.core.grant.models import Grant
 from coldfront.core.project.forms import (ProjectAddUserForm,
                                           ProjectAddUsersToAllocationForm,
                                           ProjectReviewEmailForm,
@@ -48,18 +40,10 @@
                                            ProjectUserRoleChoice,
                                            ProjectUserStatusChoice,
                                            ProjectUserRemovalRequest,
-<<<<<<< HEAD
-                                           ProjectUserRemovalRequestStatusChoice)
-from coldfront.core.project.utils import (add_vector_user_to_designated_savio_project,
-                                          ProjectClusterAccessRequestRunner,
-                                          ProjectDenialRunner,
-                                          SavioProjectApprovalRunner,
-=======
                                            ProjectUserRemovalRequestStatusChoice,
                                            SavioProjectAllocationRequest,
                                            VectorProjectAllocationRequest)
 from coldfront.core.project.utils import (ProjectClusterAccessRequestRunner,
->>>>>>> b7ba3b9c
                                           send_added_to_project_notification_email,
                                           send_project_join_notification_email,
                                           send_project_join_request_approval_email,
