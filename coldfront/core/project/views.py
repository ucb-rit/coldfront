import datetime
import pprint

from django import forms
from django.conf import settings
from django.contrib import messages
from django.contrib.auth.mixins import LoginRequiredMixin, UserPassesTestMixin
from django.contrib.auth.models import User
from django.contrib.messages.views import SuccessMessageMixin
from django.core.paginator import EmptyPage, PageNotAnInteger, Paginator
from django.db import IntegrityError
from django.db.models import Case, CharField, F, Q, Value, When
from django.forms import formset_factory
from django.http import (HttpResponse, HttpResponseForbidden,
                         HttpResponseRedirect)
from django.shortcuts import get_object_or_404, redirect, render
from django.template.loader import render_to_string
from django.urls import reverse, reverse_lazy
from django.views import View
from django.views.generic import CreateView, DetailView, ListView, UpdateView
from django.views.generic.base import TemplateView
from django.views.generic.edit import FormView

from coldfront.core.allocation.models import (Allocation,
                                              AllocationAttribute,
                                              AllocationAttributeType,
                                              AllocationStatusChoice,
                                              AllocationUser,
                                              AllocationUserAttribute,
                                              AllocationUserStatusChoice)
from coldfront.core.allocation.utils import (get_allocation_user_cluster_access_status,
                                             prorated_allocation_amount)
from coldfront.core.allocation.signals import (allocation_activate_user,
                                               allocation_remove_user)
# from coldfront.core.grant.models import Grant
from coldfront.core.project.forms import (ProjectAddUserForm,
                                          ProjectAddUsersToAllocationForm,
                                          ProjectRemoveUserForm,
                                          ProjectReviewEmailForm,
                                          ProjectReviewForm,
                                          ProjectReviewUserJoinForm,
                                          ProjectSearchForm,
                                          ProjectUpdateForm,
                                          ProjectUserUpdateForm)
from coldfront.core.project.models import (Project, ProjectReview,
                                           ProjectReviewStatusChoice,
                                           ProjectStatusChoice, ProjectUser,
                                           ProjectUserMessage,
                                           ProjectUserJoinRequest,
                                           ProjectUserRoleChoice,
                                           ProjectUserStatusChoice,
                                           ProjectAllocationRequestStatusChoice,
                                           ProjectUserStatusChoice)
from coldfront.core.project.utils import (add_vector_user_to_designated_savio_project,
                                          auto_approve_project_join_requests,
                                          get_project_compute_allocation,
                                          project_allocation_request_latest_update_timestamp,
                                          ProjectClusterAccessRequestRunner,
                                          ProjectDenialRunner,
                                          SavioProjectApprovalRunner,
                                          send_added_to_project_notification_email,
                                          send_new_cluster_access_request_notification_email,
                                          send_project_join_notification_email,
                                          send_project_join_request_approval_email,
                                          send_project_join_request_denial_email,
                                          send_project_request_pooling_email,
                                          VectorProjectApprovalRunner)
from coldfront.core.project.utils_.renewal_utils import get_current_allocation_period
from coldfront.core.project.utils_.renewal_utils import is_any_project_pi_renewable
from coldfront.core.project.utils_.request_utils import savio_request_denial_reason
from coldfront.core.project.utils_.request_utils import vector_request_denial_reason
# from coldfront.core.publication.models import Publication
# from coldfront.core.research_output.models import ResearchOutput
from coldfront.core.resource.models import Resource
from coldfront.core.user.forms import UserSearchForm
from coldfront.core.user.utils import CombinedUserSearch
from coldfront.core.utils.common import (get_domain_url, import_from_settings,
                                         utc_now_offset_aware)
from coldfront.core.utils.mail import send_email, send_email_template

import logging

EMAIL_ENABLED = import_from_settings('EMAIL_ENABLED', False)
ALLOCATION_ENABLE_ALLOCATION_RENEWAL = import_from_settings(
    'ALLOCATION_ENABLE_ALLOCATION_RENEWAL', True)
ALLOCATION_DEFAULT_ALLOCATION_LENGTH = import_from_settings(
    'ALLOCATION_DEFAULT_ALLOCATION_LENGTH', 365)

if EMAIL_ENABLED:
    EMAIL_DIRECTOR_EMAIL_ADDRESS = import_from_settings(
        'EMAIL_DIRECTOR_EMAIL_ADDRESS')
    EMAIL_SENDER = import_from_settings('EMAIL_SENDER')


class ProjectDetailView(LoginRequiredMixin, UserPassesTestMixin, DetailView):
    model = Project
    template_name = 'project/project_detail.html'
    context_object_name = 'project'

    def test_func(self):
        """ UserPassesTestMixin Tests"""
        if self.request.user.is_superuser:
            return True

        if self.request.user.has_perm('project.can_view_all_projects'):
            return True

        project_obj = self.get_object()

        if project_obj.projectuser_set.filter(user=self.request.user, status__name='Active').exists():
            return True

        messages.error(
            self.request, 'You do not have permission to view the previous page.')
        return False

    def get_context_data(self, **kwargs):
        context = super().get_context_data(**kwargs)

        # Can the user archive the project?
        if self.request.user.is_superuser:
            context['is_allowed_to_archive_project'] = True
        else:
            context['is_allowed_to_archive_project'] = False

        # Can the user update the project?
        context['is_allowed_to_update_project'] = False

        if self.request.user.is_superuser:
            context['is_allowed_to_update_project'] = True

        elif self.object.projectuser_set.filter(user=self.request.user).exists():
            project_user = self.object.projectuser_set.get(user=self.request.user)

            if project_user.role.name in ['Principal Investigator', 'Manager']:
                context['username'] = project_user.user.username
                context['is_allowed_to_update_project'] = True

        # Retrieve cluster access statuses.
        cluster_access_statuses = {}
        try:
            allocation_obj = get_project_compute_allocation(self.object)
            statuses = \
                allocation_obj.allocationuserattribute_set.select_related(
                    'allocation_user__user'
                ).filter(
                    allocation_attribute_type__name='Cluster Account Status',
                    value__in=['Pending - Add', 'Processing', 'Active'])
            for status in statuses:
                username = status.allocation_user.user.username
                cluster_access_statuses[username] = status.value
        except (Allocation.DoesNotExist, Allocation.MultipleObjectsReturned):
            pass

        whens = [
            When(user__username=username, then=Value(status))
            for username, status in cluster_access_statuses.items()
        ]

        # Only show 'Active Users'
        project_users = self.object.projectuser_set.select_related(
            'user'
        ).filter(
            status__name='Active'
        ).annotate(
            cluster_access_status=Case(
                *whens,
                default=Value('None'),
                output_field=CharField(),
            )
        ).order_by('user__username')

        context['mailto'] = 'mailto:' + \
            ','.join([user.user.email for user in project_users])

        if self.request.user.is_superuser or self.request.user.has_perm('allocation.can_view_all_allocations'):
            allocations = Allocation.objects.prefetch_related(
                'resources').filter(project=self.object).order_by('-end_date')
        else:
            if self.object.status.name in ['Active', 'New', ]:
                allocations = Allocation.objects.filter(
                    Q(project=self.object) &
                    Q(project__projectuser__user=self.request.user) &
                    Q(project__projectuser__status__name__in=['Active', ]) &
                    Q(status__name__in=['Active', 'Expired',
                                        'New', 'Renewal Requested',
                                        'Payment Pending', 'Payment Requested',
                                        'Payment Declined', 'Paid']) &
                    Q(allocationuser__user=self.request.user) &
                    Q(allocationuser__status__name__in=['Active', ])
                ).distinct().order_by('-end_date')
            else:
                allocations = Allocation.objects.prefetch_related(
                    'resources').filter(project=self.object)

        context['num_join_requests'] = self.object.projectuser_set.filter(
            status__name='Pending - Add').count()

        # context['publications'] = Publication.objects.filter(project=self.object, status='Active').order_by('-year')
        # context['research_outputs'] = ResearchOutput.objects.filter(project=self.object).order_by('-created')
        # context['grants'] = Grant.objects.filter(project=self.object, status__name__in=['Active', 'Pending'])
        context['allocations'] = allocations
        context['project_users'] = project_users
        context['ALLOCATION_ENABLE_ALLOCATION_RENEWAL'] = ALLOCATION_ENABLE_ALLOCATION_RENEWAL

        # Can the user request cluster access on own or others' behalf?
        try:
            allocation = get_project_compute_allocation(self.object)
        except Allocation.DoesNotExist:
            compute_allocation_pk = None
            cluster_accounts_requestable = False
            cluster_accounts_tooltip = 'Unexpected server error.'
        except Allocation.MultipleObjectsReturned:
            compute_allocation_pk = None
            cluster_accounts_requestable = False
            cluster_accounts_tooltip = 'Unexpected server error.'
        else:
            compute_allocation_pk = allocation.pk
            cluster_accounts_requestable = True
            if context['is_allowed_to_update_project']:
                cluster_accounts_tooltip = (
                    'Request access to the cluster under this project on '
                    'behalf of users.')
            else:
                cluster_accounts_tooltip = (
                    'Request access to the cluster under this project.')
        context['compute_allocation_pk'] = compute_allocation_pk
        context['cluster_accounts_requestable'] = cluster_accounts_requestable
        context['cluster_accounts_tooltip'] = cluster_accounts_tooltip

        context['joins_auto_approved'] = (
            self.object.joins_auto_approval_delay == datetime.timedelta())

<<<<<<< HEAD
        # Only display the "Renew Allowance" button for applicable allocation
        # types.
        context['renew_allowance_current_visible'] = \
            self.object.name.startswith(('fc_', 'ic_', 'pc_'))
        # Only allow the "Renew Allowance" button to be clickable if any PIs do
        # not have pending/approved renewal requests.
        context['renew_allowance_current_clickable'] = (
            # Short-circuit if the button is not visible.
            context['renew_allowance_current_visible'] and
            is_any_project_pi_renewable(
                self.object, get_current_allocation_period()))
=======
        context['join_request_delay_period'] = \
            str(self.object.joins_auto_approval_delay).rsplit(':', 1)[0]
>>>>>>> c5b53fda

        return context


class ProjectListView(LoginRequiredMixin, ListView):

    model = Project
    template_name = 'project/project_list.html'
    prefetch_related = ['status', 'field_of_science', ]
    context_object_name = 'project_list'
    paginate_by = 25

    def get_queryset(self):

        order_by = self.request.GET.get('order_by')
        if order_by:
            direction = self.request.GET.get('direction')
            if direction == 'asc':
                direction = ''
            else:
                direction = '-'
            order_by = direction + order_by
        else:
            order_by = 'id'

        project_search_form = ProjectSearchForm(self.request.GET)

        if project_search_form.is_valid():
            data = project_search_form.cleaned_data
            if data.get('show_all_projects') and (self.request.user.is_superuser or self.request.user.has_perm('project.can_view_all_projects')):
                projects = Project.objects.prefetch_related('field_of_science', 'status',).filter(
                    status__name__in=['New', 'Active', 'Inactive', ]
                ).annotate(
                    cluster_name=Case(
                        When(name='abc', then=Value('ABC')),
                        When(name__startswith='vector_', then=Value('Vector')),
                        default=Value('Savio'),
                        output_field=CharField(),
                    )
                ).order_by(order_by)
            else:
                projects = Project.objects.prefetch_related('field_of_science', 'status',).filter(
                    Q(status__name__in=['New', 'Active', 'Inactive', ]) &
                    Q(projectuser__user=self.request.user) &
                    Q(projectuser__status__name='Active')
                ).annotate(
                    cluster_name=Case(
                        When(name='abc', then=Value('ABC')),
                        When(name__startswith='vector_', then=Value('Vector')),
                        default=Value('Savio'),
                        output_field=CharField(),
                    ),
                ).order_by(order_by)

            # Last Name
            if data.get('last_name'):
                pi_project_users = ProjectUser.objects.filter(
                    project__in=projects,
                    role__name='Principal Investigator',
                    user__last_name__icontains=data.get('last_name'))
                project_ids = pi_project_users.values_list(
                    'project_id', flat=True)
                projects = projects.filter(id__in=project_ids)

            # Username
            if data.get('username'):
                projects = projects.filter(
                    Q(projectuser__user__username__icontains=data.get(
                        'username')) &
                    (Q(projectuser__role__name='Principal Investigator') |
                     Q(projectuser__status__name='Active'))
                )

            # Field of Science
            if data.get('field_of_science'):
                projects = projects.filter(
                    field_of_science__description__icontains=data.get('field_of_science'))

            # Project Title
            if data.get('project_title'):
                projects = projects.filter(title__icontains=data.get('project_title'))

            # Project Name
            if data.get('project_name'):
                projects = projects.filter(name__icontains=data.get('project_name'))

            # Cluster Name
            if data.get('cluster_name'):
                projects = projects.filter(cluster_name__icontains=data.get('cluster_name'))

        else:
            projects = Project.objects.prefetch_related('field_of_science', 'status',).filter(
                Q(status__name__in=['New', 'Active', 'Inactive', ]) &
                Q(projectuser__user=self.request.user) &
                Q(projectuser__status__name='Active')
            ).annotate(
                cluster_name=Case(
                    When(name='abc', then=Value('ABC')),
                    When(name__startswith='vector_', then=Value('Vector')),
                    default=Value('Savio'),
                    output_field=CharField(),
                ),
            ).order_by(order_by)

        return projects.distinct()

    def get_context_data(self, **kwargs):

        context = super().get_context_data(**kwargs)

        # block access to joining projects until user-acess-agreement has been signed
        context['user_agreement_signed'] = self.request.user.userprofile.access_agreement_signed_date is not None

        projects_count = self.get_queryset().count()
        context['projects_count'] = projects_count

        project_search_form = ProjectSearchForm(self.request.GET)
        if project_search_form.is_valid():
            context['project_search_form'] = project_search_form
            data = project_search_form.cleaned_data
            filter_parameters = ''
            for key, value in data.items():
                if value:
                    if isinstance(value, list):
                        for ele in value:
                            filter_parameters += '{}={}&'.format(key, ele)
                    else:
                        filter_parameters += '{}={}&'.format(key, value)
            context['project_search_form'] = project_search_form
        else:
            filter_parameters = None
            context['project_search_form'] = ProjectSearchForm()

        order_by = self.request.GET.get('order_by')
        if order_by:
            direction = self.request.GET.get('direction')
            filter_parameters_with_order_by = filter_parameters + \
                'order_by=%s&direction=%s&' % (order_by, direction)
        else:
            filter_parameters_with_order_by = filter_parameters

        if filter_parameters:
            context['expand_accordion'] = 'show'

        context['filter_parameters'] = filter_parameters
        context['filter_parameters_with_order_by'] = filter_parameters_with_order_by

        project_list = context.get('project_list')
        paginator = Paginator(project_list, self.paginate_by)

        page = self.request.GET.get('page')

        try:
            project_list = paginator.page(page)
        except PageNotAnInteger:
            project_list = paginator.page(1)
        except EmptyPage:
            project_list = paginator.page(paginator.num_pages)

        # The "Renew a PI's Allowance" button should only be visible to
        # Managers and PIs.
        role_names = ['Manager', 'Principal Investigator']
        status = ProjectUserStatusChoice.objects.get(name='Active')
        context['renew_allowance_current_visible'] = \
            ProjectUser.objects.filter(
                user=self.request.user, role__name__in=role_names,
                status=status)

        return context


class ProjectArchivedListView(LoginRequiredMixin, UserPassesTestMixin,
                              ListView):

    model = Project
    template_name = 'project/project_archived_list.html'
    prefetch_related = ['status', 'field_of_science', ]
    context_object_name = 'project_list'
    paginate_by = 10

    def test_func(self):
        """ UserPassesTestMixin Tests"""
        if self.request.user.is_superuser:
            return True

    def get_queryset(self):

        order_by = self.request.GET.get('order_by')
        if order_by:
            direction = self.request.GET.get('direction')
            if direction == 'asc':
                direction = ''
            else:
                direction = '-'
            order_by = direction + order_by
        else:
            order_by = 'id'

        project_search_form = ProjectSearchForm(self.request.GET)

        if project_search_form.is_valid():
            data = project_search_form.cleaned_data
            if data.get('show_all_projects') and (self.request.user.is_superuser or self.request.user.has_perm('project.can_view_all_projects')):
                projects = Project.objects.prefetch_related('field_of_science', 'status',).filter(
                    status__name__in=['Archived', ]).order_by(order_by)
            else:

                projects = Project.objects.prefetch_related('field_of_science', 'status',).filter(
                    Q(status__name__in=['Archived', ]) &
                    Q(projectuser__user=self.request.user) &
                    Q(projectuser__status__name='Active')
                ).order_by(order_by)

            # Last Name
            if data.get('last_name'):
                pi_project_users = ProjectUser.objects.filter(
                    project__in=projects,
                    role__name='Principal Investigator',
                    user__last_name__icontains=data.get('last_name'))
                project_ids = pi_project_users.values_list(
                    'project_id', flat=True)
                projects = projects.filter(id__in=project_ids)

            # Username
            if data.get('username'):
                projects = projects.filter(
                    projectuser__user__username__icontains=data.get('username'),
                    projectuser__role__name='Principal Investigator')

            # Field of Science
            if data.get('field_of_science'):
                projects = projects.filter(
                    field_of_science__description__icontains=data.get('field_of_science'))

            # Project Title
            if data.get('project_title'):
                projects = projects.filter(title__icontains=data.get('project_title'))

            # Project Name
            if data.get('project_name'):
                projects = projects.filter(name__icontains=data.get('project_name'))

        else:
            projects = Project.objects.prefetch_related('field_of_science', 'status',).filter(
                Q(status__name__in=['Archived', ]) &
                Q(projectuser__user=self.request.user) &
                Q(projectuser__status__name='Active')
            ).order_by(order_by)

        return projects

    def get_context_data(self, **kwargs):

        context = super().get_context_data(**kwargs)
        projects_count = self.get_queryset().count()
        context['projects_count'] = projects_count
        context['expand'] = False

        project_search_form = ProjectSearchForm(self.request.GET)
        if project_search_form.is_valid():
            context['project_search_form'] = project_search_form
            data = project_search_form.cleaned_data
            filter_parameters = ''
            for key, value in data.items():
                if value:
                    if isinstance(value, list):
                        for ele in value:
                            filter_parameters += '{}={}&'.format(key, ele)
                    else:
                        filter_parameters += '{}={}&'.format(key, value)
            context['project_search_form'] = project_search_form
        else:
            filter_parameters = None
            context['project_search_form'] = ProjectSearchForm()

        order_by = self.request.GET.get('order_by')
        if order_by:
            direction = self.request.GET.get('direction')
            filter_parameters_with_order_by = filter_parameters + \
                'order_by=%s&direction=%s&' % (order_by, direction)
        else:
            filter_parameters_with_order_by = filter_parameters

        if filter_parameters:
            context['expand_accordion'] = 'show'

        context['filter_parameters'] = filter_parameters
        context['filter_parameters_with_order_by'] = filter_parameters_with_order_by

        project_list = context.get('project_list')
        paginator = Paginator(project_list, self.paginate_by)

        page = self.request.GET.get('page')

        try:
            project_list = paginator.page(page)
        except PageNotAnInteger:
            project_list = paginator.page(1)
        except EmptyPage:
            project_list = paginator.page(paginator.num_pages)

        return context


class ProjectArchiveProjectView(LoginRequiredMixin, UserPassesTestMixin, TemplateView):
    template_name = 'project/project_archive.html'

    def test_func(self):
        """ UserPassesTestMixin Tests"""
        if self.request.user.is_superuser:
            return True

        if self.request.method == 'POST':
            return False

        # project_obj = get_object_or_404(Project, pk=self.kwargs.get('pk'))
        #
        # if project_obj.projectuser_set.filter(
        #         user=self.request.user,
        #         role__name__in=['Manager', 'Principal Investigator'],
        #         status__name='Active').exists():
        #     return True

    def get_context_data(self, **kwargs):
        context = super().get_context_data(**kwargs)
        pk = self.kwargs.get('pk')
        project = get_object_or_404(Project, pk=pk)

        context['project'] = project
        context['is_allowed_to_archive_project'] = self.request.user.is_superuser

        return context

    def post(self, request, *args, **kwargs):
        pk = self.kwargs.get('pk')
        project = get_object_or_404(Project, pk=pk)
        project_status_archive = ProjectStatusChoice.objects.get(
            name='Archived')
        allocation_status_expired = AllocationStatusChoice.objects.get(
            name='Expired')
        end_date = datetime.datetime.now()
        project.status = project_status_archive
        project.save()
        for allocation in project.allocation_set.filter(status__name='Active'):
            allocation.status = allocation_status_expired
            allocation.end_date = end_date
            allocation.save()
        return redirect(reverse('project-detail', kwargs={'pk': project.pk}))


class ProjectCreateView(LoginRequiredMixin, UserPassesTestMixin, CreateView):
    model = Project
    template_name_suffix = '_create_form'
    fields = ['title', 'description', 'field_of_science', ]

    def test_func(self):
        """ UserPassesTestMixin Tests"""
        if self.request.user.is_superuser:
            return True

        # if self.request.user.userprofile.is_pi:
        #     return True

    def form_valid(self, form):
        project_obj = form.save(commit=False)
        form.instance.status = ProjectStatusChoice.objects.get(name='New')
        project_obj.save()
        self.object = project_obj

        project_user_obj = ProjectUser.objects.create(
            user=self.request.user,
            project=project_obj,
            role=ProjectUserRoleChoice.objects.get(name='Manager'),
            status=ProjectUserStatusChoice.objects.get(name='Active')
        )

        return super().form_valid(form)

    def get_success_url(self):
        return reverse('project-detail', kwargs={'pk': self.object.pk})


class ProjectUpdateView(SuccessMessageMixin, LoginRequiredMixin, UserPassesTestMixin, UpdateView):
    model = Project
    template_name_suffix = '_update_form'
    form_class = ProjectUpdateForm
    success_message = 'Project updated.'

    logger = logging.getLogger(__name__)

    def test_func(self):
        """ UserPassesTestMixin Tests"""
        if self.request.user.is_superuser:
            return True

        project_obj = self.get_object()

        if project_obj.projectuser_set.filter(
                user=self.request.user,
                role__name__in=['Manager', 'Principal Investigator'],
                status__name='Active').exists():
            return True

    def dispatch(self, request, *args, **kwargs):
        project_obj = get_object_or_404(Project, pk=self.kwargs.get('pk'))
        if project_obj.status.name not in ['Active', 'New', ]:
            messages.error(request, 'You cannot update an archived project.')
            return HttpResponseRedirect(reverse('project-detail', kwargs={'pk': project_obj.pk}))
        else:
            return super().dispatch(request, *args, **kwargs)

    def get_success_url(self):
        return reverse('project-detail', kwargs={'pk': self.object.pk})

    def form_valid(self, form):
        # If joins_auto_approval_delay is set to 0, automatically approve all
        # pending join requests.
        delay = form.cleaned_data['joins_auto_approval_delay']
        if delay == datetime.timedelta():
            if not self.__approve_pending_join_requests():
                return False
        return super().form_valid(form)

    def __approve_pending_join_requests(self):
        project_obj = self.get_object()
        active_status = ProjectUserStatusChoice.objects.get(name='Active')

        project_user_objs = project_obj.projectuser_set.filter(
            status__name='Pending - Add')
        for project_user_obj in project_user_objs:
            project_user_obj.status = active_status
            project_user_obj.save()

        for project_user_obj in project_user_objs:
            # Request cluster access.
            request_runner = ProjectClusterAccessRequestRunner(
                project_user_obj)
            runner_result = request_runner.run()
            if not runner_result.success:
                messages.error(self.request, runner_result.error_message)
            # Send an email to the user.
            try:
                send_project_join_request_approval_email(
                    project_obj, project_user_obj)
            except Exception as e:
                message = 'Failed to send notification email. Details:'
                self.logger.error(message)
                self.logger.exception(e)
            # If the Project is a Vector project, automatically add the
            # User to the designated Savio project for Vector users.
            if project_obj.name.startswith('vector_'):
                user_obj = project_user_obj.user
                try:
                    add_vector_user_to_designated_savio_project(user_obj)
                except Exception as e:
                    message = (
                        f'Encountered unexpected exception when '
                        f'automatically providing User {user_obj.pk} with '
                        f'access to Savio. Details:')
                    self.logger.error(message)
                    self.logger.exception(e)

        message = (
            f'Join requests no longer require approval, so '
            f'{project_user_objs.count()} pending requests were automatically '
            f'approved. BRC staff have been notified to set up cluster access '
            f'for each request.')
        messages.warning(self.request, message)

        return True


class ProjectAddUsersSearchView(LoginRequiredMixin, UserPassesTestMixin, TemplateView):
    template_name = 'project/project_add_users.html'

    def test_func(self):
        """ UserPassesTestMixin Tests"""
        if self.request.user.is_superuser:
            return True

        project_obj = get_object_or_404(Project, pk=self.kwargs.get('pk'))

        if project_obj.projectuser_set.filter(
                user=self.request.user,
                role__name__in=['Manager', 'Principal Investigator'],
                status__name='Active').exists():
            return True

    def dispatch(self, request, *args, **kwargs):
        project_obj = get_object_or_404(Project, pk=self.kwargs.get('pk'))
        if project_obj.status.name not in ['Active', 'New', ]:
            messages.error(
                request, 'You cannot add users to an archived project.')
            return HttpResponseRedirect(reverse('project-detail', kwargs={'pk': project_obj.pk}))
        else:
            return super().dispatch(request, *args, **kwargs)

    def get_context_data(self, *args, **kwargs):
        context = super().get_context_data(*args, **kwargs)
        context['user_search_form'] = UserSearchForm()
        context['project'] = Project.objects.get(pk=self.kwargs.get('pk'))
        return context


class ProjectAddUsersSearchResultsView(LoginRequiredMixin, UserPassesTestMixin, TemplateView):
    template_name = 'project/add_user_search_results.html'
    raise_exception = True

    def test_func(self):
        """ UserPassesTestMixin Tests"""
        if self.request.user.is_superuser:
            return True

        project_obj = get_object_or_404(Project, pk=self.kwargs.get('pk'))

        if project_obj.projectuser_set.filter(
                user=self.request.user,
                role__name__in=['Manager', 'Principal Investigator'],
                status__name='Active').exists():
            return True

    def dispatch(self, request, *args, **kwargs):
        project_obj = get_object_or_404(Project, pk=self.kwargs.get('pk'))
        if project_obj.status.name not in ['Active', 'New', ]:
            messages.error(
                request, 'You cannot add users to an archived project.')
            return HttpResponseRedirect(reverse('project-detail', kwargs={'pk': project_obj.pk}))
        else:
            return super().dispatch(request, *args, **kwargs)

    def post(self, request, *args, **kwargs):
        user_search_string = request.POST.get('q')
        search_by = request.POST.get('search_by')
        pk = self.kwargs.get('pk')

        project_obj = get_object_or_404(Project, pk=pk)

        users_to_exclude = [ele.user.username for ele in project_obj.projectuser_set.filter(
            status__name__in=['Pending - Add', 'Active'])]

        cobmined_user_search_obj = CombinedUserSearch(
            user_search_string, search_by, users_to_exclude)

        context = cobmined_user_search_obj.search()

        matches = context.get('matches')
        for match in matches:

            # add data for access agreements
            match.update(
                {'role': ProjectUserRoleChoice.objects.get(name='User'),
                 'user_access_agreement':
                     'Signed' if User.objects.get(username=match['username']).
                                       userprofile.access_agreement_signed_date
                                 is not None else 'Unsigned'
                 })

        if matches:
            formset = formset_factory(ProjectAddUserForm, max_num=len(matches))
            formset = formset(initial=matches, prefix='userform')

            # cache User objects
            match_users = User.objects.filter(username__in=[form._username for form in formset])
            for form in formset:
                # disable user matches with unsigned signed user agreement
                if not match_users.get(username=form._username).userprofile.access_agreement_signed_date is not None:
                    form.fields.pop('selected')

            context['formset'] = formset
            context['user_search_string'] = user_search_string
            context['search_by'] = search_by

        users_already_in_project = []
        for ele in user_search_string.split():
            if ele in users_to_exclude:
                users_already_in_project.append(ele)
        context['users_already_in_project'] = users_already_in_project

        # The following block of code is used to hide/show the allocation div in the form.
        if project_obj.allocation_set.filter(status__name__in=['Active', 'New', 'Renewal Requested']).exists():
            div_allocation_class = 'placeholder_div_class'
        else:
            div_allocation_class = 'd-none'
        context['div_allocation_class'] = div_allocation_class
        ###

        allocation_form = ProjectAddUsersToAllocationForm(
            request.user, project_obj.pk, prefix='allocationform')
        context['pk'] = pk
        context['allocation_form'] = allocation_form
        return render(request, self.template_name, context)


class ProjectAddUsersView(LoginRequiredMixin, UserPassesTestMixin, View):

    logger = logging.getLogger(__name__)

    def test_func(self):
        """ UserPassesTestMixin Tests"""
        if self.request.user.is_superuser:
            return True

        project_obj = get_object_or_404(Project, pk=self.kwargs.get('pk'))

        if project_obj.projectuser_set.filter(
                user=self.request.user,
                role__name__in=['Manager', 'Principal Investigator'],
                status__name='Active').exists():
            return True

    def dispatch(self, request, *args, **kwargs):
        project_obj = get_object_or_404(Project, pk=self.kwargs.get('pk'))
        if project_obj.status.name not in ['Active', 'New', ]:
            messages.error(
                request, 'You cannot add users to an archived project.')
            return HttpResponseRedirect(reverse('project-detail', kwargs={'pk': project_obj.pk}))
        else:
            return super().dispatch(request, *args, **kwargs)

    def post(self, request, *args, **kwargs):
        user_search_string = request.POST.get('q')
        search_by = request.POST.get('search_by')
        pk = self.kwargs.get('pk')

        project_obj = get_object_or_404(Project, pk=pk)

        users_to_exclude = [ele.user.username for ele in project_obj.projectuser_set.filter(
            status__name='Active')]

        cobmined_user_search_obj = CombinedUserSearch(
            user_search_string, search_by, users_to_exclude)

        context = cobmined_user_search_obj.search()

        matches = context.get('matches')
        for match in matches:
            match.update(
                {'role': ProjectUserRoleChoice.objects.get(name='User'),
                 'user_access_agreement':
                     'Signed' if User.objects.get(username=match['username']).
                                     userprofile.access_agreement_signed_date
                                 is not None else 'Unsigned'
                 })

        formset = formset_factory(ProjectAddUserForm, max_num=len(matches))
        formset = formset(request.POST, initial=matches, prefix='userform')

        allocation_form = ProjectAddUsersToAllocationForm(
            request.user, project_obj.pk, request.POST, prefix='allocationform')

        added_users_count = 0
        cluster_access_requests_count = 0
        if formset.is_valid() and allocation_form.is_valid():
            project_user_active_status_choice = ProjectUserStatusChoice.objects.get(
                name='Active')
            allocation_user_active_status_choice = AllocationUserStatusChoice.objects.get(
                name='Active')
            allocation_form_data = allocation_form.cleaned_data['allocation']
            if '__select_all__' in allocation_form_data:
                allocation_form_data.remove('__select_all__')

            unsigned_users = []
            added_users = []
            for form in formset:
                user_form_data = form.cleaned_data

                # recording users with unsigned user access agreements
                if user_form_data['user_access_agreement'] == 'Unsigned':
                    unsigned_users.append(user_form_data['username'])
                    continue

                if user_form_data['selected']:
                    added_users_count += 1
                    added_users.append(user_form_data['username'])

                    # Will create local copy of user if not already present in local database
                    user_obj, _ = User.objects.get_or_create(
                        username=user_form_data.get('username'))
                    user_obj.first_name = user_form_data.get('first_name')
                    user_obj.last_name = user_form_data.get('last_name')
                    user_obj.email = user_form_data.get('email')
                    user_obj.save()

                    role_choice = user_form_data.get('role')
                    # Is the user already in the project?
                    if project_obj.projectuser_set.filter(user=user_obj).exists():
                        project_user_obj = project_obj.projectuser_set.get(
                            user=user_obj)
                        project_user_obj.role = role_choice
                        project_user_obj.status = project_user_active_status_choice
                        project_user_obj.save()
                    else:
                        project_user_obj = ProjectUser.objects.create(
                            user=user_obj, project=project_obj, role=role_choice, status=project_user_active_status_choice)

                    for allocation in Allocation.objects.filter(pk__in=allocation_form_data):
                        if allocation.allocationuser_set.filter(user=user_obj).exists():
                            allocation_user_obj = allocation.allocationuser_set.get(
                                user=user_obj)
                            allocation_user_obj.status = allocation_user_active_status_choice
                            allocation_user_obj.save()
                        else:
                            allocation_user_obj = AllocationUser.objects.create(
                                allocation=allocation,
                                user=user_obj,
                                status=allocation_user_active_status_choice)
                        allocation_activate_user.send(sender=self.__class__,
                                                      allocation_user_pk=allocation_user_obj.pk)

                    # Request cluster access for the user.
                    request_runner = ProjectClusterAccessRequestRunner(
                        project_user_obj)
                    runner_result = request_runner.run()
                    if runner_result.success:
                        cluster_access_requests_count += 1
                    else:
                        messages.error(
                            self.request, runner_result.error_message)

                    # Notify the user that he/she has been added.
                    try:
                        send_added_to_project_notification_email(
                            project_obj, project_user_obj)
                    except Exception as e:
                        message = 'Failed to send notification email. Details:'
                        self.logger.error(message)
                        self.logger.exception(e)

                    # If the Project is a Vector project, automatically add the
                    # User to the designated Savio project for Vector users.
                    if project_obj.name.startswith('vector_'):
                        try:
                            add_vector_user_to_designated_savio_project(
                                user_obj)
                        except Exception as e:
                            message = (
                                f'Encountered unexpected exception when '
                                f'automatically providing User {user_obj.pk} '
                                f'with access to Savio. Details:')
                            self.logger.error(message)
                            self.logger.exception(e)

            # checking if there were any users with unsigned user access agreements in the form
            if unsigned_users:
                unsigned_users_string = ", ".join(unsigned_users)

                # changing grammar for one vs multiple users
                if len(unsigned_users) == 1:
                    message = f'User [{unsigned_users_string}] does not have ' \
                              f'a signed User Access Agreement and was ' \
                              f'therefore not added to the project.'
                else:
                    message = f'Users [{unsigned_users_string}] do not have ' \
                              f'a signed User Access Agreement and were ' \
                              f'therefore not added to the project.'
                messages.error(request, message)

            if added_users_count != 0:
                added_users_string = ", ".join(added_users)
                messages.success(
                    request, 'Added [{}] to project.'.format(added_users_string))

                message = (
                    f'Requested cluster access under project for '
                    f'{cluster_access_requests_count} users.')
                messages.success(request, message)

            else:
                messages.info(request, 'No users selected to add.')

        else:
            if not formset.is_valid():
                for error in formset.errors:
                    messages.error(request, error)

            if not allocation_form.is_valid():
                for error in allocation_form.errors:
                    messages.error(request, error)

        return HttpResponseRedirect(reverse('project-detail', kwargs={'pk': pk}))


class ProjectRemoveUsersView(LoginRequiredMixin, UserPassesTestMixin, TemplateView):
    template_name = 'project/project_remove_users.html'

    def test_func(self):
        """ UserPassesTestMixin Tests"""
        if self.request.user.is_superuser:
            return True

        project_obj = get_object_or_404(Project, pk=self.kwargs.get('pk'))

        if project_obj.projectuser_set.filter(
                user=self.request.user,
                role__name__in=['Manager', 'Principal Investigator'],
                status__name='Active').exists():
            return True

    def dispatch(self, request, *args, **kwargs):
        project_obj = get_object_or_404(Project, pk=self.kwargs.get('pk'))
        if project_obj.status.name not in ['Active', 'New', ]:
            messages.error(
                request, 'You cannot remove users from an archived project.')
            return HttpResponseRedirect(reverse('project-detail', kwargs={'pk': project_obj.pk}))
        else:
            return super().dispatch(request, *args, **kwargs)

    def get_users_to_remove(self, project_obj):
        users_to_remove = [

            {'username': ele.user.username,
             'first_name': ele.user.first_name,
             'last_name': ele.user.last_name,
             'email': ele.user.email,
             'role': ele.role}

            for ele in project_obj.projectuser_set.filter(
                status__name='Active').exclude(
                role__name='Principal Investigator').order_by(
                'user__username') if ele.user != self.request.user
        ]

        return users_to_remove

    def get(self, request, *args, **kwargs):
        pk = self.kwargs.get('pk')
        project_obj = get_object_or_404(Project, pk=pk)

        users_to_remove = self.get_users_to_remove(project_obj)
        context = {}

        if users_to_remove:
            formset = formset_factory(
                ProjectRemoveUserForm, max_num=len(users_to_remove))
            formset = formset(initial=users_to_remove, prefix='userform')
            context['formset'] = formset

        context['project'] = get_object_or_404(Project, pk=pk)
        return render(request, self.template_name, context)

    def post(self, request, *args, **kwargs):
        pk = self.kwargs.get('pk')
        project_obj = get_object_or_404(Project, pk=pk)

        users_to_remove = self.get_users_to_remove(project_obj)

        formset = formset_factory(
            ProjectRemoveUserForm, max_num=len(users_to_remove))
        formset = formset(
            request.POST, initial=users_to_remove, prefix='userform')

        remove_users_count = 0

        if formset.is_valid():
            project_user_removed_status_choice = ProjectUserStatusChoice.objects.get(
                name='Removed')
            allocation_user_removed_status_choice = AllocationUserStatusChoice.objects.get(
                name='Removed')
            for form in formset:
                user_form_data = form.cleaned_data
                if user_form_data['selected']:

                    remove_users_count += 1

                    user_obj = User.objects.get(
                        username=user_form_data.get('username'))

                    if project_obj.projectuser_set.filter(
                            user=user_obj,
                            role__name='Principal Investigator').exists():
                        continue

                    project_user_obj = project_obj.projectuser_set.get(
                        user=user_obj)
                    project_user_obj.status = project_user_removed_status_choice
                    project_user_obj.save()

                    # get allocation to remove users from
                    allocations_to_remove_user_from = project_obj.allocation_set.filter(
                        status__name__in=['Active', 'New', 'Renewal Requested'])
                    for allocation in allocations_to_remove_user_from:
                        for allocation_user_obj in allocation.allocationuser_set.filter(user=user_obj, status__name__in=['Active', ]):
                            allocation_user_obj.status = allocation_user_removed_status_choice
                            allocation_user_obj.save()

                            allocation_remove_user.send(sender=self.__class__,
                                                        allocation_user_pk=allocation_user_obj.pk)

            messages.success(
                request, 'Removed {} users from project.'.format(remove_users_count))
        else:
            for error in formset.errors:
                messages.error(request, error)

        return HttpResponseRedirect(reverse('project-detail', kwargs={'pk': pk}))


class ProjectUserDetail(LoginRequiredMixin, UserPassesTestMixin, TemplateView):
    template_name = 'project/project_user_detail.html'

    def test_func(self):
        """ UserPassesTestMixin Tests"""
        if self.request.user.is_superuser:
            return True

        project_obj = get_object_or_404(Project, pk=self.kwargs.get('pk'))

        if project_obj.projectuser_set.filter(
                user=self.request.user,
                role__name__in=['Manager', 'Principal Investigator'],
                status__name='Active').exists():
            return True

    def get(self, request, *args, **kwargs):
        project_obj = get_object_or_404(Project, pk=self.kwargs.get('pk'))
        project_user_pk = self.kwargs.get('project_user_pk')

        if project_obj.projectuser_set.filter(pk=project_user_pk).exists():
            project_user_obj = project_obj.projectuser_set.get(
                pk=project_user_pk)

            project_user_update_form = ProjectUserUpdateForm(
                initial={'role': project_user_obj.role, 'enable_notifications': project_user_obj.enable_notifications})

            context = {}
            context['project_obj'] = project_obj
            context['project_user_update_form'] = project_user_update_form
            context['project_user_obj'] = project_user_obj
            context['project_user_is_manager'] = project_user_obj.role.name == 'Manager'

            try:
                allocation_obj = get_project_compute_allocation(project_obj)
            except (Allocation.DoesNotExist,
                    Allocation.MultipleObjectsReturned):
                allocation_obj = None
                cluster_access_status = 'Error'
            else:
                try:
                    cluster_access_status = \
                        get_allocation_user_cluster_access_status(
                            allocation_obj, project_user_obj.user).value
                except AllocationUserAttribute.DoesNotExist:
                    cluster_access_status = 'None'
                except AllocationUserAttribute.MultipleObjectsReturned:
                    cluster_access_status = 'Error'
            context['allocation_obj'] = allocation_obj
            context['cluster_access_status'] = cluster_access_status

            return render(request, self.template_name, context)

    def post(self, request, *args, **kwargs):
        project_obj = get_object_or_404(Project, pk=self.kwargs.get('pk'))
        project_user_pk = self.kwargs.get('project_user_pk')

        if project_obj.status.name not in ['Active', 'New', ]:
            messages.error(request, 'You cannot update a user in an archived project.')
            return HttpResponseRedirect(reverse('project-detail', kwargs={'pk': project_obj.pk}))

        if project_obj.projectuser_set.filter(id=project_user_pk).exists():
            project_user_obj = project_obj.projectuser_set.get(pk=project_user_pk)
            managers = project_obj.projectuser_set.filter(role__name='Manager', status__name='Active')
            project_pis = project_obj.projectuser_set.filter(role__name='Principal Investigator', status__name='Active')

            project_user_update_form = ProjectUserUpdateForm(request.POST,
                                                             initial={'role': project_user_obj.role.name,
                                                                      'enable_notifications': project_user_obj.enable_notifications})

            is_request_by_superuser = project_obj.projectuser_set.filter(user=self.request.user,
                                                                         role__name__in=['Manager',
                                                                                         'Principal Investigator'],
                                                                         status__name='Active').exists() or self.request.user.is_superuser

            if project_user_obj.role.name == 'Principal Investigator':
                enable_notifications = project_user_update_form.data.get('enable_notifications', 'off') == 'on'

                # cannot disable when no manager(s) exists
                if not managers.exists() and not enable_notifications:
                    messages.error(request, 'PIs can disable notifications when at least one manager exists.')
                else:
                    project_user_obj.enable_notifications = enable_notifications
                    project_user_obj.save()
                    messages.success(request, 'User details updated.')

                return HttpResponseRedirect(reverse('project-user-detail', kwargs={'pk': project_obj.pk, 'project_user_pk': project_user_obj.pk}))

            if project_user_update_form.is_valid():
                form_data = project_user_update_form.cleaned_data
                enable_notifications = form_data.get('enable_notifications')

                old_role = project_user_obj.role
                new_role = ProjectUserRoleChoice.objects.get(name=form_data.get('role'))
                demotion = False

                # demote manager to user role
                if old_role.name == 'Manager' and new_role.name == 'User':
                    if not managers.filter(~Q(pk=project_user_pk)).exists():

                        # no pis exist, cannot demote
                        if not project_pis.exists():
                            new_role = old_role
                            messages.error(
                                request, 'The project must have at least one PI or manager with notifications enabled.')

                        # enable all PI notifications, demote to user role
                        else:
                            for pi in project_pis:
                                pi.enable_notifications = True
                                pi.save()

                            # users have notifications disabled by default
                            enable_notifications = False
                            demotion = True

                            messages.warning(request, 'User {} is no longer a manager. All PIs will now receive notifications.'.format(
                                project_user_obj.user.username))
                            messages.success(request, 'User details updated.')

                    else:
                        demotion = True
                        messages.success(request, 'User details updated.')

                # promote user to manager role (notifications always active)
                elif old_role.name == 'User' and new_role.name == 'Manager':
                    enable_notifications = True
                    messages.success(request, 'User details updated.')

                project_user_obj.enable_notifications = enable_notifications
                project_user_obj.role = new_role
                project_user_obj.save()

                if demotion and not is_request_by_superuser:
                    return HttpResponseRedirect(reverse('project-detail', kwargs={'pk': project_obj.pk}))

                return HttpResponseRedirect(reverse('project-user-detail', kwargs={'pk': project_obj.pk, 'project_user_pk': project_user_obj.pk}))


def project_update_email_notification(request):

    if request.method == "POST":
        data = request.POST
        project_user_obj = get_object_or_404(
            ProjectUser, pk=data.get('user_project_id'))
        checked = data.get('checked')
        if checked == 'true':
            project_user_obj.enable_notifications = True
            project_user_obj.save()
            return HttpResponse('', status=200)
        elif checked == 'false':
            project_user_obj.enable_notifications = False
            project_user_obj.save()
            return HttpResponse('', status=200)
        else:
            return HttpResponse('', status=400)
    else:
        return HttpResponse('', status=400)


class ProjectReviewView(LoginRequiredMixin, UserPassesTestMixin, TemplateView):
    template_name = 'project/project_review.html'
    login_url = "/"  # redirect URL if fail test_func

    def test_func(self):
        """ UserPassesTestMixin Tests"""
        if self.request.user.is_superuser:
            return True

        project_obj = get_object_or_404(Project, pk=self.kwargs.get('pk'))

        if project_obj.projectuser_set.filter(
                user=self.request.user,
                role__name__in=['Manager', 'Principal Investigator'],
                status__name='Active').exists():
            return True

        messages.error(
            self.request, 'You do not have permissions to review this project.')

    def dispatch(self, request, *args, **kwargs):
        project_obj = get_object_or_404(Project, pk=self.kwargs.get('pk'))

        if not project_obj.needs_review:
            messages.error(request, 'You do not need to review this project.')
            return HttpResponseRedirect(reverse('project-detail', kwargs={'pk': project_obj.pk}))

        if 'Auto-Import Project'.lower() in project_obj.title.lower():
            messages.error(
                request, 'You must update the project title before reviewing your project. You cannot have "Auto-Import Project" in the title.')
            return HttpResponseRedirect(reverse('project-update', kwargs={'pk': project_obj.pk}))

        if 'We do not have information about your research. Please provide a detailed description of your work and update your field of science. Thank you!' in project_obj.description:
            messages.error(
                request, 'You must update the project description before reviewing your project.')
            return HttpResponseRedirect(reverse('project-update', kwargs={'pk': project_obj.pk}))

        return super().dispatch(request, *args, **kwargs)

    def get(self, request, *args, **kwargs):
        project_obj = get_object_or_404(Project, pk=self.kwargs.get('pk'))
        project_review_form = ProjectReviewForm(project_obj.pk)

        context = {}
        context['project'] = project_obj
        context['project_review_form'] = project_review_form
        context['project_users'] = ', '.join(['{} {}'.format(ele.user.first_name, ele.user.last_name)
                                              for ele in project_obj.projectuser_set.filter(status__name='Active').order_by('user__last_name')])

        return render(request, self.template_name, context)

    def post(self, request, *args, **kwargs):
        project_obj = get_object_or_404(Project, pk=self.kwargs.get('pk'))
        project_review_form = ProjectReviewForm(project_obj.pk, request.POST)

        project_review_status_choice = ProjectReviewStatusChoice.objects.get(
            name='Pending')

        if project_review_form.is_valid():
            form_data = project_review_form.cleaned_data
            project_review_obj = ProjectReview.objects.create(
                project=project_obj,
                reason_for_not_updating_project=form_data.get('reason'),
                status=project_review_status_choice)

            project_obj.force_review = False
            project_obj.save()

            domain_url = get_domain_url(self.request)
            url = '{}{}'.format(domain_url, reverse('project-review-list'))

            if EMAIL_ENABLED:
                send_email_template(
                    'New project review has been submitted',
                    'email/new_project_review.txt',
                    {'url': url},
                    EMAIL_SENDER,
                    [EMAIL_DIRECTOR_EMAIL_ADDRESS, ]
                )

            messages.success(request, 'Project reviewed successfully.')
            return HttpResponseRedirect(reverse('project-detail', kwargs={'pk': project_obj.pk}))
        else:
            messages.error(
                request, 'There was an error in processing  your project review.')
            return HttpResponseRedirect(reverse('project-detail', kwargs={'pk': project_obj.pk}))


class ProjectReviewListView(LoginRequiredMixin, UserPassesTestMixin, ListView):

    model = ProjectReview
    template_name = 'project/project_review_list.html'
    prefetch_related = ['project', ]
    context_object_name = 'project_review_list'

    def get_queryset(self):
        return ProjectReview.objects.filter(status__name='Pending')

    def test_func(self):
        """ UserPassesTestMixin Tests"""

        if self.request.user.is_superuser:
            return True

        if self.request.user.has_perm('project.can_review_pending_project_reviews'):
            return True

        messages.error(
            self.request, 'You do not have permission to review pending project reviews.')


class ProjectReviewCompleteView(LoginRequiredMixin, UserPassesTestMixin, View):
    login_url = "/"

    def test_func(self):
        """ UserPassesTestMixin Tests"""

        if self.request.user.is_superuser:
            return True

        if self.request.user.has_perm('project.can_review_pending_project_reviews'):
            return True

        messages.error(
            self.request, 'You do not have permission to mark a pending project review as completed.')

    def get(self, request, project_review_pk):
        project_review_obj = get_object_or_404(
            ProjectReview, pk=project_review_pk)

        project_review_status_completed_obj = ProjectReviewStatusChoice.objects.get(
            name='Completed')
        project_review_obj.status = project_review_status_completed_obj
        project_review_obj.project.project_needs_review = False
        project_review_obj.save()

        messages.success(request, 'Project review for {} has been completed'.format(
            project_review_obj.project.title)
        )

        return HttpResponseRedirect(reverse('project-review-list'))


class ProjectReivewEmailView(LoginRequiredMixin, UserPassesTestMixin, FormView):
    form_class = ProjectReviewEmailForm
    template_name = 'project/project_review_email.html'
    login_url = "/"

    def test_func(self):
        """ UserPassesTestMixin Tests"""

        if self.request.user.is_superuser:
            return True

        if self.request.user.has_perm('project.can_review_pending_project_reviews'):
            return True

        messages.error(
            self.request, 'You do not have permission to send email for a pending project review.')

    def get_context_data(self, **kwargs):
        context = super().get_context_data(**kwargs)
        pk = self.kwargs.get('pk')
        project_review_obj = get_object_or_404(ProjectReview, pk=pk)
        context['project_review'] = project_review_obj

        return context

    def get_form(self, form_class=None):
        """Return an instance of the form to be used in this view."""
        if form_class is None:
            form_class = self.get_form_class()
        return form_class(self.kwargs.get('pk'), **self.get_form_kwargs())

    def form_valid(self, form):
        pk = self.kwargs.get('pk')
        project_review_obj = get_object_or_404(ProjectReview, pk=pk)
        form_data = form.cleaned_data

        pi_users = project_review_obj.project.pis()
        receiver_list = [pi_user.email for pi_user in pi_users]
        cc = form_data.get('cc').strip()
        if cc:
            cc = cc.split(',')
        else:
            cc = []

        send_email(
            'Request for more information',
            form_data.get('email_body'),
            EMAIL_DIRECTOR_EMAIL_ADDRESS,
            receiver_list,
            cc
        )

        if receiver_list:
            message = 'Email sent to:'
            for i, pi in enumerate(pi_users):
                message = message + (
                    f'\n{pi.first_name} {pi.last_name} ({pi.username})')
            messages.success(self.request, message)
        return super().form_valid(form)

    def get_success_url(self):
        return reverse('project-review-list')


class ProjectJoinView(LoginRequiredMixin, UserPassesTestMixin, TemplateView):
    login_url = '/'

    logger = logging.getLogger(__name__)

    def test_func(self):
        project_obj = get_object_or_404(Project, pk=self.kwargs.get('pk'))
        user_obj = self.request.user
        project_users = project_obj.projectuser_set.filter(user=user_obj)
        reason = self.request.POST.get('reason')

        if self.request.user.userprofile.access_agreement_signed_date is None:
            messages.error(
                self.request, 'You must sign the User Access Agreement before you can join a project.')
            return False

        inactive_project_status = ProjectStatusChoice.objects.get(
            name='Inactive')
        if project_obj.status == inactive_project_status:
            message = (
                f'Project {project_obj.name} is inactive, and may not be '
                f'joined.')
            messages.error(self.request, message)
            return False

        if project_users.exists():
            project_user = project_users.first()
            if project_user.status.name == 'Active':
                message = (
                    f'You are already a member of Project {project_obj.name}.')
                messages.error(self.request, message)
                return False
            if project_user.status.name == 'Pending - Add':
                message = (
                    f'You have already requested to join Project '
                    f'{project_obj.name}.')
                messages.warning(self.request, message)
                return False

        # If the user is the requester or PI on a pending request for the
        # Project, do not allow the join request.
        if project_obj.name.startswith('vector_'):
            request_model = VectorProjectAllocationRequest
        else:
            request_model = SavioProjectAllocationRequest
        is_requester_or_pi = Q(requester=user_obj) | Q(pi=user_obj)
        if request_model.objects.filter(
                is_requester_or_pi, project=project_obj,
                status__name__in=['Under Review', 'Approved - Processing']):
            message = (
                f'You are the requester or PI of a pending request for '
                f'Project {project_obj.name}, so you may not join it. You '
                f'will automatically be added when it is approved.')
            messages.warning(self.request, message)
            return False

        if len(reason) < 20:
            message = 'Please provide a valid reason to join the project (min 20 characters)'
            messages.error(self.request, message)
            return False

        return True

    def get(self, *args, **kwargs):
        return redirect(self.login_url)

    def post(self, request, *args, **kwargs):
        project_obj = get_object_or_404(Project, pk=self.kwargs.get('pk'))
        user_obj = self.request.user
        project_users = project_obj.projectuser_set.filter(user=user_obj)
        role = ProjectUserRoleChoice.objects.get(name='User')
        status = ProjectUserStatusChoice.objects.get(name='Pending - Add')
        reason = self.request.POST['reason']

        if project_users.exists():
            project_user = project_users.first()
            project_user.role = role
            # If the user is Active on the project, raise a warning and exit.
            if project_user.status.name == 'Active':
                message = (
                    f'You are already an Active member of Project '
                    f'{project_obj.name}.')
                messages.warning(self.request, message)
                next_view = reverse('project-join-list')
                return redirect(next_view)
            project_user.status = status
            project_user.save()
        else:
            project_user = ProjectUser.objects.create(
                user=user_obj,
                project=project_obj,
                role=role,
                status=status)

        # Create a join request, whose 'created' timestamp is used to determine
        # when to auto-approve the request.
        ProjectUserJoinRequest.objects.create(project_user=project_user,
                                              reason=reason)

        if project_obj.joins_auto_approval_delay != datetime.timedelta():
            message = (
                f'You have requested to join Project {project_obj.name}. The '
                f'managers have been notified. The request will automatically '
                f'be approved after a delay period, unless managers '
                f'explicitly deny it.')
            messages.success(self.request, message)
            next_view = reverse('project-join-list')
        else:
            # Activate the user.
            status = ProjectUserStatusChoice.objects.get(name='Active')
            project_user.status = status
            project_user.save()

            # Request cluster access.
            request_runner = ProjectClusterAccessRequestRunner(project_user)
            runner_result = request_runner.run()
            if runner_result.success:
                message = (
                    f'You have requested to join Project {project_obj.name}. '
                    f'Your request has automatically been approved. BRC staff '
                    f'have been notified to set up cluster access.')
                messages.success(self.request, message)
                next_view = reverse(
                    'project-detail', kwargs={'pk': project_obj.pk})
            else:
                messages.error(self.request, runner_result.error_message)

        # Send a notification to the project managers.
        try:
            send_project_join_notification_email(project_obj, project_user)
        except Exception as e:
            message = 'Failed to send notification email. Details:'
            self.logger.error(message)
            self.logger.exception(e)

        return redirect(next_view)


class ProjectJoinListView(ProjectListView, UserPassesTestMixin):

    template_name = 'project/project_join_list.html'

    def test_func(self):
        user = self.request.user
        if user.userprofile.access_agreement_signed_date is None:
            message = (
                'You must sign the User Access Agreement before you can join '
                'a project.')
            messages.error(self.request, message)
            return False
        return True

    def get_queryset(self):

        order_by = self.request.GET.get('order_by')
        if order_by:
            direction = self.request.GET.get('direction')
            if direction == 'asc':
                direction = ''
            else:
                direction = '-'
            order_by = direction + order_by
        else:
            order_by = 'id'

        project_search_form = ProjectSearchForm(self.request.GET)

        projects = Project.objects.prefetch_related(
            'field_of_science', 'status').filter(
                status__name__in=['New', 'Active', ]
        ).annotate(
            cluster_name=Case(
                When(name='abc', then=Value('ABC')),
                When(name__startswith='vector_', then=Value('Vector')),
                default=Value('Savio'),
                output_field=CharField(),
            ),
        ).order_by(order_by)

        if project_search_form.is_valid():
            data = project_search_form.cleaned_data

            # Last Name
            if data.get('last_name'):
                pi_project_users = ProjectUser.objects.filter(
                    project__in=projects,
                    role__name='Principal Investigator',
                    user__last_name__icontains=data.get('last_name'))
                project_ids = pi_project_users.values_list(
                    'project_id', flat=True)
                projects = projects.filter(id__in=project_ids)

            # Username
            if data.get('username'):
                projects = projects.filter(
                    Q(projectuser__user__username__icontains=data.get(
                        'username')) &
                    (Q(projectuser__role__name='Principal Investigator') |
                     Q(projectuser__status__name='Active'))
                )

            # Field of Science
            if data.get('field_of_science'):
                projects = projects.filter(
                    field_of_science__description__icontains=data.get(
                        'field_of_science'))

            # Project Title
            if data.get('project_title'):
                projects = projects.filter(title__icontains=data.get('project_title'))

            # Project Name
            if data.get('project_name'):
                projects = projects.filter(name__icontains=data.get('project_name'))

            # Cluster Name
            if data.get('cluster_name'):
                projects = projects.filter(cluster_name__icontains=data.get('cluster_name'))

        return projects.distinct()

    def get_context_data(self, **kwargs):
        context = super().get_context_data(**kwargs)
        projects = self.get_queryset()
        user_obj = self.request.user

        # A User may not join a Project he/she is already a pending or active
        # member of.
        already_pending_or_active = set(projects.filter(
            projectuser__user=user_obj,
            projectuser__status__name__in=['Pending - Add', 'Active', ]
        ).values_list('name', flat=True))
        # A User may not join a Project with a pending
        # SavioProjectAllocationRequest where he/she is the requester or PI.
        is_requester_or_pi = Q(requester=user_obj) | Q(pi=user_obj)
        pending_project_request_statuses = [
            'Under Review', 'Approved - Processing']
        is_part_of_pending_savio_project_request = set(
            SavioProjectAllocationRequest.objects.prefetch_related(
                'project'
            ).filter(
                is_requester_or_pi,
                status__name__in=pending_project_request_statuses
            ).values_list('project__name', flat=True))
        # A User may not join a Project with a pending
        # VectorProjectAllocationRequest where he/she is the requester or PI.
        is_part_of_pending_vector_project_request = set(
            VectorProjectAllocationRequest.objects.prefetch_related(
                'project'
            ).filter(
                is_requester_or_pi,
                status__name__in=pending_project_request_statuses
            ).values_list('project__name', flat=True))
        not_joinable = set.union(
            already_pending_or_active,
            is_part_of_pending_savio_project_request,
            is_part_of_pending_vector_project_request)

        join_requests = Project.objects.filter(Q(projectuser__user=self.request.user)
                                               & Q(status__name__in=['New', 'Active', ])
                                               & Q(projectuser__status__name__in=['Pending - Add']))\
            .annotate(cluster_name=Case(When(name='abc', then=Value('ABC')),
                                        When(name__startswith='vector_', then=Value('Vector')),
                                        default=Value('Savio'),
                                        output_field=CharField()))

        for request in join_requests:
            delay = request.joins_auto_approval_delay
            project_user = request.projectuser_set.get(user=self.request.user)
            join_request_date = project_user.projectuserjoinrequest_set.latest('created').created
            auto_approval_time = join_request_date + delay
            request.auto_approval_time = auto_approval_time

        context['join_requests'] = join_requests
        context['not_joinable'] = not_joinable
        return context


class ProjectReviewJoinRequestsView(LoginRequiredMixin, UserPassesTestMixin,
                                    TemplateView):
    template_name = 'project/project_review_join_requests.html'

    logger = logging.getLogger(__name__)

    def test_func(self):
        if self.request.user.is_superuser:
            return True

        if self.request.user.has_perm('project.can_view_all_projects'):
            return True

        project_obj = get_object_or_404(Project, pk=self.kwargs.get('pk'))

        if project_obj.projectuser_set.filter(
                user=self.request.user,
                role__name__in=['Manager', 'Principal Investigator'],
                status__name='Active').exists():
            return True

    def dispatch(self, request, *args, **kwargs):
        project_obj = get_object_or_404(Project, pk=self.kwargs.get('pk'))
        if project_obj.status.name not in ['Active', 'New', ]:
            message = 'You cannot review join requests to an archived project.'
            messages.error(request, message)
            return HttpResponseRedirect(
                reverse('project-detail', kwargs={'pk': project_obj.pk}))
        else:
            return super().dispatch(request, *args, **kwargs)

    @staticmethod
    def get_users_to_review(project_obj):
        delay = project_obj.joins_auto_approval_delay

        users_to_review = []
        queryset = project_obj.projectuser_set.filter(
            status__name='Pending - Add').order_by('user__username')
        for ele in queryset:
            try:
                auto_approval_time = \
                    (ele.projectuserjoinrequest_set.latest('created').created +
                     delay)
            except ProjectUserJoinRequest.DoesNotExist:
                auto_approval_time = 'Unknown'

            try:
                reason = ele.projectuserjoinrequest_set.latest('created').reason
            except ProjectUserJoinRequest.DoesNotExist:
                reason = ProjectUserJoinRequest.DEFAULT_REASON

            user = {
                'username': ele.user.username,
                'first_name': ele.user.first_name,
                'last_name': ele.user.last_name,
                'email': ele.user.email,
                'role': ele.role,
                'auto_approval_time': auto_approval_time,
                'reason': reason
            }
            users_to_review.append(user)
        return users_to_review

    def get(self, request, *args, **kwargs):
        pk = self.kwargs.get('pk')
        project_obj = get_object_or_404(Project, pk=pk)

        users_to_review = self.get_users_to_review(project_obj)
        context = {}

        if users_to_review:
            formset = formset_factory(
                ProjectReviewUserJoinForm, max_num=len(users_to_review))
            formset = formset(initial=users_to_review, prefix='userform')
            context['formset'] = formset

        context['project'] = get_object_or_404(Project, pk=pk)

        context['can_add_users'] = False
        if self.request.user.is_superuser:
            context['can_add_users'] = True

        project_obj = get_object_or_404(Project, pk=self.kwargs.get('pk'))

        if project_obj.projectuser_set.filter(
                user=self.request.user,
                role__name__in=['Manager', 'Principal Investigator'],
                status__name='Active').exists():
            context['can_add_users'] = True

        return render(request, self.template_name, context)

    def post(self, request, *args, **kwargs):
        pk = self.kwargs.get('pk')
        project_obj = get_object_or_404(Project, pk=pk)

        allowed_to_approve_users = False
        if project_obj.projectuser_set.filter(
                user=self.request.user,
                role__name__in=['Manager', 'Principal Investigator'],
                status__name='Active').exists():
            allowed_to_approve_users = True

        if self.request.user.is_superuser:
            allowed_to_approve_users = True

        if not allowed_to_approve_users:
            message = 'You do not have permission to view the this page.'
            messages.error(request, message)

            return HttpResponseRedirect(
                reverse('project-review-join-requests', kwargs={'pk': pk}))

        users_to_review = self.get_users_to_review(project_obj)

        formset = formset_factory(
            ProjectReviewUserJoinForm, max_num=len(users_to_review))
        formset = formset(
            request.POST, initial=users_to_review, prefix='userform')

        reviewed_users_count = 0

        decision = request.POST.get('decision', None)
        if decision not in ('approve', 'deny'):
            return HttpResponse('', status=400)

        if formset.is_valid():
            if decision == 'approve':
                status_name = 'Active'
                message_verb = 'Approved'
                email_function = send_project_join_request_approval_email
            else:
                status_name = 'Denied'
                message_verb = 'Denied'
                email_function = send_project_join_request_denial_email

            project_user_status_choice = \
                ProjectUserStatusChoice.objects.get(name=status_name)

            error_message = (
                'Unexpected server error. Please contact an administrator.')

            for form in formset:
                user_form_data = form.cleaned_data
                if user_form_data['selected']:
                    reviewed_users_count += 1
                    user_obj = User.objects.get(
                        username=user_form_data.get('username'))
                    project_user_obj = project_obj.projectuser_set.get(
                        user=user_obj)
                    project_user_obj.status = project_user_status_choice
                    project_user_obj.save()

                    if status_name == 'Active':
                        # Request cluster access.
                        request_runner = ProjectClusterAccessRequestRunner(
                            project_user_obj)
                        runner_result = request_runner.run()
                        if not runner_result.success:
                            messages.error(
                                self.request, runner_result.error_message)
                        # If the Project is a Vector project, automatically add
                        # the User to the designated Savio project for Vector
                        # users.
                        if project_obj.name.startswith('vector_'):
                            try:
                                add_vector_user_to_designated_savio_project(
                                    user_obj)
                            except Exception as e:
                                message = (
                                    f'Encountered unexpected exception when '
                                    f'automatically providing User '
                                    f'{user_obj.pk} with access to Savio. '
                                    f'Details:')
                                self.logger.error(message)
                                self.logger.exception(e)

                    # Send an email to the user.
                    try:
                        email_function(project_obj, project_user_obj)
                    except Exception as e:
                        message = (
                            'Failed to send notification email. Details:')
                        self.logger.error(message)
                        self.logger.exception(e)

            message = (
                f'{message_verb} {reviewed_users_count} user requests to join '
                f'the project. BRC staff have been notified to set up cluster '
                f'access for each approved request.')
            messages.success(request, message)
        else:
            for error in formset.errors:
                messages.error(request, error)

        return HttpResponseRedirect(
            reverse('project-detail', kwargs={'pk': pk}))


class ProjectAutoApproveJoinRequestsView(LoginRequiredMixin,
                                         UserPassesTestMixin, View):

    def test_func(self):
        if self.request.user.is_superuser:
            return True
        message = (
            'You do not have permission to automatically approve project '
            'requests.')
        messages.error(self.request, message)

    def post(self, request, *args, **kwargs):
        results = auto_approve_project_join_requests()
        num_processed = len(results)
        num_successes, num_failures = 0, 0
        for result in results:
            if result.success:
                num_successes = num_successes + 1
            else:
                num_failures = num_failures + 1
        message = (
            f'{num_processed} pending join requests were processed. '
            f'{num_successes} succeeded. {num_failures} failed.')
        if num_failures == 0:
            messages.success(request, message)
        else:
            messages.error(request, message)
        return HttpResponseRedirect(
            reverse('allocation-cluster-account-request-list'))


# TODO: Once finalized, move these imports above.
from coldfront.core.allocation.models import AllocationRenewalRequest
from coldfront.core.project.forms import ReviewDenyForm
from coldfront.core.project.forms import ReviewStatusForm
from coldfront.core.project.forms import SavioProjectAllocationTypeForm
from coldfront.core.project.forms import SavioProjectDetailsForm
from coldfront.core.project.forms import SavioProjectExistingPIForm
from coldfront.core.project.forms import SavioProjectExtraFieldsForm
from coldfront.core.project.forms import SavioProjectICAExtraFieldsForm
from coldfront.core.project.forms import SavioProjectNewPIForm
from coldfront.core.project.forms import SavioProjectPoolAllocationsForm
from coldfront.core.project.forms import SavioProjectPooledProjectSelectionForm
from coldfront.core.project.forms import SavioProjectRechargeExtraFieldsForm
from coldfront.core.project.forms import SavioProjectReviewAllocationDatesForm
from coldfront.core.project.forms import SavioProjectReviewMemorandumSignedForm
from coldfront.core.project.forms import SavioProjectReviewSetupForm
from coldfront.core.project.forms import SavioProjectSurveyForm
from coldfront.core.project.forms import VectorProjectDetailsForm
from coldfront.core.project.forms import VectorProjectReviewSetupForm
from coldfront.core.project.models import SavioProjectAllocationRequest
from coldfront.core.project.models import savio_project_request_ica_extra_fields_schema
from coldfront.core.project.models import savio_project_request_ica_state_schema
from coldfront.core.project.models import savio_project_request_recharge_extra_fields_schema
from coldfront.core.project.models import savio_project_request_recharge_state_schema
from coldfront.core.project.models import VectorProjectAllocationRequest
from coldfront.core.project.utils import savio_request_state_status
from coldfront.core.project.utils import send_new_project_request_admin_notification_email
from coldfront.core.project.utils import send_new_project_request_pi_notification_email
from coldfront.core.project.utils import vector_request_state_status
from coldfront.core.user.models import UserProfile
from decimal import Decimal
from formtools.wizard.views import SessionWizardView
import iso8601
import pytz


class ProjectRequestView(LoginRequiredMixin, UserPassesTestMixin,
                         TemplateView):
    template_name = 'project/project_request/project_request.html'

    def test_func(self):
        if self.request.user.is_superuser:
            return True
        signed_date = (
            self.request.user.userprofile.access_agreement_signed_date)
        if signed_date is not None:
            return True
        message = (
            'You must sign the User Access Agreement before you can create a '
            'new project.')
        messages.error(self.request, message)

    def get(self, request, *args, **kwargs):
        context = dict()
        context['savio_requests'] = \
            SavioProjectAllocationRequest.objects.filter(
                Q(requester=request.user) | Q(pi=request.user)
            ).exclude(
                status__name__in=['Approved - Complete', 'Denied']
            )
        context['vector_requests'] = \
            VectorProjectAllocationRequest.objects.filter(
                Q(requester=request.user) | Q(pi=request.user)
            ).exclude(
                status__name__in=['Approved - Complete', 'Denied']
            )
        return render(request, self.template_name, context)


class SavioProjectRequestWizard(UserPassesTestMixin, SessionWizardView):

    FORMS = [
        ('allocation_type', SavioProjectAllocationTypeForm),
        ('existing_pi', SavioProjectExistingPIForm),
        ('new_pi', SavioProjectNewPIForm),
        ('ica_extra_fields', SavioProjectICAExtraFieldsForm),
        ('recharge_extra_fields', SavioProjectRechargeExtraFieldsForm),
        ('pool_allocations', SavioProjectPoolAllocationsForm),
        ('pooled_project_selection', SavioProjectPooledProjectSelectionForm),
        ('details', SavioProjectDetailsForm),
        ('survey', SavioProjectSurveyForm),
    ]

    TEMPLATES = {
        'allocation_type': 'project/project_request/savio/project_allocation_type.html',
        'existing_pi': 'project/project_request/savio/project_existing_pi.html',
        'new_pi': 'project/project_request/savio/project_new_pi.html',
        'ica_extra_fields': 'project/project_request/savio/project_ica_extra_fields.html',
        'recharge_extra_fields': 'project/project_request/savio/project_recharge_extra_fields.html',
        'pool_allocations': 'project/project_request/savio/project_pool_allocations.html',
        'pooled_project_selection': 'project/project_request/savio/project_pooled_project_selection.html',
        'details': 'project/project_request/savio/project_details.html',
        'survey': 'project/project_request/savio/project_survey.html',
    }

    form_list = [
        SavioProjectAllocationTypeForm,
        SavioProjectExistingPIForm,
        SavioProjectNewPIForm,
        SavioProjectICAExtraFieldsForm,
        SavioProjectRechargeExtraFieldsForm,
        SavioProjectPoolAllocationsForm,
        SavioProjectPooledProjectSelectionForm,
        SavioProjectDetailsForm,
        SavioProjectSurveyForm,
    ]

    # Non-required lookup table: form name --> step number
    step_numbers_by_form_name = {
        'allocation_type': 0,
        'existing_pi': 1,
        'new_pi': 2,
        'ica_extra_fields': 3,
        'recharge_extra_fields': 4,
        'pool_allocations': 5,
        'pooled_project_selection': 6,
        'details': 7,
        'survey': 8,
    }

    logger = logging.getLogger(__name__)

    def test_func(self):
        if self.request.user.is_superuser:
            return True
        signed_date = (
            self.request.user.userprofile.access_agreement_signed_date)
        if signed_date is not None:
            return True
        message = (
            'You must sign the User Access Agreement before you can create a '
            'new project.')
        messages.error(self.request, message)

    def get_context_data(self, form, **kwargs):
        context = super().get_context_data(form=form, **kwargs)
        current_step = int(self.steps.current)
        self.__set_data_from_previous_steps(current_step, context)
        return context

    def get_form_kwargs(self, step):
        kwargs = {}
        step = int(step)
        # The names of steps that require the past data.
        step_names = [
            'existing_pi',
            'pooled_project_selection',
            'details',
            'survey',
        ]
        step_numbers = [
            self.step_numbers_by_form_name[name] for name in step_names]
        if step in step_numbers:
            self.__set_data_from_previous_steps(step, kwargs)
        return kwargs

    def get_template_names(self):
        return [self.TEMPLATES[self.FORMS[int(self.steps.current)][0]]]

    def done(self, form_list, form_dict, **kwargs):
        """Perform processing and store information in a request
        object."""
        redirect_url = '/'
        try:
            # Retrieve form data; include empty dictionaries for skipped steps.
            data = iter([form.cleaned_data for form in form_list])
            form_data = [{} for _ in range(len(self.form_list))]
            for step in sorted(form_dict.keys()):
                form_data[int(step)] = next(data)

            request_kwargs = {
                'requester': self.request.user,
            }
            allocation_type = self.__get_allocation_type(form_data)
            pi = self.__handle_pi_data(form_data)
            if allocation_type == SavioProjectAllocationRequest.ICA:
                self.__handle_ica_allocation_type(form_data, request_kwargs)
            if allocation_type == SavioProjectAllocationRequest.RECHARGE:
                self.__handle_recharge_allocation_type(
                    form_data, request_kwargs)
            pooling_requested = self.__get_pooling_requested(form_data)
            if pooling_requested:
                project = self.__handle_pool_with_existing_project(form_data)
            else:
                project = self.__handle_create_new_project(form_data)
            survey_data = self.__get_survey_data(form_data)

            # Store transformed form data in a request.
            request_kwargs['allocation_type'] = allocation_type
            request_kwargs['pi'] = pi
            request_kwargs['project'] = project
            request_kwargs['pool'] = pooling_requested
            request_kwargs['survey_answers'] = survey_data
            request_kwargs['status'] = \
                ProjectAllocationRequestStatusChoice.objects.get(
                    name='Under Review')
            request = SavioProjectAllocationRequest.objects.create(
                **request_kwargs)

            # Send a notification email to admins.
            try:
                send_new_project_request_admin_notification_email(request)
            except Exception as e:
                self.logger.error(
                    'Failed to send notification email. Details:\n')
                self.logger.exception(e)
            # Send a notification email to the PI if the requester differs.
            if request.requester != request.pi:
                try:
                    send_new_project_request_pi_notification_email(request)
                except Exception as e:
                    self.logger.error(
                        'Failed to send notification email. Details:\n')
                    self.logger.exception(e)
        except Exception as e:
            self.logger.exception(e)
            message = 'Unexpected failure. Please contact an administrator.'
            messages.error(self.request, message)
        else:
            message = (
                'Thank you for your submission. It will be reviewed and '
                'processed by administrators.')
            messages.success(self.request, message)

        return HttpResponseRedirect(redirect_url)

    def __get_allocation_type(self, form_data):
        """Return the allocation type matching the provided input."""
        step_number = self.step_numbers_by_form_name['allocation_type']
        data = form_data[step_number]
        allocation_type = data['allocation_type']
        for choice, _ in SavioProjectAllocationRequest.ALLOCATION_TYPE_CHOICES:
            if allocation_type == choice:
                return allocation_type
        self.logger.error(
            f'Form received unexpected allocation type {allocation_type}.')
        raise ValueError(f'Invalid allocation type {allocation_type}.')

    def __get_pooling_requested(self, form_data):
        """Return whether or not pooling was requested."""
        step_number = self.step_numbers_by_form_name['pool_allocations']
        data = form_data[step_number]
        return data.get('pool', False)

    def __get_survey_data(self, form_data):
        """Return provided survey data."""
        step_number = self.step_numbers_by_form_name['survey']
        return form_data[step_number]

    def __handle_ica_allocation_type(self, form_data, request_kwargs):
        """Perform ICA-specific handling.

        In particular, set fields in the given dictionary to be used
        during request creation. Set the extra_fields field from the
        given form data and set the state field to include an additional
        step."""
        step_number = self.step_numbers_by_form_name['ica_extra_fields']
        data = form_data[step_number]
        extra_fields = savio_project_request_ica_extra_fields_schema()
        for field in extra_fields:
            extra_fields[field] = data[field]
        request_kwargs['extra_fields'] = extra_fields
        request_kwargs['state'] = savio_project_request_ica_state_schema()

    def __handle_pi_data(self, form_data):
        """Return the requested PI. If the PI did not exist, create a
        new User and UserProfile."""
        # If an existing PI was selected, return the existing User object.
        step_number = self.step_numbers_by_form_name['existing_pi']
        data = form_data[step_number]
        if data['PI']:
            return data['PI']

        # Create a new User object intended to be a new PI.
        step_number = self.step_numbers_by_form_name['new_pi']
        data = form_data[step_number]
        try:
            email = data['email']
            pi = User.objects.create(
                username=email,
                first_name=data['first_name'],
                last_name=data['last_name'],
                email=email,
                is_active=False)
        except IntegrityError as e:
            self.logger.error(f'User {email} unexpectedly exists.')
            raise e

        # Set the user's middle name in the UserProfile; generate a PI request.
        try:
            pi_profile = pi.userprofile
        except UserProfile.DoesNotExist as e:
            self.logger.error(
                f'User {email} unexpectedly has no UserProfile.')
            raise e
        pi_profile.middle_name = data['middle_name']
        pi_profile.upgrade_request = utc_now_offset_aware()
        pi_profile.save()

        return pi

    def __handle_recharge_allocation_type(self, form_data, request_kwargs):
        """Perform Recharge-specific handling.

        In particular, set fields in the given dictionary to be used
        during request creation. Set the extra_fields field from the
        given form data and set the state field to include an additional
        step."""
        step_number = self.step_numbers_by_form_name['recharge_extra_fields']
        data = form_data[step_number]
        extra_fields = savio_project_request_recharge_extra_fields_schema()
        for field in extra_fields:
            extra_fields[field] = data[field]
        request_kwargs['extra_fields'] = extra_fields
        request_kwargs['state'] = savio_project_request_recharge_state_schema()

    def __handle_create_new_project(self, form_data):
        """Create a new project and an allocation to the Savio Compute
        resource."""
        step_number = self.step_numbers_by_form_name['details']
        data = form_data[step_number]

        # Create the new Project.
        status = ProjectStatusChoice.objects.get(name='New')
        try:
            project = Project.objects.create(
                name=data['name'],
                status=status,
                title=data['title'],
                description=data['description'])
                #field_of_science=data['field_of_science'])
        except IntegrityError as e:
            self.logger.error(
                f'Project {data["name"]} unexpectedly already exists.')
            raise e

        # Create an allocation to the "Savio Compute" resource.
        status = AllocationStatusChoice.objects.get(name='New')
        allocation = Allocation.objects.create(project=project, status=status)
        resource = Resource.objects.get(name='Savio Compute')
        allocation.resources.add(resource)
        allocation.save()

        return project

    def __handle_pool_with_existing_project(self, form_data):
        """Return the requested project to pool with."""
        step_number = \
            self.step_numbers_by_form_name['pooled_project_selection']
        data = form_data[step_number]
        project = data['project']

        # Validate that the project has exactly one allocation to the "Savio
        # Compute" resource.
        resource = Resource.objects.get(name='Savio Compute')
        allocations = Allocation.objects.filter(
            project=project, resources__pk__exact=resource.pk)
        try:
            assert allocations.count() == 1
        except AssertionError as e:
            number = 'no' if allocations.count() == 0 else 'more than one'
            self.logger.error(
                f'Project {project.name} unexpectedly has {number} Allocation '
                f'to Resource {resource.name}')
            raise e

        return project

    def __set_data_from_previous_steps(self, step, dictionary):
        """Update the given dictionary with data from previous steps."""
        allocation_type_form_step = \
            self.step_numbers_by_form_name['allocation_type']
        if step > allocation_type_form_step:
            allocation_type_form_data = self.get_cleaned_data_for_step(
                str(allocation_type_form_step))
            if allocation_type_form_data:
                dictionary.update(allocation_type_form_data)

        existing_pi_step = self.step_numbers_by_form_name['existing_pi']
        new_pi_step = self.step_numbers_by_form_name['new_pi']
        if step > new_pi_step:
            existing_pi_form_data = self.get_cleaned_data_for_step(
                str(existing_pi_step))
            new_pi_form_data = self.get_cleaned_data_for_step(str(new_pi_step))
            if existing_pi_form_data['PI'] is not None:
                pi = existing_pi_form_data['PI']
                dictionary.update({
                    'breadcrumb_pi': (
                        f'Existing PI: {pi.first_name} {pi.last_name} '
                        f'({pi.email})')
                })
            else:
                first_name = new_pi_form_data['first_name']
                last_name = new_pi_form_data['last_name']
                email = new_pi_form_data['email']
                dictionary.update({
                    'breadcrumb_pi': (
                        f'New PI: {first_name} {last_name} ({email})')
                })

        pool_allocations_step = \
            self.step_numbers_by_form_name['pool_allocations']
        if step > pool_allocations_step:
            allocation_type = dictionary['allocation_type']
            non_poolable_allocation_types = (
                SavioProjectAllocationRequest.ICA,
                SavioProjectAllocationRequest.RECHARGE,
            )
            if allocation_type not in non_poolable_allocation_types:
                pool_allocations_form_data = self.get_cleaned_data_for_step(
                    str(pool_allocations_step))
                pooling_requested = pool_allocations_form_data['pool']
            else:
                pooling_requested = False
            dictionary.update({'breadcrumb_pooling': pooling_requested})

        pooled_project_selection_step = \
            self.step_numbers_by_form_name['pooled_project_selection']
        details_step = self.step_numbers_by_form_name['details']
        if step > details_step:
            if pooling_requested:
                pooled_project_selection_form_data = \
                    self.get_cleaned_data_for_step(
                        str(pooled_project_selection_step))
                project = pooled_project_selection_form_data['project']
                dictionary.update({
                    'breadcrumb_project': f'Project: {project.name}'
                })
            else:
                details_form_data = self.get_cleaned_data_for_step(
                    str(details_step))
                name = details_form_data['name']
                dictionary.update({'breadcrumb_project': f'Project: {name}'})


def show_details_form_condition(wizard):
    step_name = 'pool_allocations'
    step = str(SavioProjectRequestWizard.step_numbers_by_form_name[step_name])
    cleaned_data = wizard.get_cleaned_data_for_step(step) or {}
    return not cleaned_data.get('pool', False)


def show_new_pi_form_condition(wizard):
    step_name = 'existing_pi'
    step = str(SavioProjectRequestWizard.step_numbers_by_form_name[step_name])
    cleaned_data = wizard.get_cleaned_data_for_step(step) or {}
    return cleaned_data.get('PI', None) is None


def show_ica_extra_fields_form_condition(wizard):
    step_name = 'allocation_type'
    step = str(SavioProjectRequestWizard.step_numbers_by_form_name[step_name])
    cleaned_data = wizard.get_cleaned_data_for_step(step) or {}
    ica_allocation_type = SavioProjectAllocationRequest.ICA
    return cleaned_data.get('allocation_type', None) == ica_allocation_type


def show_recharge_extra_fields_form_condition(wizard):
    step_name = 'allocation_type'
    step = str(SavioProjectRequestWizard.step_numbers_by_form_name[step_name])
    cleaned_data = wizard.get_cleaned_data_for_step(step) or {}
    recharge_allocation_type = SavioProjectAllocationRequest.RECHARGE
    return (
        cleaned_data.get('allocation_type', None) == recharge_allocation_type)


def show_pool_allocations_form_condition(wizard):
    step_name = 'allocation_type'
    step = str(SavioProjectRequestWizard.step_numbers_by_form_name[step_name])
    cleaned_data = wizard.get_cleaned_data_for_step(step) or {}
    non_poolable_allocation_types = (
        SavioProjectAllocationRequest.ICA,
        SavioProjectAllocationRequest.RECHARGE,
    )
    allocation_type = cleaned_data.get('allocation_type', None)
    return allocation_type not in non_poolable_allocation_types


def show_pooled_project_selection_form_condition(wizard):
    step_name = 'pool_allocations'
    step = str(SavioProjectRequestWizard.step_numbers_by_form_name[step_name])
    cleaned_data = wizard.get_cleaned_data_for_step(step) or {}
    return cleaned_data.get('pool', False)


class SavioProjectRequestListView(LoginRequiredMixin, TemplateView):
    template_name = 'project/project_request/savio/project_request_list.html'
    login_url = '/'
    # Show completed requests if True; else, show pending requests.
    completed = False

    def get_queryset(self):
        order_by = self.request.GET.get('order_by')
        if order_by:
            direction = self.request.GET.get('direction')
            if direction == 'asc':
                direction = ''
            else:
                direction = '-'
            order_by = direction + order_by
        else:
            order_by = 'id'

        return SavioProjectAllocationRequest.objects.order_by(order_by)

    def get_context_data(self, **kwargs):
        """Include either pending or completed requests. If the user is
        a superuser, show all such requests. Otherwise, show only those
        for which the user is a requester or PI."""
        context = super().get_context_data(**kwargs)
        args, kwargs = [], {}

        request_list = self.get_queryset()
        user = self.request.user
        if not (user.is_superuser or user.has_perm('project.view_savioprojectallocationrequest')):
            args.append(Q(requester=user) | Q(pi=user))
        if self.completed:
            status__name__in = ['Approved - Complete', 'Denied']
        else:
            status__name__in = ['Under Review', 'Approved - Processing']
        kwargs['status__name__in'] = status__name__in
        context['savio_project_request_list'] = request_list.filter(
            *args, **kwargs)
        context['request_filter'] = (
            'completed' if self.completed else 'pending')
        context['savio_project_request_list'] = \
            SavioProjectAllocationRequest.objects.filter(*args, **kwargs)

        return context


class SavioProjectRequestMixin(object):

    @staticmethod
    def get_extra_fields_form(allocation_type, extra_fields):
        kwargs = {
            'initial': extra_fields,
            'disable_fields': True,
        }
        if allocation_type == SavioProjectAllocationRequest.ICA:
            form = SavioProjectICAExtraFieldsForm
        elif allocation_type == SavioProjectAllocationRequest.RECHARGE:
            form = SavioProjectRechargeExtraFieldsForm
        else:
            form = SavioProjectExtraFieldsForm
        return form(**kwargs)


class SavioProjectRequestDetailView(LoginRequiredMixin, UserPassesTestMixin,
                                    SavioProjectRequestMixin, DetailView):
    model = SavioProjectAllocationRequest
    template_name = 'project/project_request/savio/project_request_detail.html'
    login_url = '/'
    context_object_name = 'savio_request'

    logger = logging.getLogger(__name__)

    error_message = 'Unexpected failure. Please contact an administrator.'

    redirect = reverse_lazy('savio-project-pending-request-list')

    def test_func(self):
        """UserPassesTestMixin tests."""
        if self.request.user.is_superuser:
            return True

        if self.request.user.has_perm('project.view_savioprojectallocationrequest'):
            return True

        if (self.request.user == self.request_obj.requester or
                self.request.user == self.request_obj.pi):
            return True
        message = 'You do not have permission to view the previous page.'
        messages.error(self.request, message)
        return False

    def dispatch(self, request, *args, **kwargs):
        pk = self.kwargs.get('pk')
        self.request_obj = get_object_or_404(
            SavioProjectAllocationRequest.objects.prefetch_related(
                'pi', 'project', 'requester'), pk=pk)
        return super().dispatch(request, *args, **kwargs)

    def get_context_data(self, **kwargs):
        context = super().get_context_data(**kwargs)

        context['extra_fields_form'] = self.get_extra_fields_form(
            self.request_obj.allocation_type, self.request_obj.extra_fields)
        context['survey_form'] = SavioProjectSurveyForm(
            initial=self.request_obj.survey_answers, disable_fields=True)

        try:
            context['allocation_amount'] = \
                self.__get_service_units_to_allocate()
        except Exception as e:
            self.logger.exception(e)
            messages.error(self.request, self.error_message)
            context['allocation_amount'] = 'Failed to compute.'

        try:
            latest_update_timestamp = \
                project_allocation_request_latest_update_timestamp(
                    self.request_obj)
            if not latest_update_timestamp:
                latest_update_timestamp = 'No updates yet.'
            else:
                # TODO: Upgrade to Python 3.7+ to use this.
                # latest_update_timestamp = datetime.datetime.fromisoformat(
                #     latest_update_timestamp)
                latest_update_timestamp = iso8601.parse_date(
                    latest_update_timestamp)
        except Exception as e:
            self.logger.exception(e)
            messages.error(self.request, self.error_message)
            latest_update_timestamp = 'Failed to determine timestamp.'
        context['latest_update_timestamp'] = latest_update_timestamp

        if self.request_obj.status.name == 'Denied':
            try:
                denial_reason = savio_request_denial_reason(self.request_obj)
                category = denial_reason.category
                justification = denial_reason.justification
                timestamp = denial_reason.timestamp
            except Exception as e:
                self.logger.exception(e)
                messages.error(self.request, self.error_message)
                category = 'Unknown Category'
                justification = (
                    'Failed to determine denial reason. Please contact an '
                    'administrator.')
                timestamp = 'Unknown Timestamp'
            context['denial_reason'] = {
                'category': category,
                'justification': justification,
                'timestamp': timestamp,
            }
            context['support_email'] = settings.CENTER_HELP_EMAIL

        context['setup_status'] = self.__get_setup_status()
        context['is_checklist_complete'] = self.__is_checklist_complete()

        context['is_allowed_to_manage_request'] = self.request.user.is_superuser

        return context

    def post(self, request, *args, **kwargs):
        if not self.request.user.is_superuser:
            message = 'You do not have permission to access this page.'
            messages.error(request, message)
            pk = self.request_obj.pk

            return HttpResponseRedirect(
                reverse('savio-project-request-detail', kwargs={'pk': pk}))

        if not self.__is_checklist_complete():
            message = 'Please complete the checklist before final activation.'
            messages.error(request, message)
            pk = self.request_obj.pk
            return HttpResponseRedirect(
                reverse('savio-project-request-detail', kwargs={'pk': pk}))
        try:
            num_service_units = self.__get_service_units_to_allocate()
            runner = SavioProjectApprovalRunner(
                self.request_obj, num_service_units)
            project, allocation = runner.run()
        except Exception as e:
            self.logger.exception(e)
            messages.error(self.request, self.error_message)
        else:
            message = (
                f'Project {project.name} and Allocation {allocation.pk} have '
                f'been activated. A cluster access request has automatically '
                f'been made for the requester.')
            messages.success(self.request, message)

        # Send any messages from the runner back to the user.
        try:
            for message in runner.get_user_messages():
                messages.info(self.request, message)
        except NameError:
            pass

        return HttpResponseRedirect(self.redirect)

    def __get_service_units_to_allocate(self):
        """Return the number of service units to allocate to the project
        if it were to be approved now.

        If the request was created as part of an allocation renewal, it
        may be associated with at most one AllocationRenewalRequest. If
        so, service units will be allocated when the latter request is
        approved."""
        if AllocationRenewalRequest.objects.filter(
                new_project_request=self.request_obj).exists():
            return settings.ALLOCATION_MIN

        allocation_type = self.request_obj.allocation_type
        now = utc_now_offset_aware()
        if allocation_type == SavioProjectAllocationRequest.CO:
            return settings.CO_DEFAULT_ALLOCATION
        elif allocation_type == SavioProjectAllocationRequest.FCA:
            return prorated_allocation_amount(
                settings.FCA_DEFAULT_ALLOCATION, now)
        elif allocation_type == SavioProjectAllocationRequest.ICA:
            return settings.ICA_DEFAULT_ALLOCATION
        elif allocation_type == SavioProjectAllocationRequest.PCA:
            return prorated_allocation_amount(
                settings.PCA_DEFAULT_ALLOCATION, now)
        elif allocation_type == SavioProjectAllocationRequest.RECHARGE:
            num_service_units = \
                self.request_obj.extra_fields['num_service_units']
            return Decimal(f'{num_service_units:.2f}')
        else:
            raise ValueError(f'Invalid allocation_type {allocation_type}.')

    def __get_setup_status(self):
        """Return one of the following statuses for the 'setup' step of
        the request: 'N/A', 'Pending', 'Complete'."""
        allocation_type = self.request_obj.allocation_type
        state = self.request_obj.state
        if (state['eligibility']['status'] == 'Denied' or
                state['readiness']['status'] == 'Denied'):
            return 'N/A'
        else:
            pending = 'Pending'
            ica = SavioProjectAllocationRequest.ICA
            recharge = SavioProjectAllocationRequest.RECHARGE
            if allocation_type in (ica, recharge):
                if allocation_type == ica:
                    if state['allocation_dates']['status'] == pending:
                        return pending
                if state['memorandum_signed']['status'] == pending:
                    return pending
        return state['setup']['status']

    def __is_checklist_complete(self):
        status_choice = savio_request_state_status(self.request_obj)
        return (status_choice.name == 'Approved - Processing' and
                self.request_obj.state['setup']['status'] == 'Complete')


class SavioProjectReviewEligibilityView(LoginRequiredMixin,
                                        UserPassesTestMixin,
                                        SavioProjectRequestMixin, FormView):
    form_class = ReviewStatusForm
    template_name = (
        'project/project_request/savio/project_review_eligibility.html')
    login_url = '/'

    def test_func(self):
        """UserPassesTestMixin tests."""
        if self.request.user.is_superuser:
            return True
        message = 'You do not have permission to view the previous page.'
        messages.error(self.request, message)
        return False

    def dispatch(self, request, *args, **kwargs):
        pk = self.kwargs.get('pk')
        self.request_obj = get_object_or_404(
            SavioProjectAllocationRequest.objects.prefetch_related(
                'pi', 'project', 'requester'), pk=pk)
        status_name = self.request_obj.status.name
        if status_name in ['Approved - Complete', 'Denied']:
            message = f'You cannot review a request with status {status_name}.'
            messages.error(request, message)
            return HttpResponseRedirect(
                reverse('savio-project-request-detail', kwargs={'pk': pk}))
        return super().dispatch(request, *args, **kwargs)

    def form_valid(self, form):
        form_data = form.cleaned_data
        status = form_data['status']
        justification = form_data['justification']
        timestamp = utc_now_offset_aware().isoformat()
        self.request_obj.state['eligibility'] = {
            'status': status,
            'justification': justification,
            'timestamp': timestamp,
        }
        self.request_obj.status = savio_request_state_status(self.request_obj)

        if status == 'Denied':
            runner = ProjectDenialRunner(self.request_obj)
            runner.run()

        self.request_obj.save()

        message = (
            f'Eligibility status for request {self.request_obj.pk} has been '
            f'set to {status}.')
        messages.success(self.request, message)

        return super().form_valid(form)

    def get_context_data(self, **kwargs):
        context = super().get_context_data(**kwargs)
        context['savio_request'] = self.request_obj
        context['extra_fields_form'] = self.get_extra_fields_form(
            self.request_obj.allocation_type, self.request_obj.extra_fields)
        context['survey_form'] = SavioProjectSurveyForm(
            initial=self.request_obj.survey_answers, disable_fields=True)
        return context

    def get_initial(self):
        initial = super().get_initial()
        eligibility = self.request_obj.state['eligibility']
        initial['status'] = eligibility['status']
        initial['justification'] = eligibility['justification']
        return initial

    def get_success_url(self):
        return reverse(
            'savio-project-request-detail',
            kwargs={'pk': self.kwargs.get('pk')})


class SavioProjectReviewReadinessView(LoginRequiredMixin, UserPassesTestMixin,
                                      SavioProjectRequestMixin, FormView):
    form_class = ReviewStatusForm
    template_name = (
        'project/project_request/savio/project_review_readiness.html')
    login_url = '/'

    logger = logging.getLogger(__name__)

    def test_func(self):
        """UserPassesTestMixin tests."""
        if self.request.user.is_superuser:
            return True
        message = 'You do not have permission to view the previous page.'
        messages.error(self.request, message)
        return False

    def dispatch(self, request, *args, **kwargs):
        pk = self.kwargs.get('pk')
        self.request_obj = get_object_or_404(
            SavioProjectAllocationRequest.objects.prefetch_related(
                'pi', 'project', 'requester'), pk=pk)
        status_name = self.request_obj.status.name
        if status_name in ['Approved - Complete', 'Denied']:
            message = f'You cannot review a request with status {status_name}.'
            messages.error(request, message)
            return HttpResponseRedirect(
                reverse('savio-project-request-detail', kwargs={'pk': pk}))
        return super().dispatch(request, *args, **kwargs)

    def form_valid(self, form):
        form_data = form.cleaned_data
        status = form_data['status']
        justification = form_data['justification']
        timestamp = utc_now_offset_aware().isoformat()
        self.request_obj.state['readiness'] = {
            'status': status,
            'justification': justification,
            'timestamp': timestamp,
        }
        self.request_obj.status = savio_request_state_status(self.request_obj)

        if status == 'Approved':
            if self.request_obj.pool:
                try:
                    send_project_request_pooling_email(self.request_obj)
                except Exception as e:
                    self.logger.error(
                        'Failed to send notification email. Details:\n')
                    self.logger.exception(e)
        elif status == 'Denied':
            runner = ProjectDenialRunner(self.request_obj)
            runner.run()

        self.request_obj.save()

        message = (
            f'Readiness status for request {self.request_obj.pk} has been set '
            f'to {status}.')
        messages.success(self.request, message)

        return super().form_valid(form)

    def get_context_data(self, **kwargs):
        context = super().get_context_data(**kwargs)
        context['extra_fields_form'] = self.get_extra_fields_form(
            self.request_obj.allocation_type, self.request_obj.extra_fields)
        context['savio_request'] = self.request_obj
        context['survey_form'] = SavioProjectSurveyForm(
            initial=self.request_obj.survey_answers, disable_fields=True)
        return context

    def get_initial(self):
        initial = super().get_initial()
        readiness = self.request_obj.state['readiness']
        initial['status'] = readiness['status']
        initial['justification'] = readiness['justification']
        return initial

    def get_success_url(self):
        return reverse(
            'savio-project-request-detail',
            kwargs={'pk': self.kwargs.get('pk')})


class SavioProjectReviewAllocationDatesView(LoginRequiredMixin,
                                            UserPassesTestMixin,
                                            SavioProjectRequestMixin,
                                            FormView):
    form_class = SavioProjectReviewAllocationDatesForm
    template_name = (
        'project/project_request/savio/project_review_allocation_dates.html')
    login_url = '/'

    logger = logging.getLogger(__name__)

    def test_func(self):
        """UserPassesTestMixin tests."""
        if self.request.user.is_superuser:
            return True
        message = 'You do not have permission to view the previous page.'
        messages.error(self.request, message)
        return False

    def dispatch(self, request, *args, **kwargs):
        pk = self.kwargs.get('pk')
        self.request_obj = get_object_or_404(
            SavioProjectAllocationRequest.objects.prefetch_related(
                'pi', 'project', 'requester'), pk=pk)
        allocation_type = self.request_obj.allocation_type
        if allocation_type != SavioProjectAllocationRequest.ICA:
            message = (
                f'This view is not applicable for projects with allocation '
                f'type {allocation_type}.')
            messages.error(request, message)
            return HttpResponseRedirect(
                reverse('savio-project-request-detail', kwargs={'pk': pk}))
        status_name = self.request_obj.status.name
        if status_name in ['Approved - Complete', 'Denied']:
            message = f'You cannot review a request with status {status_name}.'
            messages.error(request, message)
            return HttpResponseRedirect(
                reverse('savio-project-request-detail', kwargs={'pk': pk}))
        return super().dispatch(request, *args, **kwargs)

    def form_valid(self, form):
        form_data = form.cleaned_data
        status = form_data['status']
        timestamp = utc_now_offset_aware().isoformat()

        # The allocation starts at the beginning of the start date and ends at
        # the end of the end date.
        local_tz = pytz.timezone('America/Los_Angeles')
        tz = pytz.timezone(settings.TIME_ZONE)
        if form_data['start_date']:
            naive_dt = datetime.datetime.combine(
                form_data['start_date'], datetime.datetime.min.time())
            start = local_tz.localize(naive_dt).astimezone(tz).isoformat()
        else:
            start = ''
        if form_data['end_date']:
            naive_dt = datetime.datetime.combine(
                form_data['end_date'], datetime.datetime.max.time())
            end = local_tz.localize(naive_dt).astimezone(tz).isoformat()
        else:
            end = ''

        self.request_obj.state['allocation_dates'] = {
            'status': status,
            'dates': {
                'start': start,
                'end': end,
            },
            'timestamp': timestamp,
        }

        self.request_obj.status = savio_request_state_status(self.request_obj)
        self.request_obj.save()

        message = (
            f'Allocation Dates status for request {self.request_obj.pk} has '
            f'been set to {status}.')
        messages.success(self.request, message)

        return super().form_valid(form)

    def get_context_data(self, **kwargs):
        context = super().get_context_data(**kwargs)
        context['savio_request'] = self.request_obj
        context['extra_fields_form'] = self.get_extra_fields_form(
            self.request_obj.allocation_type, self.request_obj.extra_fields)
        context['survey_form'] = SavioProjectSurveyForm(
            initial=self.request_obj.survey_answers, disable_fields=True)
        return context

    def get_initial(self):
        initial = super().get_initial()
        allocation_dates = self.request_obj.state['allocation_dates']
        initial['status'] = allocation_dates['status']
        local_tz = pytz.timezone('America/Los_Angeles')
        for key in ('start', 'end'):
            value = allocation_dates['dates'][key]
            if value:
                initial[f'{key}_date'] = iso8601.parse_date(value).astimezone(
                    pytz.utc).astimezone(local_tz).date()
        return initial

    def get_success_url(self):
        return reverse(
            'savio-project-request-detail',
            kwargs={'pk': self.kwargs.get('pk')})


class SavioProjectReviewMemorandumSignedView(LoginRequiredMixin,
                                             UserPassesTestMixin,
                                             SavioProjectRequestMixin,
                                             FormView):
    form_class = SavioProjectReviewMemorandumSignedForm
    template_name = (
        'project/project_request/savio/project_review_memorandum_signed.html')
    login_url = '/'

    logger = logging.getLogger(__name__)

    def test_func(self):
        """UserPassesTestMixin tests."""
        if self.request.user.is_superuser:
            return True
        message = 'You do not have permission to view the previous page.'
        messages.error(self.request, message)
        return False

    def dispatch(self, request, *args, **kwargs):
        pk = self.kwargs.get('pk')
        self.request_obj = get_object_or_404(
            SavioProjectAllocationRequest.objects.prefetch_related(
                'pi', 'project', 'requester'), pk=pk)
        allocation_type = self.request_obj.allocation_type
        memorandum_types = (
            SavioProjectAllocationRequest.ICA,
            SavioProjectAllocationRequest.RECHARGE,
        )
        if allocation_type not in memorandum_types:
            message = (
                f'This view is not applicable for projects with allocation '
                f'type {allocation_type}.')
            messages.error(request, message)
            return HttpResponseRedirect(
                reverse('savio-project-request-detail', kwargs={'pk': pk}))
        status_name = self.request_obj.status.name
        if status_name in ['Approved - Complete', 'Denied']:
            message = f'You cannot review a request with status {status_name}.'
            messages.error(request, message)
            return HttpResponseRedirect(
                reverse('savio-project-request-detail', kwargs={'pk': pk}))
        return super().dispatch(request, *args, **kwargs)

    def form_valid(self, form):
        form_data = form.cleaned_data
        status = form_data['status']
        timestamp = utc_now_offset_aware().isoformat()

        self.request_obj.state['memorandum_signed'] = {
            'status': status,
            'timestamp': timestamp,
        }

        self.request_obj.status = savio_request_state_status(self.request_obj)
        self.request_obj.save()

        message = (
            f'Memorandum Signed status for request {self.request_obj.pk} has '
            f'been set to {status}.')
        messages.success(self.request, message)

        return super().form_valid(form)

    def get_context_data(self, **kwargs):
        context = super().get_context_data(**kwargs)
        context['savio_request'] = self.request_obj
        context['extra_fields_form'] = self.get_extra_fields_form(
            self.request_obj.allocation_type, self.request_obj.extra_fields)
        context['survey_form'] = SavioProjectSurveyForm(
            initial=self.request_obj.survey_answers, disable_fields=True)
        return context

    def get_initial(self):
        initial = super().get_initial()
        memorandum_signed = self.request_obj.state['memorandum_signed']
        initial['status'] = memorandum_signed['status']
        return initial

    def get_success_url(self):
        return reverse(
            'savio-project-request-detail',
            kwargs={'pk': self.kwargs.get('pk')})


class SavioProjectReviewSetupView(LoginRequiredMixin, UserPassesTestMixin,
                                  SavioProjectRequestMixin, FormView):
    form_class = SavioProjectReviewSetupForm
    template_name = 'project/project_request/savio/project_review_setup.html'
    login_url = '/'

    def test_func(self):
        """UserPassesTestMixin tests."""
        if self.request.user.is_superuser:
            return True
        message = 'You do not have permission to view the previous page.'
        messages.error(self.request, message)
        return False

    def dispatch(self, request, *args, **kwargs):
        pk = self.kwargs.get('pk')
        self.request_obj = get_object_or_404(
            SavioProjectAllocationRequest.objects.prefetch_related(
                'pi', 'project', 'requester'), pk=pk)
        status_name = self.request_obj.status.name
        if status_name in ['Approved - Complete', 'Denied']:
            message = f'You cannot review a request with status {status_name}.'
            messages.error(request, message)
            return HttpResponseRedirect(
                reverse('savio-project-request-detail', kwargs={'pk': pk}))
        return super().dispatch(request, *args, **kwargs)

    def form_valid(self, form):
        form_data = form.cleaned_data
        status = form_data['status']
        requested_name = (
            self.request_obj.state['setup']['name_change']['requested_name'])
        final_name = form_data['final_name']
        justification = form_data['justification']
        timestamp = utc_now_offset_aware().isoformat()

        name_change = {
            'requested_name': requested_name,
            'final_name': final_name,
            'justification': justification,
        }
        self.request_obj.state['setup'] = {
            'status': status,
            'name_change': name_change,
            'timestamp': timestamp,
        }

        # Set the Project's name. This is the only modification performed prior
        # to the final submission because the name must be unique.
        self.request_obj.project.name = final_name
        self.request_obj.project.save()

        self.request_obj.status = savio_request_state_status(self.request_obj)

        self.request_obj.save()

        message = (
            f'Setup status for request {self.request_obj.pk} has been set to '
            f'{status}.')
        messages.success(self.request, message)

        return super().form_valid(form)

    def get_context_data(self, **kwargs):
        context = super().get_context_data(**kwargs)
        context['savio_request'] = self.request_obj
        context['extra_fields_form'] = self.get_extra_fields_form(
            self.request_obj.allocation_type, self.request_obj.extra_fields)
        context['survey_form'] = SavioProjectSurveyForm(
            initial=self.request_obj.survey_answers, disable_fields=True)
        return context

    def get_form_kwargs(self):
        kwargs = super().get_form_kwargs()
        kwargs['project_pk'] = self.request_obj.project.pk
        kwargs['requested_name'] = (
            self.request_obj.state['setup']['name_change']['requested_name'])
        return kwargs

    def get_initial(self):
        initial = super().get_initial()
        setup = self.request_obj.state['setup']
        initial['status'] = setup['status']
        initial['final_name'] = setup['name_change']['final_name']
        initial['justification'] = setup['name_change']['justification']
        return initial

    def get_success_url(self):
        return reverse(
            'savio-project-request-detail',
            kwargs={'pk': self.kwargs.get('pk')})


class SavioProjectReviewDenyView(LoginRequiredMixin, UserPassesTestMixin,
                                 SavioProjectRequestMixin, FormView):
    form_class = ReviewDenyForm
    template_name = (
        'project/project_request/savio/project_review_deny.html')
    login_url = '/'

    def test_func(self):
        """UserPassesTestMixin tests."""
        if self.request.user.is_superuser:
            return True
        message = 'You do not have permission to view the previous page.'
        messages.error(self.request, message)
        return False

    def dispatch(self, request, *args, **kwargs):
        pk = self.kwargs.get('pk')
        self.request_obj = get_object_or_404(
            SavioProjectAllocationRequest.objects.prefetch_related(
                'pi', 'project', 'requester'), pk=pk)
        status_name = self.request_obj.status.name
        if status_name in ['Approved - Complete', 'Denied']:
            message = f'You cannot review a request with status {status_name}.'
            messages.error(request, message)
            return HttpResponseRedirect(
                reverse('savio-project-request-detail', kwargs={'pk': pk}))
        return super().dispatch(request, *args, **kwargs)

    def form_valid(self, form):
        form_data = form.cleaned_data
        justification = form_data['justification']
        timestamp = utc_now_offset_aware().isoformat()
        self.request_obj.state['other'] = {
            'justification': justification,
            'timestamp': timestamp,
        }
        self.request_obj.status = savio_request_state_status(self.request_obj)

        runner = ProjectDenialRunner(self.request_obj)
        runner.run()

        self.request_obj.save()

        message = (
            f'Status for {self.request_obj.pk} has been set to '
            f'{self.request_obj.status}.')
        messages.success(self.request, message)

        return super().form_valid(form)

    def get_context_data(self, **kwargs):
        context = super().get_context_data(**kwargs)
        context['savio_request'] = self.request_obj
        context['extra_fields_form'] = self.get_extra_fields_form(
            self.request_obj.allocation_type, self.request_obj.extra_fields)
        context['survey_form'] = SavioProjectSurveyForm(
            initial=self.request_obj.survey_answers, disable_fields=True)
        return context

    def get_initial(self):
        initial = super().get_initial()
        other = self.request_obj.state['other']
        initial['justification'] = other['justification']
        return initial

    def get_success_url(self):
        return reverse(
            'savio-project-request-detail',
            kwargs={'pk': self.kwargs.get('pk')})


class VectorProjectRequestView(LoginRequiredMixin, UserPassesTestMixin,
                               FormView):
    form_class = VectorProjectDetailsForm
    template_name = 'project/project_request/vector/project_details.html'
    login_url = '/'

    logger = logging.getLogger(__name__)

    def test_func(self):
        if self.request.user.is_superuser:
            return True

        if self.request.user.has_perms('project.view_vectorprojectallocationrequest'):
            return True

        signed_date = (
            self.request.user.userprofile.access_agreement_signed_date)
        if signed_date is not None:
            return True
        message = (
            'You must sign the User Access Agreement before you can create a '
            'new project.')
        messages.error(self.request, message)

    def form_valid(self, form):
        try:
            project = self.__handle_create_new_project(form.cleaned_data)
            # Store form data in a request.

            pi = User.objects.get(username=settings.VECTOR_PI_USERNAME)
            status = ProjectAllocationRequestStatusChoice.objects.get(
                name='Under Review')
            request = VectorProjectAllocationRequest.objects.create(
                requester=self.request.user,
                pi=pi,
                project=project,
                status=status)

            # Send a notification email to admins.
            try:
                send_new_project_request_admin_notification_email(request)
            except Exception as e:
                self.logger.error(
                    'Failed to send notification email. Details:\n')
                self.logger.exception(e)
        except Exception as e:
            self.logger.exception(e)
            message = 'Unexpected failure. Please contact an administrator.'
            messages.error(self.request, message)
        else:
            message = (
                'Thank you for your submission. It will be reviewed and '
                'processed by administrators.')
            messages.success(self.request, message)

        return super().form_valid(form)

    def get_success_url(self):
        return reverse('home')

    def __handle_create_new_project(self, data):
        """Create a new project and an allocation to the Vector Compute
        resource."""
        status = ProjectStatusChoice.objects.get(name='New')
        try:
            project = Project.objects.create(
                name=data['name'],
                status=status,
                title=data['title'],
                description=data['description'])
        except IntegrityError as e:
            self.logger.error(
                f'Project {data["name"]} unexpectedly already exists.')
            raise e

        # Create an allocation to the "Vector Compute" resource.
        status = AllocationStatusChoice.objects.get(name='New')
        allocation = Allocation.objects.create(project=project, status=status)
        resource = Resource.objects.get(name='Vector Compute')
        allocation.resources.add(resource)
        allocation.save()

        return project


class VectorProjectRequestListView(LoginRequiredMixin, TemplateView):
    template_name = 'project/project_request/vector/project_request_list.html'
    login_url = '/'
    # Show completed requests if True; else, show pending requests.
    completed = False

    def get_queryset(self):
        order_by = self.request.GET.get('order_by')
        if order_by:
            direction = self.request.GET.get('direction')
            if direction == 'asc':
                direction = ''
            else:
                direction = '-'
            order_by = direction + order_by
        else:
            order_by = 'id'
        return VectorProjectAllocationRequest.objects.order_by(order_by)

    def get_context_data(self, **kwargs):
        """Include either pending or completed requests. If the user is
        a superuser, show all such requests. Otherwise, show only those
        for which the user is a requester or PI."""
        context = super().get_context_data(**kwargs)

        args, kwargs = [], {}

        user = self.request.user

        request_list = self.get_queryset()
        if not (user.is_superuser or user.has_perm('project.view_vectorprojectallocationrequest')):
            args.append(Q(requester=user) | Q(pi=user))
        if self.completed:
            status__name__in = ['Approved - Complete', 'Denied']
        else:
            status__name__in = ['Under Review', 'Approved - Processing']
        kwargs['status__name__in'] = status__name__in
        context['vector_project_request_list'] = request_list.filter(
            *args, **kwargs)
        context['request_filter'] = (
            'completed' if self.completed else 'pending')

        return context


class VectorProjectRequestDetailView(LoginRequiredMixin, UserPassesTestMixin,
                                     DetailView):
    model = VectorProjectAllocationRequest
    template_name = (
        'project/project_request/vector/project_request_detail.html')
    login_url = '/'
    context_object_name = 'vector_request'

    logger = logging.getLogger(__name__)

    error_message = 'Unexpected failure. Please contact an administrator.'

    redirect = reverse_lazy('vector-project-pending-request-list')

    def test_func(self):
        """UserPassesTestMixin tests."""
        if self.request.user.is_superuser:
            return True

        if self.request.user.has_perm('project.view_vectorprojectallocationrequest'):
            return True

        if (self.request.user == self.request_obj.requester or
                self.request.user == self.request_obj.pi):
            return True
        message = 'You do not have permission to view the previous page.'
        messages.error(self.request, message)
        return False

    def dispatch(self, request, *args, **kwargs):
        pk = self.kwargs.get('pk')
        self.request_obj = get_object_or_404(
            VectorProjectAllocationRequest.objects.prefetch_related(
                'pi', 'project', 'requester'), pk=pk)
        return super().dispatch(request, *args, **kwargs)

    def get_context_data(self, **kwargs):
        context = super().get_context_data(**kwargs)

        try:
            latest_update_timestamp = \
                project_allocation_request_latest_update_timestamp(
                    self.request_obj)
            if not latest_update_timestamp:
                latest_update_timestamp = 'No updates yet.'
            else:
                # TODO: Upgrade to Python 3.7+ to use this.
                # latest_update_timestamp = datetime.datetime.fromisoformat(
                #     latest_update_timestamp)
                latest_update_timestamp = iso8601.parse_date(
                    latest_update_timestamp)
        except Exception as e:
            self.logger.exception(e)
            messages.error(self.request, self.error_message)
            latest_update_timestamp = 'Failed to determine timestamp.'
        context['latest_update_timestamp'] = latest_update_timestamp

        if self.request_obj.status.name == 'Denied':
            try:
                denial_reason = vector_request_denial_reason(self.request_obj)
                category = denial_reason.category
                justification = denial_reason.justification
                timestamp = denial_reason.timestamp
            except Exception as e:
                self.logger.exception(e)
                messages.error(self.request, self.error_message)
                category = 'Unknown Category'
                justification = (
                    'Failed to determine denial reason. Please contact an '
                    'administrator.')
                timestamp = 'Unknown Timestamp'
            context['denial_reason'] = {
                'category': category,
                'justification': justification,
                'timestamp': timestamp,
            }
            context['support_email'] = settings.CENTER_HELP_EMAIL

        context['is_checklist_complete'] = self.__is_checklist_complete()

        context['is_allowed_to_manage_request'] = (
            self.request.user.is_superuser)

        return context

    def post(self, request, *args, **kwargs):
        if not self.request.user.is_superuser:
            message = 'You do not have permission to view the this page.'
            messages.error(request, message)
            pk = self.request_obj.pk

            return HttpResponseRedirect(
                reverse('vector-project-request-detail', kwargs={'pk': pk}))

        if not self.__is_checklist_complete():
            message = 'Please complete the checklist before final activation.'
            messages.error(request, message)
            pk = self.request_obj.pk
            return HttpResponseRedirect(
                reverse('vector-project-request-detail', kwargs={'pk': pk}))
        try:
            runner = VectorProjectApprovalRunner(self.request_obj)
            project, allocation = runner.run()
        except Exception as e:
            self.logger.exception(e)
            messages.error(self.request, self.error_message)
        else:
            message = (
                f'Project {project.name} and Allocation {allocation.pk} have '
                f'been activated. A cluster access request has automatically '
                f'been made for the requester.')
            messages.success(self.request, message)

        # Send any messages from the runner back to the user.
        try:
            for message in runner.get_user_messages():
                messages.info(self.request, message)
        except NameError:
            pass

        return HttpResponseRedirect(self.redirect)

    def __is_checklist_complete(self):
        status_choice = vector_request_state_status(self.request_obj)
        return (status_choice.name == 'Approved - Processing' and
                self.request_obj.state['setup']['status'] == 'Complete')


class VectorProjectReviewEligibilityView(LoginRequiredMixin,
                                         UserPassesTestMixin, FormView):
    form_class = ReviewStatusForm
    template_name = (
        'project/project_request/vector/project_review_eligibility.html')
    login_url = '/'

    def test_func(self):
        """UserPassesTestMixin tests."""
        if self.request.user.is_superuser:
            return True
        message = 'You do not have permission to view the previous page.'
        messages.error(self.request, message)
        return False

    def dispatch(self, request, *args, **kwargs):
        pk = self.kwargs.get('pk')
        self.request_obj = get_object_or_404(
            VectorProjectAllocationRequest.objects.prefetch_related(
                'pi', 'project', 'requester'), pk=pk)
        status_name = self.request_obj.status.name
        if status_name in ['Approved - Complete', 'Denied']:
            message = f'You cannot review a request with status {status_name}.'
            messages.error(request, message)
            return HttpResponseRedirect(
                reverse('vector-project-request-detail', kwargs={'pk': pk}))
        return super().dispatch(request, *args, **kwargs)

    def form_valid(self, form):
        form_data = form.cleaned_data
        status = form_data['status']
        justification = form_data['justification']
        timestamp = utc_now_offset_aware().isoformat()
        self.request_obj.state['eligibility'] = {
            'status': status,
            'justification': justification,
            'timestamp': timestamp,
        }
        self.request_obj.status = vector_request_state_status(self.request_obj)

        if status == 'Denied':
            runner = ProjectDenialRunner(self.request_obj)
            runner.run()

        self.request_obj.save()

        message = (
            f'Eligibility status for request {self.request_obj.pk} has been '
            f'set to {status}.')
        messages.success(self.request, message)

        return super().form_valid(form)

    def get_context_data(self, **kwargs):
        context = super().get_context_data(**kwargs)
        context['vector_request'] = self.request_obj
        return context

    def get_initial(self):
        initial = super().get_initial()
        eligibility = self.request_obj.state['eligibility']
        initial['status'] = eligibility['status']
        initial['justification'] = eligibility['justification']
        return initial

    def get_success_url(self):
        return reverse(
            'vector-project-request-detail',
            kwargs={'pk': self.kwargs.get('pk')})


class VectorProjectReviewSetupView(LoginRequiredMixin, UserPassesTestMixin,
                                   FormView):
    form_class = VectorProjectReviewSetupForm
    template_name = 'project/project_request/vector/project_review_setup.html'
    login_url = '/'

    def test_func(self):
        """UserPassesTestMixin tests."""
        if self.request.user.is_superuser:
            return True
        message = 'You do not have permission to view the previous page.'
        messages.error(self.request, message)
        return False

    def dispatch(self, request, *args, **kwargs):
        pk = self.kwargs.get('pk')
        self.request_obj = get_object_or_404(
            VectorProjectAllocationRequest.objects.prefetch_related(
                'pi', 'project', 'requester'), pk=pk)
        status_name = self.request_obj.status.name
        if status_name in ['Approved - Complete', 'Denied']:
            message = f'You cannot review a request with status {status_name}.'
            messages.error(request, message)
            return HttpResponseRedirect(
                reverse('vector-project-request-detail', kwargs={'pk': pk}))
        return super().dispatch(request, *args, **kwargs)

    def form_valid(self, form):
        form_data = form.cleaned_data
        status = form_data['status']
        requested_name = (
            self.request_obj.state['setup']['name_change']['requested_name'])
        final_name = form_data['final_name']
        justification = form_data['justification']
        timestamp = utc_now_offset_aware().isoformat()

        name_change = {
            'requested_name': requested_name,
            'final_name': final_name,
            'justification': justification,
        }
        self.request_obj.state['setup'] = {
            'status': status,
            'name_change': name_change,
            'timestamp': timestamp,
        }

        # Set the Project's name. This is the only modification performed prior
        # to the final submission because the name must be unique.
        self.request_obj.project.name = final_name
        self.request_obj.project.save()

        self.request_obj.status = vector_request_state_status(self.request_obj)

        self.request_obj.save()

        message = (
            f'Setup status for request {self.request_obj.pk} has been set to '
            f'{status}.')
        messages.success(self.request, message)

        return super().form_valid(form)

    def get_context_data(self, **kwargs):
        context = super().get_context_data(**kwargs)
        context['vector_request'] = self.request_obj
        return context

    def get_form_kwargs(self):
        kwargs = super().get_form_kwargs()
        kwargs['project_pk'] = self.request_obj.project.pk
        kwargs['requested_name'] = (
            self.request_obj.state['setup']['name_change']['requested_name'])
        return kwargs

    def get_initial(self):
        initial = super().get_initial()
        setup = self.request_obj.state['setup']
        initial['status'] = setup['status']
        initial['final_name'] = setup['name_change']['final_name']
        initial['justification'] = setup['name_change']['justification']
        return initial

    def get_success_url(self):
        return reverse(
            'vector-project-request-detail',
            kwargs={'pk': self.kwargs.get('pk')})


class SavioProjectUndenyRequestView(LoginRequiredMixin, UserPassesTestMixin, View):
    login_url = '/'

    def test_func(self):
        """UserPassesTestMixin tests."""
        if self.request.user.is_superuser:
            return True

        message = (
            'You do not have permission to undeny a project request.')
        messages.error(self.request, message)

    def dispatch(self, request, *args, **kwargs):
        project_request = get_object_or_404(
            SavioProjectAllocationRequest, pk=self.kwargs.get('pk'))

        state_status = savio_request_state_status(project_request)
        denied_status = ProjectAllocationRequestStatusChoice.objects.get(name='Denied')

        if state_status != denied_status:
            message = 'Savio project request has an unexpected status.'
            messages.error(request, message)

            return HttpResponseRedirect(
                reverse('savio-project-request-detail',
                        kwargs={'pk': self.kwargs.get('pk')}))

        return super().dispatch(request, *args, **kwargs)

    def get(self, request, *args, **kwargs):
        project_request = get_object_or_404(
            SavioProjectAllocationRequest, pk=kwargs.get('pk'))
        
        if project_request.state['eligibility']['status'] == 'Denied':
            project_request.state['eligibility']['status'] = 'Pending'

        if project_request.state['readiness']['status'] == 'Denied':
            project_request.state['readiness']['status'] = 'Pending'
            
        if project_request.state['other']['timestamp']:
            project_request.state['other']['justification'] = ''
            project_request.state['other']['timestamp'] = ''

        project_request.status = savio_request_state_status(project_request)
        project_request.save()

        message = (
            f'Project request {project_request.project.name} '
            f'has been UNDENIED and will need to be reviewed again.')
        messages.success(request, message)

        return HttpResponseRedirect(
            reverse('savio-project-request-detail',
                    kwargs={'pk': kwargs.get('pk')}))


class VectorProjectUndenyRequestView(LoginRequiredMixin, UserPassesTestMixin, View):
    login_url = '/'

    def test_func(self):
        """UserPassesTestMixin tests."""
        if self.request.user.is_superuser:
            return True

        message = (
            'You do not have permission to undeny a project request.')
        messages.error(self.request, message)

    def dispatch(self, request, *args, **kwargs):
        project_request = get_object_or_404(
            VectorProjectAllocationRequest, pk=self.kwargs.get('pk'))

        state_status = vector_request_state_status(project_request)
        denied_status = ProjectAllocationRequestStatusChoice.objects.get(name='Denied')

        if state_status != denied_status:
            message = 'Vector project request has an unexpected status.'
            messages.error(request, message)

            return HttpResponseRedirect(
                reverse('vector-project-request-detail',
                        kwargs={'pk': self.kwargs.get('pk')}))

        return super().dispatch(request, *args, **kwargs)

    def get(self, request, *args, **kwargs):
        project_request = get_object_or_404(
            VectorProjectAllocationRequest, pk=kwargs.get('pk'))

        if project_request.state['eligibility']['status'] == 'Denied':
            project_request.state['eligibility']['status'] = 'Pending'

        project_request.status = vector_request_state_status(project_request)
        project_request.save()

        message = (
            f'Project request {project_request.project.name} '
            f'has been UNDENIED and will need to be reviewed again.')
        messages.success(request, message)

        return HttpResponseRedirect(
            reverse('vector-project-request-detail',
                    kwargs={'pk': kwargs.get('pk')}))<|MERGE_RESOLUTION|>--- conflicted
+++ resolved
@@ -231,7 +231,9 @@
         context['joins_auto_approved'] = (
             self.object.joins_auto_approval_delay == datetime.timedelta())
 
-<<<<<<< HEAD
+        context['join_request_delay_period'] = \
+            str(self.object.joins_auto_approval_delay).rsplit(':', 1)[0]
+
         # Only display the "Renew Allowance" button for applicable allocation
         # types.
         context['renew_allowance_current_visible'] = \
@@ -240,13 +242,9 @@
         # not have pending/approved renewal requests.
         context['renew_allowance_current_clickable'] = (
             # Short-circuit if the button is not visible.
-            context['renew_allowance_current_visible'] and
-            is_any_project_pi_renewable(
-                self.object, get_current_allocation_period()))
-=======
-        context['join_request_delay_period'] = \
-            str(self.object.joins_auto_approval_delay).rsplit(':', 1)[0]
->>>>>>> c5b53fda
+                context['renew_allowance_current_visible'] and
+                is_any_project_pi_renewable(
+                    self.object, get_current_allocation_period()))
 
         return context
 
