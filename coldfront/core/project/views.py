import datetime
import pprint

from django import forms
from django.conf import settings
from django.contrib import messages
from django.contrib.auth.mixins import LoginRequiredMixin, UserPassesTestMixin
from django.contrib.auth.models import User
from django.contrib.messages.views import SuccessMessageMixin
from django.core.paginator import EmptyPage, PageNotAnInteger, Paginator
from django.db import IntegrityError
from django.db.models import Case, CharField, F, Q, Value, When
from django.forms import formset_factory
from django.http import (HttpResponse, HttpResponseForbidden,
                         HttpResponseRedirect)
from django.shortcuts import get_object_or_404, redirect, render
from django.template.loader import render_to_string
from django.urls import reverse, reverse_lazy
from django.views import View
from django.views.generic import CreateView, DetailView, ListView, UpdateView
from django.views.generic.base import TemplateView
from django.views.generic.edit import FormView

from coldfront.core.allocation.models import (Allocation,
                                              AllocationAttribute,
                                              AllocationAttributeType,
                                              AllocationStatusChoice,
                                              AllocationUser,
                                              AllocationUserAttribute,
                                              AllocationUserStatusChoice)
from coldfront.core.allocation.utils import (get_allocation_user_cluster_access_status,
                                             prorated_allocation_amount)
from coldfront.core.allocation.signals import (allocation_activate_user,
                                               allocation_remove_user)
# from coldfront.core.grant.models import Grant
from coldfront.core.project.forms import (ProjectAddUserForm,
                                          ProjectAddUsersToAllocationForm,
                                          ProjectRemoveUserForm,
                                          ProjectReviewEmailForm,
                                          ProjectReviewForm,
                                          ProjectReviewUserJoinForm,
                                          ProjectSearchForm,
                                          ProjectUpdateForm,
                                          ProjectUserUpdateForm)
from coldfront.core.project.models import (Project, ProjectReview,
                                           ProjectReviewStatusChoice,
                                           ProjectStatusChoice, ProjectUser,
                                           ProjectUserMessage,
                                           ProjectUserJoinRequest,
                                           ProjectUserRoleChoice,
                                           ProjectUserStatusChoice,
                                           ProjectAllocationRequestStatusChoice,
                                           ProjectUserStatusChoice)
from coldfront.core.project.utils import (add_vector_user_to_designated_savio_project,
                                          get_project_compute_allocation,
                                          ProjectClusterAccessRequestRunner,
                                          ProjectDenialRunner,
                                          SavioProjectApprovalRunner,
                                          send_added_to_project_notification_email,
                                          send_new_cluster_access_request_notification_email,
                                          send_project_join_notification_email,
                                          send_project_join_request_approval_email,
                                          send_project_join_request_denial_email,
                                          send_project_request_pooling_email,
                                          VectorProjectApprovalRunner)
from coldfront.core.project.utils_.renewal_utils import get_current_allocation_period
from coldfront.core.project.utils_.renewal_utils import is_any_project_pi_renewable
from coldfront.core.project.utils_.request_utils import project_allocation_request_latest_update_timestamp
from coldfront.core.project.utils_.request_utils import savio_request_denial_reason
from coldfront.core.project.utils_.request_utils import vector_request_denial_reason
# from coldfront.core.publication.models import Publication
# from coldfront.core.research_output.models import ResearchOutput
from coldfront.core.resource.models import Resource
from coldfront.core.user.forms import UserSearchForm
from coldfront.core.user.utils import CombinedUserSearch
from coldfront.core.utils.common import (get_domain_url, import_from_settings,
                                         utc_now_offset_aware)
from coldfront.core.utils.mail import send_email, send_email_template

import logging

EMAIL_ENABLED = import_from_settings('EMAIL_ENABLED', False)
ALLOCATION_ENABLE_ALLOCATION_RENEWAL = import_from_settings(
    'ALLOCATION_ENABLE_ALLOCATION_RENEWAL', True)
ALLOCATION_DEFAULT_ALLOCATION_LENGTH = import_from_settings(
    'ALLOCATION_DEFAULT_ALLOCATION_LENGTH', 365)

if EMAIL_ENABLED:
    EMAIL_DIRECTOR_EMAIL_ADDRESS = import_from_settings(
        'EMAIL_DIRECTOR_EMAIL_ADDRESS')
    EMAIL_SENDER = import_from_settings('EMAIL_SENDER')


class ProjectDetailView(LoginRequiredMixin, UserPassesTestMixin, DetailView):
    model = Project
    template_name = 'project/project_detail.html'
    context_object_name = 'project'

    def test_func(self):
        """ UserPassesTestMixin Tests"""
        if self.request.user.is_superuser:
            return True

        if self.request.user.has_perm('project.can_view_all_projects'):
            return True

        project_obj = self.get_object()

        if project_obj.projectuser_set.filter(user=self.request.user, status__name='Active').exists():
            return True

        messages.error(
            self.request, 'You do not have permission to view the previous page.')
        return False

    def get_context_data(self, **kwargs):
        context = super().get_context_data(**kwargs)

        # Can the user archive the project?
        if self.request.user.is_superuser:
            context['is_allowed_to_archive_project'] = True
        else:
            context['is_allowed_to_archive_project'] = False

        # Can the user update the project?
        context['is_allowed_to_update_project'] = False

        if self.request.user.is_superuser:
            context['is_allowed_to_update_project'] = True

        elif self.object.projectuser_set.filter(user=self.request.user).exists():
            project_user = self.object.projectuser_set.get(user=self.request.user)

            if project_user.role.name in ['Principal Investigator', 'Manager']:
                context['username'] = project_user.user.username
                context['is_allowed_to_update_project'] = True

        # Retrieve cluster access statuses.
        cluster_access_statuses = {}
        try:
            allocation_obj = get_project_compute_allocation(self.object)
            statuses = \
                allocation_obj.allocationuserattribute_set.select_related(
                    'allocation_user__user'
                ).filter(
                    allocation_attribute_type__name='Cluster Account Status',
                    value__in=['Pending - Add', 'Processing', 'Active'])
            for status in statuses:
                username = status.allocation_user.user.username
                cluster_access_statuses[username] = status.value
        except (Allocation.DoesNotExist, Allocation.MultipleObjectsReturned):
            pass

        whens = [
            When(user__username=username, then=Value(status))
            for username, status in cluster_access_statuses.items()
        ]

        # Only show 'Active Users'
        project_users = self.object.projectuser_set.select_related(
            'user'
        ).filter(
            status__name='Active'
        ).annotate(
            cluster_access_status=Case(
                *whens,
                default=Value('None'),
                output_field=CharField(),
            )
        ).order_by('user__username')

        context['mailto'] = 'mailto:' + \
            ','.join([user.user.email for user in project_users])

        if self.request.user.is_superuser or self.request.user.has_perm('allocation.can_view_all_allocations'):
            allocations = Allocation.objects.prefetch_related(
                'resources').filter(project=self.object).order_by('-end_date')
        else:
            if self.object.status.name in ['Active', 'New', ]:
                allocations = Allocation.objects.filter(
                    Q(project=self.object) &
                    Q(project__projectuser__user=self.request.user) &
                    Q(project__projectuser__status__name__in=['Active', ]) &
                    Q(status__name__in=['Active', 'Expired',
                                        'New', 'Renewal Requested',
                                        'Payment Pending', 'Payment Requested',
                                        'Payment Declined', 'Paid']) &
                    Q(allocationuser__user=self.request.user) &
                    Q(allocationuser__status__name__in=['Active', ])
                ).distinct().order_by('-end_date')
            else:
                allocations = Allocation.objects.prefetch_related(
                    'resources').filter(project=self.object)

        context['num_join_requests'] = self.object.projectuser_set.filter(
            status__name='Pending - Add').count()

        # context['publications'] = Publication.objects.filter(project=self.object, status='Active').order_by('-year')
        # context['research_outputs'] = ResearchOutput.objects.filter(project=self.object).order_by('-created')
        # context['grants'] = Grant.objects.filter(project=self.object, status__name__in=['Active', 'Pending'])
        context['allocations'] = allocations
        context['project_users'] = project_users
        context['ALLOCATION_ENABLE_ALLOCATION_RENEWAL'] = ALLOCATION_ENABLE_ALLOCATION_RENEWAL

        # Can the user request cluster access on own or others' behalf?
        try:
            allocation = get_project_compute_allocation(self.object)
        except Allocation.DoesNotExist:
            compute_allocation_pk = None
            cluster_accounts_requestable = False
            cluster_accounts_tooltip = 'Unexpected server error.'
        except Allocation.MultipleObjectsReturned:
            compute_allocation_pk = None
            cluster_accounts_requestable = False
            cluster_accounts_tooltip = 'Unexpected server error.'
        else:
            compute_allocation_pk = allocation.pk
            cluster_accounts_requestable = True
            if context['is_allowed_to_update_project']:
                cluster_accounts_tooltip = (
                    'Request access to the cluster under this project on '
                    'behalf of users.')
            else:
                cluster_accounts_tooltip = (
                    'Request access to the cluster under this project.')
        context['compute_allocation_pk'] = compute_allocation_pk
        context['cluster_accounts_requestable'] = cluster_accounts_requestable
        context['cluster_accounts_tooltip'] = cluster_accounts_tooltip

<<<<<<< HEAD
=======
        context['joins_auto_approved'] = (
            self.object.joins_auto_approval_delay == datetime.timedelta())

        context['join_request_delay_period'] = \
            str(self.object.joins_auto_approval_delay).rsplit(':', 1)[0]

        # Only display the "Renew Allowance" button for applicable allocation
        # types.
        # TODO: Display these for ic_ and pc_ when ready.
        context['renew_allowance_current_visible'] = \
            self.object.name.startswith('fc_')
            # self.object.name.startswith(('fc_', 'ic_', 'pc_'))
        # Only allow the "Renew Allowance" button to be clickable if any PIs do
        # not have pending/approved renewal requests.
        context['renew_allowance_current_clickable'] = (
            # Short-circuit if the button is not visible.
                context['renew_allowance_current_visible'] and
                is_any_project_pi_renewable(
                    self.object, get_current_allocation_period()))

>>>>>>> b4f4f92d
        return context


class ProjectListView(LoginRequiredMixin, ListView):

    model = Project
    template_name = 'project/project_list.html'
    prefetch_related = ['status', 'field_of_science', ]
    context_object_name = 'project_list'
    paginate_by = 25

    def get_queryset(self):

        order_by = self.request.GET.get('order_by')
        if order_by:
            direction = self.request.GET.get('direction')
            if direction == 'asc':
                direction = ''
            else:
                direction = '-'
            order_by = direction + order_by
        else:
            order_by = 'id'

        project_search_form = ProjectSearchForm(self.request.GET)

        if project_search_form.is_valid():
            data = project_search_form.cleaned_data
            if data.get('show_all_projects') and (self.request.user.is_superuser or self.request.user.has_perm('project.can_view_all_projects')):
                projects = Project.objects.prefetch_related('field_of_science', 'status',).filter(
                    status__name__in=['New', 'Active', 'Inactive', ]
                ).annotate(
                    cluster_name=Case(
                        When(name='abc', then=Value('ABC')),
                        When(name__startswith='vector_', then=Value('Vector')),
                        default=Value('Savio'),
                        output_field=CharField(),
                    )
                ).order_by(order_by)
            else:
                projects = Project.objects.prefetch_related('field_of_science', 'status',).filter(
                    Q(status__name__in=['New', 'Active', 'Inactive', ]) &
                    Q(projectuser__user=self.request.user) &
                    Q(projectuser__status__name='Active')
                ).annotate(
                    cluster_name=Case(
                        When(name='abc', then=Value('ABC')),
                        When(name__startswith='vector_', then=Value('Vector')),
                        default=Value('Savio'),
                        output_field=CharField(),
                    ),
                ).order_by(order_by)

            # Last Name
            if data.get('last_name'):
                pi_project_users = ProjectUser.objects.filter(
                    project__in=projects,
                    role__name='Principal Investigator',
                    user__last_name__icontains=data.get('last_name'))
                project_ids = pi_project_users.values_list(
                    'project_id', flat=True)
                projects = projects.filter(id__in=project_ids)

            # Username
            if data.get('username'):
                projects = projects.filter(
                    Q(projectuser__user__username__icontains=data.get(
                        'username')) &
                    (Q(projectuser__role__name='Principal Investigator') |
                     Q(projectuser__status__name='Active'))
                )

            # Field of Science
            if data.get('field_of_science'):
                projects = projects.filter(
                    field_of_science__description__icontains=data.get('field_of_science'))

            # Project Title
            if data.get('project_title'):
                projects = projects.filter(title__icontains=data.get('project_title'))

            # Project Name
            if data.get('project_name'):
                projects = projects.filter(name__icontains=data.get('project_name'))

            # Cluster Name
            if data.get('cluster_name'):
                projects = projects.filter(cluster_name__icontains=data.get('cluster_name'))

        else:
            projects = Project.objects.prefetch_related('field_of_science', 'status',).filter(
                Q(status__name__in=['New', 'Active', 'Inactive', ]) &
                Q(projectuser__user=self.request.user) &
                Q(projectuser__status__name='Active')
            ).annotate(
                cluster_name=Case(
                    When(name='abc', then=Value('ABC')),
                    When(name__startswith='vector_', then=Value('Vector')),
                    default=Value('Savio'),
                    output_field=CharField(),
                ),
            ).order_by(order_by)

        return projects.distinct()

    def get_context_data(self, **kwargs):

        context = super().get_context_data(**kwargs)

        # block access to joining projects until user-acess-agreement has been signed
        context['user_agreement_signed'] = self.request.user.userprofile.access_agreement_signed_date is not None

        projects_count = self.get_queryset().count()
        context['projects_count'] = projects_count

        project_search_form = ProjectSearchForm(self.request.GET)
        if project_search_form.is_valid():
            context['project_search_form'] = project_search_form
            data = project_search_form.cleaned_data
            filter_parameters = ''
            for key, value in data.items():
                if value:
                    if isinstance(value, list):
                        for ele in value:
                            filter_parameters += '{}={}&'.format(key, ele)
                    else:
                        filter_parameters += '{}={}&'.format(key, value)
            context['project_search_form'] = project_search_form
        else:
            filter_parameters = None
            context['project_search_form'] = ProjectSearchForm()

        order_by = self.request.GET.get('order_by')
        if order_by:
            direction = self.request.GET.get('direction')
            filter_parameters_with_order_by = filter_parameters + \
                'order_by=%s&direction=%s&' % (order_by, direction)
        else:
            filter_parameters_with_order_by = filter_parameters

        if filter_parameters:
            context['expand_accordion'] = 'show'

        context['filter_parameters'] = filter_parameters
        context['filter_parameters_with_order_by'] = filter_parameters_with_order_by

        project_list = context.get('project_list')
        paginator = Paginator(project_list, self.paginate_by)

        page = self.request.GET.get('page')

        try:
            project_list = paginator.page(page)
        except PageNotAnInteger:
            project_list = paginator.page(1)
        except EmptyPage:
            project_list = paginator.page(paginator.num_pages)

        # The "Renew a PI's Allowance" button should only be visible to
        # Managers and PIs.
        role_names = ['Manager', 'Principal Investigator']
        status = ProjectUserStatusChoice.objects.get(name='Active')
        context['renew_allowance_current_visible'] = \
            ProjectUser.objects.filter(
                user=self.request.user, role__name__in=role_names,
                status=status)

        return context


class ProjectArchivedListView(LoginRequiredMixin, UserPassesTestMixin,
                              ListView):

    model = Project
    template_name = 'project/project_archived_list.html'
    prefetch_related = ['status', 'field_of_science', ]
    context_object_name = 'project_list'
    paginate_by = 10

    def test_func(self):
        """ UserPassesTestMixin Tests"""
        if self.request.user.is_superuser:
            return True

    def get_queryset(self):

        order_by = self.request.GET.get('order_by')
        if order_by:
            direction = self.request.GET.get('direction')
            if direction == 'asc':
                direction = ''
            else:
                direction = '-'
            order_by = direction + order_by
        else:
            order_by = 'id'

        project_search_form = ProjectSearchForm(self.request.GET)

        if project_search_form.is_valid():
            data = project_search_form.cleaned_data
            if data.get('show_all_projects') and (self.request.user.is_superuser or self.request.user.has_perm('project.can_view_all_projects')):
                projects = Project.objects.prefetch_related('field_of_science', 'status',).filter(
                    status__name__in=['Archived', ]).order_by(order_by)
            else:

                projects = Project.objects.prefetch_related('field_of_science', 'status',).filter(
                    Q(status__name__in=['Archived', ]) &
                    Q(projectuser__user=self.request.user) &
                    Q(projectuser__status__name='Active')
                ).order_by(order_by)

            # Last Name
            if data.get('last_name'):
                pi_project_users = ProjectUser.objects.filter(
                    project__in=projects,
                    role__name='Principal Investigator',
                    user__last_name__icontains=data.get('last_name'))
                project_ids = pi_project_users.values_list(
                    'project_id', flat=True)
                projects = projects.filter(id__in=project_ids)

            # Username
            if data.get('username'):
                projects = projects.filter(
                    projectuser__user__username__icontains=data.get('username'),
                    projectuser__role__name='Principal Investigator')

            # Field of Science
            if data.get('field_of_science'):
                projects = projects.filter(
                    field_of_science__description__icontains=data.get('field_of_science'))

            # Project Title
            if data.get('project_title'):
                projects = projects.filter(title__icontains=data.get('project_title'))

            # Project Name
            if data.get('project_name'):
                projects = projects.filter(name__icontains=data.get('project_name'))

        else:
            projects = Project.objects.prefetch_related('field_of_science', 'status',).filter(
                Q(status__name__in=['Archived', ]) &
                Q(projectuser__user=self.request.user) &
                Q(projectuser__status__name='Active')
            ).order_by(order_by)

        return projects

    def get_context_data(self, **kwargs):

        context = super().get_context_data(**kwargs)
        projects_count = self.get_queryset().count()
        context['projects_count'] = projects_count
        context['expand'] = False

        project_search_form = ProjectSearchForm(self.request.GET)
        if project_search_form.is_valid():
            context['project_search_form'] = project_search_form
            data = project_search_form.cleaned_data
            filter_parameters = ''
            for key, value in data.items():
                if value:
                    if isinstance(value, list):
                        for ele in value:
                            filter_parameters += '{}={}&'.format(key, ele)
                    else:
                        filter_parameters += '{}={}&'.format(key, value)
            context['project_search_form'] = project_search_form
        else:
            filter_parameters = None
            context['project_search_form'] = ProjectSearchForm()

        order_by = self.request.GET.get('order_by')
        if order_by:
            direction = self.request.GET.get('direction')
            filter_parameters_with_order_by = filter_parameters + \
                'order_by=%s&direction=%s&' % (order_by, direction)
        else:
            filter_parameters_with_order_by = filter_parameters

        if filter_parameters:
            context['expand_accordion'] = 'show'

        context['filter_parameters'] = filter_parameters
        context['filter_parameters_with_order_by'] = filter_parameters_with_order_by

        project_list = context.get('project_list')
        paginator = Paginator(project_list, self.paginate_by)

        page = self.request.GET.get('page')

        try:
            project_list = paginator.page(page)
        except PageNotAnInteger:
            project_list = paginator.page(1)
        except EmptyPage:
            project_list = paginator.page(paginator.num_pages)

        return context


class ProjectArchiveProjectView(LoginRequiredMixin, UserPassesTestMixin, TemplateView):
    template_name = 'project/project_archive.html'

    def test_func(self):
        """ UserPassesTestMixin Tests"""
        if self.request.user.is_superuser:
            return True

        if self.request.method == 'POST':
            return False

        # project_obj = get_object_or_404(Project, pk=self.kwargs.get('pk'))
        #
        # if project_obj.projectuser_set.filter(
        #         user=self.request.user,
        #         role__name__in=['Manager', 'Principal Investigator'],
        #         status__name='Active').exists():
        #     return True

    def get_context_data(self, **kwargs):
        context = super().get_context_data(**kwargs)
        pk = self.kwargs.get('pk')
        project = get_object_or_404(Project, pk=pk)

        context['project'] = project
        context['is_allowed_to_archive_project'] = self.request.user.is_superuser

        return context

    def post(self, request, *args, **kwargs):
        pk = self.kwargs.get('pk')
        project = get_object_or_404(Project, pk=pk)
        project_status_archive = ProjectStatusChoice.objects.get(
            name='Archived')
        allocation_status_expired = AllocationStatusChoice.objects.get(
            name='Expired')
        end_date = datetime.datetime.now()
        project.status = project_status_archive
        project.save()
        for allocation in project.allocation_set.filter(status__name='Active'):
            allocation.status = allocation_status_expired
            allocation.end_date = end_date
            allocation.save()
        return redirect(reverse('project-detail', kwargs={'pk': project.pk}))


class ProjectCreateView(LoginRequiredMixin, UserPassesTestMixin, CreateView):
    model = Project
    template_name_suffix = '_create_form'
    fields = ['title', 'description', 'field_of_science', ]

    def test_func(self):
        """ UserPassesTestMixin Tests"""
        if self.request.user.is_superuser:
            return True

        # if self.request.user.userprofile.is_pi:
        #     return True

    def form_valid(self, form):
        project_obj = form.save(commit=False)
        form.instance.status = ProjectStatusChoice.objects.get(name='New')
        project_obj.save()
        self.object = project_obj

        project_user_obj = ProjectUser.objects.create(
            user=self.request.user,
            project=project_obj,
            role=ProjectUserRoleChoice.objects.get(name='Manager'),
            status=ProjectUserStatusChoice.objects.get(name='Active')
        )

        return super().form_valid(form)

    def get_success_url(self):
        return reverse('project-detail', kwargs={'pk': self.object.pk})


class ProjectUpdateView(SuccessMessageMixin, LoginRequiredMixin, UserPassesTestMixin, UpdateView):
    model = Project
    template_name_suffix = '_update_form'
    form_class = ProjectUpdateForm
    success_message = 'Project updated.'

    logger = logging.getLogger(__name__)

    def test_func(self):
        """ UserPassesTestMixin Tests"""
        if self.request.user.is_superuser:
            return True

        project_obj = self.get_object()

        if project_obj.projectuser_set.filter(
                user=self.request.user,
                role__name__in=['Manager', 'Principal Investigator'],
                status__name='Active').exists():
            return True

    def dispatch(self, request, *args, **kwargs):
        project_obj = get_object_or_404(Project, pk=self.kwargs.get('pk'))
        if project_obj.status.name not in ['Active', 'New', ]:
            messages.error(request, 'You cannot update an archived project.')
            return HttpResponseRedirect(reverse('project-detail', kwargs={'pk': project_obj.pk}))
        else:
            return super().dispatch(request, *args, **kwargs)

    def get_success_url(self):
        return reverse('project-detail', kwargs={'pk': self.object.pk})

    def form_valid(self, form):
        return super().form_valid(form)


class ProjectAddUsersSearchView(LoginRequiredMixin, UserPassesTestMixin, TemplateView):
    template_name = 'project/project_add_users.html'

    def test_func(self):
        """ UserPassesTestMixin Tests"""
        if self.request.user.is_superuser:
            return True

        project_obj = get_object_or_404(Project, pk=self.kwargs.get('pk'))

        if project_obj.projectuser_set.filter(
                user=self.request.user,
                role__name__in=['Manager', 'Principal Investigator'],
                status__name='Active').exists():
            return True

    def dispatch(self, request, *args, **kwargs):
        project_obj = get_object_or_404(Project, pk=self.kwargs.get('pk'))
        if project_obj.status.name not in ['Active', 'New', ]:
            messages.error(
                request, 'You cannot add users to an archived project.')
            return HttpResponseRedirect(reverse('project-detail', kwargs={'pk': project_obj.pk}))
        else:
            return super().dispatch(request, *args, **kwargs)

    def get_context_data(self, *args, **kwargs):
        context = super().get_context_data(*args, **kwargs)
        context['user_search_form'] = UserSearchForm()
        context['project'] = Project.objects.get(pk=self.kwargs.get('pk'))
        return context


class ProjectAddUsersSearchResultsView(LoginRequiredMixin, UserPassesTestMixin, TemplateView):
    template_name = 'project/add_user_search_results.html'
    raise_exception = True

    def test_func(self):
        """ UserPassesTestMixin Tests"""
        if self.request.user.is_superuser:
            return True

        project_obj = get_object_or_404(Project, pk=self.kwargs.get('pk'))

        if project_obj.projectuser_set.filter(
                user=self.request.user,
                role__name__in=['Manager', 'Principal Investigator'],
                status__name='Active').exists():
            return True

    def dispatch(self, request, *args, **kwargs):
        project_obj = get_object_or_404(Project, pk=self.kwargs.get('pk'))
        if project_obj.status.name not in ['Active', 'New', ]:
            messages.error(
                request, 'You cannot add users to an archived project.')
            return HttpResponseRedirect(reverse('project-detail', kwargs={'pk': project_obj.pk}))
        else:
            return super().dispatch(request, *args, **kwargs)

    def post(self, request, *args, **kwargs):
        user_search_string = request.POST.get('q')
        search_by = request.POST.get('search_by')
        pk = self.kwargs.get('pk')

        project_obj = get_object_or_404(Project, pk=pk)

        users_to_exclude = [ele.user.username for ele in project_obj.projectuser_set.filter(
            status__name__in=['Pending - Add', 'Active'])]

        cobmined_user_search_obj = CombinedUserSearch(
            user_search_string, search_by, users_to_exclude)

        context = cobmined_user_search_obj.search()

        matches = context.get('matches')
        for match in matches:

            # add data for access agreements
            match.update(
                {'role': ProjectUserRoleChoice.objects.get(name='User'),
                 'user_access_agreement':
                     'Signed' if User.objects.get(username=match['username']).
                                       userprofile.access_agreement_signed_date
                                 is not None else 'Unsigned'
                 })

        if matches:
            formset = formset_factory(ProjectAddUserForm, max_num=len(matches))
            formset = formset(initial=matches, prefix='userform')

            # cache User objects
            match_users = User.objects.filter(username__in=[form._username for form in formset])
            for form in formset:
                # disable user matches with unsigned signed user agreement
                if not match_users.get(username=form._username).userprofile.access_agreement_signed_date is not None:
                    form.fields.pop('selected')

            context['formset'] = formset
            context['user_search_string'] = user_search_string
            context['search_by'] = search_by

        users_already_in_project = []
        for ele in user_search_string.split():
            if ele in users_to_exclude:
                users_already_in_project.append(ele)
        context['users_already_in_project'] = users_already_in_project

        # The following block of code is used to hide/show the allocation div in the form.
        if project_obj.allocation_set.filter(status__name__in=['Active', 'New', 'Renewal Requested']).exists():
            div_allocation_class = 'placeholder_div_class'
        else:
            div_allocation_class = 'd-none'
        context['div_allocation_class'] = div_allocation_class
        ###

        allocation_form = ProjectAddUsersToAllocationForm(
            request.user, project_obj.pk, prefix='allocationform')
        context['pk'] = pk
        context['allocation_form'] = allocation_form
        return render(request, self.template_name, context)


class ProjectAddUsersView(LoginRequiredMixin, UserPassesTestMixin, View):

    logger = logging.getLogger(__name__)

    def test_func(self):
        """ UserPassesTestMixin Tests"""
        if self.request.user.is_superuser:
            return True

        project_obj = get_object_or_404(Project, pk=self.kwargs.get('pk'))

        if project_obj.projectuser_set.filter(
                user=self.request.user,
                role__name__in=['Manager', 'Principal Investigator'],
                status__name='Active').exists():
            return True

    def dispatch(self, request, *args, **kwargs):
        project_obj = get_object_or_404(Project, pk=self.kwargs.get('pk'))
        if project_obj.status.name not in ['Active', 'New', ]:
            messages.error(
                request, 'You cannot add users to an archived project.')
            return HttpResponseRedirect(reverse('project-detail', kwargs={'pk': project_obj.pk}))
        else:
            return super().dispatch(request, *args, **kwargs)

    def post(self, request, *args, **kwargs):
        user_search_string = request.POST.get('q')
        search_by = request.POST.get('search_by')
        pk = self.kwargs.get('pk')

        project_obj = get_object_or_404(Project, pk=pk)

        users_to_exclude = [ele.user.username for ele in project_obj.projectuser_set.filter(
            status__name='Active')]

        cobmined_user_search_obj = CombinedUserSearch(
            user_search_string, search_by, users_to_exclude)

        context = cobmined_user_search_obj.search()

        matches = context.get('matches')
        for match in matches:
            match.update(
                {'role': ProjectUserRoleChoice.objects.get(name='User'),
                 'user_access_agreement':
                     'Signed' if User.objects.get(username=match['username']).
                                     userprofile.access_agreement_signed_date
                                 is not None else 'Unsigned'
                 })

        formset = formset_factory(ProjectAddUserForm, max_num=len(matches))
        formset = formset(request.POST, initial=matches, prefix='userform')

        allocation_form = ProjectAddUsersToAllocationForm(
            request.user, project_obj.pk, request.POST, prefix='allocationform')

        added_users_count = 0
        cluster_access_requests_count = 0
        if formset.is_valid() and allocation_form.is_valid():
            project_user_active_status_choice = ProjectUserStatusChoice.objects.get(
                name='Active')
            allocation_user_active_status_choice = AllocationUserStatusChoice.objects.get(
                name='Active')
            allocation_form_data = allocation_form.cleaned_data['allocation']
            if '__select_all__' in allocation_form_data:
                allocation_form_data.remove('__select_all__')

            unsigned_users = []
            added_users = []
            for form in formset:
                user_form_data = form.cleaned_data

                # recording users with unsigned user access agreements
                if user_form_data['user_access_agreement'] == 'Unsigned':
                    unsigned_users.append(user_form_data['username'])
                    continue

                if user_form_data['selected']:
                    added_users_count += 1
                    added_users.append(user_form_data['username'])

                    # Will create local copy of user if not already present in local database
                    user_obj, _ = User.objects.get_or_create(
                        username=user_form_data.get('username'))
                    user_obj.first_name = user_form_data.get('first_name')
                    user_obj.last_name = user_form_data.get('last_name')
                    user_obj.email = user_form_data.get('email')
                    user_obj.save()

                    role_choice = user_form_data.get('role')
                    # Is the user already in the project?
                    if project_obj.projectuser_set.filter(user=user_obj).exists():
                        project_user_obj = project_obj.projectuser_set.get(
                            user=user_obj)
                        project_user_obj.role = role_choice
                        project_user_obj.status = project_user_active_status_choice
                        project_user_obj.save()
                    else:
                        project_user_obj = ProjectUser.objects.create(
                            user=user_obj, project=project_obj, role=role_choice, status=project_user_active_status_choice)

                    for allocation in Allocation.objects.filter(pk__in=allocation_form_data):
                        if allocation.allocationuser_set.filter(user=user_obj).exists():
                            allocation_user_obj = allocation.allocationuser_set.get(
                                user=user_obj)
                            allocation_user_obj.status = allocation_user_active_status_choice
                            allocation_user_obj.save()
                        else:
                            allocation_user_obj = AllocationUser.objects.create(
                                allocation=allocation,
                                user=user_obj,
                                status=allocation_user_active_status_choice)
                        allocation_activate_user.send(sender=self.__class__,
                                                      allocation_user_pk=allocation_user_obj.pk)

                    # Request cluster access for the user.
                    request_runner = ProjectClusterAccessRequestRunner(
                        project_user_obj)
                    runner_result = request_runner.run()
                    if runner_result.success:
                        cluster_access_requests_count += 1
                    else:
                        messages.error(
                            self.request, runner_result.error_message)

                    # Notify the user that he/she has been added.
                    try:
                        send_added_to_project_notification_email(
                            project_obj, project_user_obj)
                    except Exception as e:
                        message = 'Failed to send notification email. Details:'
                        self.logger.error(message)
                        self.logger.exception(e)

                    # If the Project is a Vector project, automatically add the
                    # User to the designated Savio project for Vector users.
                    if project_obj.name.startswith('vector_'):
                        try:
                            add_vector_user_to_designated_savio_project(
                                user_obj)
                        except Exception as e:
                            message = (
                                f'Encountered unexpected exception when '
                                f'automatically providing User {user_obj.pk} '
                                f'with access to Savio. Details:')
                            self.logger.error(message)
                            self.logger.exception(e)

            # checking if there were any users with unsigned user access agreements in the form
            if unsigned_users:
                unsigned_users_string = ", ".join(unsigned_users)

                # changing grammar for one vs multiple users
                if len(unsigned_users) == 1:
                    message = f'User [{unsigned_users_string}] does not have ' \
                              f'a signed User Access Agreement and was ' \
                              f'therefore not added to the project.'
                else:
                    message = f'Users [{unsigned_users_string}] do not have ' \
                              f'a signed User Access Agreement and were ' \
                              f'therefore not added to the project.'
                messages.error(request, message)

            if added_users_count != 0:
                added_users_string = ", ".join(added_users)
                messages.success(
                    request, 'Added [{}] to project.'.format(added_users_string))

                message = (
                    f'Requested cluster access under project for '
                    f'{cluster_access_requests_count} users.')
                messages.success(request, message)

            else:
                messages.info(request, 'No users selected to add.')

        else:
            if not formset.is_valid():
                for error in formset.errors:
                    messages.error(request, error)

            if not allocation_form.is_valid():
                for error in allocation_form.errors:
                    messages.error(request, error)

        return HttpResponseRedirect(reverse('project-detail', kwargs={'pk': pk}))


class ProjectRemoveUsersView(LoginRequiredMixin, UserPassesTestMixin, TemplateView):
    template_name = 'project/project_remove_users.html'

    def test_func(self):
        """ UserPassesTestMixin Tests"""
        if self.request.user.is_superuser:
            return True

        project_obj = get_object_or_404(Project, pk=self.kwargs.get('pk'))

        if project_obj.projectuser_set.filter(
                user=self.request.user,
                role__name__in=['Manager', 'Principal Investigator'],
                status__name='Active').exists():
            return True

    def dispatch(self, request, *args, **kwargs):
        project_obj = get_object_or_404(Project, pk=self.kwargs.get('pk'))
        if project_obj.status.name not in ['Active', 'New', ]:
            messages.error(
                request, 'You cannot remove users from an archived project.')
            return HttpResponseRedirect(reverse('project-detail', kwargs={'pk': project_obj.pk}))
        else:
            return super().dispatch(request, *args, **kwargs)

    def get_users_to_remove(self, project_obj):
        users_to_remove = [

            {'username': ele.user.username,
             'first_name': ele.user.first_name,
             'last_name': ele.user.last_name,
             'email': ele.user.email,
             'role': ele.role}

            for ele in project_obj.projectuser_set.filter(
                status__name='Active').exclude(
                role__name='Principal Investigator').order_by(
                'user__username') if ele.user != self.request.user
        ]

        return users_to_remove

    def get(self, request, *args, **kwargs):
        pk = self.kwargs.get('pk')
        project_obj = get_object_or_404(Project, pk=pk)

        users_to_remove = self.get_users_to_remove(project_obj)
        context = {}

        if users_to_remove:
            formset = formset_factory(
                ProjectRemoveUserForm, max_num=len(users_to_remove))
            formset = formset(initial=users_to_remove, prefix='userform')
            context['formset'] = formset

        context['project'] = get_object_or_404(Project, pk=pk)
        return render(request, self.template_name, context)

    def post(self, request, *args, **kwargs):
        pk = self.kwargs.get('pk')
        project_obj = get_object_or_404(Project, pk=pk)

        users_to_remove = self.get_users_to_remove(project_obj)

        formset = formset_factory(
            ProjectRemoveUserForm, max_num=len(users_to_remove))
        formset = formset(
            request.POST, initial=users_to_remove, prefix='userform')

        remove_users_count = 0

        if formset.is_valid():
            project_user_removed_status_choice = ProjectUserStatusChoice.objects.get(
                name='Removed')
            allocation_user_removed_status_choice = AllocationUserStatusChoice.objects.get(
                name='Removed')
            for form in formset:
                user_form_data = form.cleaned_data
                if user_form_data['selected']:

                    remove_users_count += 1

                    user_obj = User.objects.get(
                        username=user_form_data.get('username'))

                    if project_obj.projectuser_set.filter(
                            user=user_obj,
                            role__name='Principal Investigator').exists():
                        continue

                    project_user_obj = project_obj.projectuser_set.get(
                        user=user_obj)
                    project_user_obj.status = project_user_removed_status_choice
                    project_user_obj.save()

                    # get allocation to remove users from
                    allocations_to_remove_user_from = project_obj.allocation_set.filter(
                        status__name__in=['Active', 'New', 'Renewal Requested'])
                    for allocation in allocations_to_remove_user_from:
                        for allocation_user_obj in allocation.allocationuser_set.filter(user=user_obj, status__name__in=['Active', ]):
                            allocation_user_obj.status = allocation_user_removed_status_choice
                            allocation_user_obj.save()

                            allocation_remove_user.send(sender=self.__class__,
                                                        allocation_user_pk=allocation_user_obj.pk)

            messages.success(
                request, 'Removed {} users from project.'.format(remove_users_count))
        else:
            for error in formset.errors:
                messages.error(request, error)

        return HttpResponseRedirect(reverse('project-detail', kwargs={'pk': pk}))


class ProjectUserDetail(LoginRequiredMixin, UserPassesTestMixin, TemplateView):
    template_name = 'project/project_user_detail.html'

    def test_func(self):
        """ UserPassesTestMixin Tests"""
        if self.request.user.is_superuser:
            return True

        project_obj = get_object_or_404(Project, pk=self.kwargs.get('pk'))

        if project_obj.projectuser_set.filter(
                user=self.request.user,
                role__name__in=['Manager', 'Principal Investigator'],
                status__name='Active').exists():
            return True

    def get(self, request, *args, **kwargs):
        project_obj = get_object_or_404(Project, pk=self.kwargs.get('pk'))
        project_user_pk = self.kwargs.get('project_user_pk')

        if project_obj.projectuser_set.filter(pk=project_user_pk).exists():
            project_user_obj = project_obj.projectuser_set.get(
                pk=project_user_pk)

            project_user_update_form = ProjectUserUpdateForm(
                initial={'role': project_user_obj.role, 'enable_notifications': project_user_obj.enable_notifications})

            context = {}
            context['project_obj'] = project_obj
            context['project_user_update_form'] = project_user_update_form
            context['project_user_obj'] = project_user_obj
            context['project_user_is_manager'] = project_user_obj.role.name == 'Manager'

            try:
                allocation_obj = get_project_compute_allocation(project_obj)
            except (Allocation.DoesNotExist,
                    Allocation.MultipleObjectsReturned):
                allocation_obj = None
                cluster_access_status = 'Error'
            else:
                try:
                    cluster_access_status = \
                        get_allocation_user_cluster_access_status(
                            allocation_obj, project_user_obj.user).value
                except AllocationUserAttribute.DoesNotExist:
                    cluster_access_status = 'None'
                except AllocationUserAttribute.MultipleObjectsReturned:
                    cluster_access_status = 'Error'
            context['allocation_obj'] = allocation_obj
            context['cluster_access_status'] = cluster_access_status

            return render(request, self.template_name, context)

    def post(self, request, *args, **kwargs):
        project_obj = get_object_or_404(Project, pk=self.kwargs.get('pk'))
        project_user_pk = self.kwargs.get('project_user_pk')

        if project_obj.status.name not in ['Active', 'New', ]:
            messages.error(request, 'You cannot update a user in an archived project.')
            return HttpResponseRedirect(reverse('project-detail', kwargs={'pk': project_obj.pk}))

        if project_obj.projectuser_set.filter(id=project_user_pk).exists():
            project_user_obj = project_obj.projectuser_set.get(pk=project_user_pk)
            managers = project_obj.projectuser_set.filter(role__name='Manager', status__name='Active')
            project_pis = project_obj.projectuser_set.filter(role__name='Principal Investigator', status__name='Active')

            project_user_update_form = ProjectUserUpdateForm(request.POST,
                                                             initial={'role': project_user_obj.role.name,
                                                                      'enable_notifications': project_user_obj.enable_notifications})

            is_request_by_superuser = project_obj.projectuser_set.filter(user=self.request.user,
                                                                         role__name__in=['Manager',
                                                                                         'Principal Investigator'],
                                                                         status__name='Active').exists() or self.request.user.is_superuser

            if project_user_obj.role.name == 'Principal Investigator':
                enable_notifications = project_user_update_form.data.get('enable_notifications', 'off') == 'on'

                # cannot disable when no manager(s) exists
                if not managers.exists() and not enable_notifications:
                    messages.error(request, 'PIs can disable notifications when at least one manager exists.')
                else:
                    project_user_obj.enable_notifications = enable_notifications
                    project_user_obj.save()
                    messages.success(request, 'User details updated.')

                return HttpResponseRedirect(reverse('project-user-detail', kwargs={'pk': project_obj.pk, 'project_user_pk': project_user_obj.pk}))

            if project_user_update_form.is_valid():
                form_data = project_user_update_form.cleaned_data
                enable_notifications = form_data.get('enable_notifications')

                old_role = project_user_obj.role
                new_role = ProjectUserRoleChoice.objects.get(name=form_data.get('role'))
                demotion = False

                # demote manager to user role
                if old_role.name == 'Manager' and new_role.name == 'User':
                    if not managers.filter(~Q(pk=project_user_pk)).exists():

                        # no pis exist, cannot demote
                        if not project_pis.exists():
                            new_role = old_role
                            messages.error(
                                request, 'The project must have at least one PI or manager with notifications enabled.')

                        # enable all PI notifications, demote to user role
                        else:
                            for pi in project_pis:
                                pi.enable_notifications = True
                                pi.save()

                            # users have notifications disabled by default
                            enable_notifications = False
                            demotion = True

                            messages.warning(request, 'User {} is no longer a manager. All PIs will now receive notifications.'.format(
                                project_user_obj.user.username))
                            messages.success(request, 'User details updated.')

                    else:
                        demotion = True
                        messages.success(request, 'User details updated.')

                # promote user to manager role (notifications always active)
                elif old_role.name == 'User' and new_role.name == 'Manager':
                    enable_notifications = True
                    messages.success(request, 'User details updated.')

                project_user_obj.enable_notifications = enable_notifications
                project_user_obj.role = new_role
                project_user_obj.save()

                if demotion and not is_request_by_superuser:
                    return HttpResponseRedirect(reverse('project-detail', kwargs={'pk': project_obj.pk}))

                return HttpResponseRedirect(reverse('project-user-detail', kwargs={'pk': project_obj.pk, 'project_user_pk': project_user_obj.pk}))


def project_update_email_notification(request):

    if request.method == "POST":
        data = request.POST
        project_user_obj = get_object_or_404(
            ProjectUser, pk=data.get('user_project_id'))
        checked = data.get('checked')
        if checked == 'true':
            project_user_obj.enable_notifications = True
            project_user_obj.save()
            return HttpResponse('', status=200)
        elif checked == 'false':
            project_user_obj.enable_notifications = False
            project_user_obj.save()
            return HttpResponse('', status=200)
        else:
            return HttpResponse('', status=400)
    else:
        return HttpResponse('', status=400)


class ProjectReviewView(LoginRequiredMixin, UserPassesTestMixin, TemplateView):
    template_name = 'project/project_review.html'
    login_url = "/"  # redirect URL if fail test_func

    def test_func(self):
        """ UserPassesTestMixin Tests"""
        if self.request.user.is_superuser:
            return True

        project_obj = get_object_or_404(Project, pk=self.kwargs.get('pk'))

        if project_obj.projectuser_set.filter(
                user=self.request.user,
                role__name__in=['Manager', 'Principal Investigator'],
                status__name='Active').exists():
            return True

        messages.error(
            self.request, 'You do not have permissions to review this project.')

    def dispatch(self, request, *args, **kwargs):
        project_obj = get_object_or_404(Project, pk=self.kwargs.get('pk'))

        if not project_obj.needs_review:
            messages.error(request, 'You do not need to review this project.')
            return HttpResponseRedirect(reverse('project-detail', kwargs={'pk': project_obj.pk}))

        if 'Auto-Import Project'.lower() in project_obj.title.lower():
            messages.error(
                request, 'You must update the project title before reviewing your project. You cannot have "Auto-Import Project" in the title.')
            return HttpResponseRedirect(reverse('project-update', kwargs={'pk': project_obj.pk}))

        if 'We do not have information about your research. Please provide a detailed description of your work and update your field of science. Thank you!' in project_obj.description:
            messages.error(
                request, 'You must update the project description before reviewing your project.')
            return HttpResponseRedirect(reverse('project-update', kwargs={'pk': project_obj.pk}))

        return super().dispatch(request, *args, **kwargs)

    def get(self, request, *args, **kwargs):
        project_obj = get_object_or_404(Project, pk=self.kwargs.get('pk'))
        project_review_form = ProjectReviewForm(project_obj.pk)

        context = {}
        context['project'] = project_obj
        context['project_review_form'] = project_review_form
        context['project_users'] = ', '.join(['{} {}'.format(ele.user.first_name, ele.user.last_name)
                                              for ele in project_obj.projectuser_set.filter(status__name='Active').order_by('user__last_name')])

        return render(request, self.template_name, context)

    def post(self, request, *args, **kwargs):
        project_obj = get_object_or_404(Project, pk=self.kwargs.get('pk'))
        project_review_form = ProjectReviewForm(project_obj.pk, request.POST)

        project_review_status_choice = ProjectReviewStatusChoice.objects.get(
            name='Pending')

        if project_review_form.is_valid():
            form_data = project_review_form.cleaned_data
            project_review_obj = ProjectReview.objects.create(
                project=project_obj,
                reason_for_not_updating_project=form_data.get('reason'),
                status=project_review_status_choice)

            project_obj.force_review = False
            project_obj.save()

            domain_url = get_domain_url(self.request)
            url = '{}{}'.format(domain_url, reverse('project-review-list'))

            if EMAIL_ENABLED:
                send_email_template(
                    'New project review has been submitted',
                    'email/new_project_review.txt',
                    {'url': url},
                    EMAIL_SENDER,
                    [EMAIL_DIRECTOR_EMAIL_ADDRESS, ]
                )

            messages.success(request, 'Project reviewed successfully.')
            return HttpResponseRedirect(reverse('project-detail', kwargs={'pk': project_obj.pk}))
        else:
            messages.error(
                request, 'There was an error in processing  your project review.')
            return HttpResponseRedirect(reverse('project-detail', kwargs={'pk': project_obj.pk}))


class ProjectReviewListView(LoginRequiredMixin, UserPassesTestMixin, ListView):

    model = ProjectReview
    template_name = 'project/project_review_list.html'
    prefetch_related = ['project', ]
    context_object_name = 'project_review_list'

    def get_queryset(self):
        return ProjectReview.objects.filter(status__name='Pending')

    def test_func(self):
        """ UserPassesTestMixin Tests"""

        if self.request.user.is_superuser:
            return True

        if self.request.user.has_perm('project.can_review_pending_project_reviews'):
            return True

        messages.error(
            self.request, 'You do not have permission to review pending project reviews.')


class ProjectReviewCompleteView(LoginRequiredMixin, UserPassesTestMixin, View):
    login_url = "/"

    def test_func(self):
        """ UserPassesTestMixin Tests"""

        if self.request.user.is_superuser:
            return True

        if self.request.user.has_perm('project.can_review_pending_project_reviews'):
            return True

        messages.error(
            self.request, 'You do not have permission to mark a pending project review as completed.')

    def get(self, request, project_review_pk):
        project_review_obj = get_object_or_404(
            ProjectReview, pk=project_review_pk)

        project_review_status_completed_obj = ProjectReviewStatusChoice.objects.get(
            name='Completed')
        project_review_obj.status = project_review_status_completed_obj
        project_review_obj.project.project_needs_review = False
        project_review_obj.save()

        messages.success(request, 'Project review for {} has been completed'.format(
            project_review_obj.project.title)
        )

        return HttpResponseRedirect(reverse('project-review-list'))


class ProjectReivewEmailView(LoginRequiredMixin, UserPassesTestMixin, FormView):
    form_class = ProjectReviewEmailForm
    template_name = 'project/project_review_email.html'
    login_url = "/"

    def test_func(self):
        """ UserPassesTestMixin Tests"""

        if self.request.user.is_superuser:
            return True

        if self.request.user.has_perm('project.can_review_pending_project_reviews'):
            return True

        messages.error(
            self.request, 'You do not have permission to send email for a pending project review.')

    def get_context_data(self, **kwargs):
        context = super().get_context_data(**kwargs)
        pk = self.kwargs.get('pk')
        project_review_obj = get_object_or_404(ProjectReview, pk=pk)
        context['project_review'] = project_review_obj

        return context

    def get_form(self, form_class=None):
        """Return an instance of the form to be used in this view."""
        if form_class is None:
            form_class = self.get_form_class()
        return form_class(self.kwargs.get('pk'), **self.get_form_kwargs())

    def form_valid(self, form):
        pk = self.kwargs.get('pk')
        project_review_obj = get_object_or_404(ProjectReview, pk=pk)
        form_data = form.cleaned_data

        pi_users = project_review_obj.project.pis()
        receiver_list = [pi_user.email for pi_user in pi_users]
        cc = form_data.get('cc').strip()
        if cc:
            cc = cc.split(',')
        else:
            cc = []

        send_email(
            'Request for more information',
            form_data.get('email_body'),
            EMAIL_DIRECTOR_EMAIL_ADDRESS,
            receiver_list,
            cc
        )

        if receiver_list:
            message = 'Email sent to:'
            for i, pi in enumerate(pi_users):
                message = message + (
                    f'\n{pi.first_name} {pi.last_name} ({pi.username})')
            messages.success(self.request, message)
        return super().form_valid(form)

    def get_success_url(self):
        return reverse('project-review-list')


class ProjectJoinView(LoginRequiredMixin, UserPassesTestMixin, TemplateView):
    login_url = '/'

    logger = logging.getLogger(__name__)

    def test_func(self):
        project_obj = get_object_or_404(Project, pk=self.kwargs.get('pk'))
        user_obj = self.request.user
        project_users = project_obj.projectuser_set.filter(user=user_obj)
        reason = self.request.POST.get('reason')

        if self.request.user.userprofile.access_agreement_signed_date is None:
            messages.error(
                self.request, 'You must sign the User Access Agreement before you can join a project.')
            return False

        inactive_project_status = ProjectStatusChoice.objects.get(
            name='Inactive')
        if project_obj.status == inactive_project_status:
            message = (
                f'Project {project_obj.name} is inactive, and may not be '
                f'joined.')
            messages.error(self.request, message)
            return False

        if project_users.exists():
            project_user = project_users.first()
            if project_user.status.name == 'Active':
                message = (
                    f'You are already a member of Project {project_obj.name}.')
                messages.error(self.request, message)
                return False
            if project_user.status.name == 'Pending - Add':
                message = (
                    f'You have already requested to join Project '
                    f'{project_obj.name}.')
                messages.warning(self.request, message)
                return False

        # If the user is the requester or PI on a pending request for the
        # Project, do not allow the join request.
        if project_obj.name.startswith('vector_'):
            request_model = VectorProjectAllocationRequest
        else:
            request_model = SavioProjectAllocationRequest
        is_requester_or_pi = Q(requester=user_obj) | Q(pi=user_obj)
        if request_model.objects.filter(
                is_requester_or_pi, project=project_obj,
                status__name__in=['Under Review', 'Approved - Processing']):
            message = (
                f'You are the requester or PI of a pending request for '
                f'Project {project_obj.name}, so you may not join it. You '
                f'will automatically be added when it is approved.')
            messages.warning(self.request, message)
            return False

        if len(reason) < 20:
            message = 'Please provide a valid reason to join the project (min 20 characters)'
            messages.error(self.request, message)
            return False

        return True

    def get(self, *args, **kwargs):
        return redirect(self.login_url)

    def post(self, request, *args, **kwargs):
        project_obj = get_object_or_404(Project, pk=self.kwargs.get('pk'))
        user_obj = self.request.user
        project_users = project_obj.projectuser_set.filter(user=user_obj)
        role = ProjectUserRoleChoice.objects.get(name='User')
        status = ProjectUserStatusChoice.objects.get(name='Pending - Add')
        reason = self.request.POST['reason']

        if project_users.exists():
            project_user = project_users.first()
            project_user.role = role
            # If the user is Active on the project, raise a warning and exit.
            if project_user.status.name == 'Active':
                message = (
                    f'You are already an Active member of Project '
                    f'{project_obj.name}.')
                messages.warning(self.request, message)
                next_view = reverse('project-join-list')
                return redirect(next_view)
            project_user.status = status
            project_user.save()
        else:
            project_user = ProjectUser.objects.create(
                user=user_obj,
                project=project_obj,
                role=role,
                status=status)

        # Create a join request
        ProjectUserJoinRequest.objects.create(project_user=project_user,
                                              reason=reason)

        message = (
            f'You have requested to join Project {project_obj.name}. The '
            f'managers have been notified.')
        messages.success(self.request, message)
        next_view = reverse('project-join-list')

        # Send a notification to the project managers.
        try:
            send_project_join_notification_email(project_obj, project_user)
        except Exception as e:
            message = 'Failed to send notification email. Details:'
            self.logger.error(message)
            self.logger.exception(e)

        return redirect(next_view)


class ProjectJoinListView(ProjectListView, UserPassesTestMixin):

    template_name = 'project/project_join_list.html'

    def test_func(self):
        user = self.request.user
        if user.userprofile.access_agreement_signed_date is None:
            message = (
                'You must sign the User Access Agreement before you can join '
                'a project.')
            messages.error(self.request, message)
            return False
        return True

    def get_queryset(self):

        order_by = self.request.GET.get('order_by')
        if order_by:
            direction = self.request.GET.get('direction')
            if direction == 'asc':
                direction = ''
            else:
                direction = '-'
            order_by = direction + order_by
        else:
            order_by = 'id'

        project_search_form = ProjectSearchForm(self.request.GET)

        projects = Project.objects.prefetch_related(
            'field_of_science', 'status').filter(
                status__name__in=['New', 'Active', ]
        ).annotate(
            cluster_name=Case(
                When(name='abc', then=Value('ABC')),
                When(name__startswith='vector_', then=Value('Vector')),
                default=Value('Savio'),
                output_field=CharField(),
            ),
        ).order_by(order_by)

        if project_search_form.is_valid():
            data = project_search_form.cleaned_data

            # Last Name
            if data.get('last_name'):
                pi_project_users = ProjectUser.objects.filter(
                    project__in=projects,
                    role__name='Principal Investigator',
                    user__last_name__icontains=data.get('last_name'))
                project_ids = pi_project_users.values_list(
                    'project_id', flat=True)
                projects = projects.filter(id__in=project_ids)

            # Username
            if data.get('username'):
                projects = projects.filter(
                    Q(projectuser__user__username__icontains=data.get(
                        'username')) &
                    (Q(projectuser__role__name='Principal Investigator') |
                     Q(projectuser__status__name='Active'))
                )

            # Field of Science
            if data.get('field_of_science'):
                projects = projects.filter(
                    field_of_science__description__icontains=data.get(
                        'field_of_science'))

            # Project Title
            if data.get('project_title'):
                projects = projects.filter(title__icontains=data.get('project_title'))

            # Project Name
            if data.get('project_name'):
                projects = projects.filter(name__icontains=data.get('project_name'))

            # Cluster Name
            if data.get('cluster_name'):
                projects = projects.filter(cluster_name__icontains=data.get('cluster_name'))

        return projects.distinct()

    def get_context_data(self, **kwargs):
        context = super().get_context_data(**kwargs)
        projects = self.get_queryset()
        user_obj = self.request.user

        # A User may not join a Project he/she is already a pending or active
        # member of.
        already_pending_or_active = set(projects.filter(
            projectuser__user=user_obj,
            projectuser__status__name__in=['Pending - Add', 'Active', ]
        ).values_list('name', flat=True))
        # A User may not join a Project with a pending
        # SavioProjectAllocationRequest where he/she is the requester or PI.
        is_requester_or_pi = Q(requester=user_obj) | Q(pi=user_obj)
        pending_project_request_statuses = [
            'Under Review', 'Approved - Processing']
        is_part_of_pending_savio_project_request = set(
            SavioProjectAllocationRequest.objects.prefetch_related(
                'project'
            ).filter(
                is_requester_or_pi,
                status__name__in=pending_project_request_statuses
            ).values_list('project__name', flat=True))
        # A User may not join a Project with a pending
        # VectorProjectAllocationRequest where he/she is the requester or PI.
        is_part_of_pending_vector_project_request = set(
            VectorProjectAllocationRequest.objects.prefetch_related(
                'project'
            ).filter(
                is_requester_or_pi,
                status__name__in=pending_project_request_statuses
            ).values_list('project__name', flat=True))
        not_joinable = set.union(
            already_pending_or_active,
            is_part_of_pending_savio_project_request,
            is_part_of_pending_vector_project_request)

        join_requests = Project.objects.filter(Q(projectuser__user=self.request.user)
                                               & Q(status__name__in=['New', 'Active', ])
                                               & Q(projectuser__status__name__in=['Pending - Add']))\
            .annotate(cluster_name=Case(When(name='abc', then=Value('ABC')),
                                        When(name__startswith='vector_', then=Value('Vector')),
                                        default=Value('Savio'),
                                        output_field=CharField()))

        context['join_requests'] = join_requests
        context['not_joinable'] = not_joinable
        return context


class ProjectReviewJoinRequestsView(LoginRequiredMixin, UserPassesTestMixin,
                                    TemplateView):
    template_name = 'project/project_review_join_requests.html'

    logger = logging.getLogger(__name__)

    def test_func(self):
        if self.request.user.is_superuser:
            return True

        if self.request.user.has_perm('project.can_view_all_projects'):
            return True

        project_obj = get_object_or_404(Project, pk=self.kwargs.get('pk'))

        if project_obj.projectuser_set.filter(
                user=self.request.user,
                role__name__in=['Manager', 'Principal Investigator'],
                status__name='Active').exists():
            return True

    def dispatch(self, request, *args, **kwargs):
        project_obj = get_object_or_404(Project, pk=self.kwargs.get('pk'))
        if project_obj.status.name not in ['Active', 'New', ]:
            message = 'You cannot review join requests to an archived project.'
            messages.error(request, message)
            return HttpResponseRedirect(
                reverse('project-detail', kwargs={'pk': project_obj.pk}))
        else:
            return super().dispatch(request, *args, **kwargs)

    @staticmethod
    def get_users_to_review(project_obj):
        users_to_review = []
        queryset = project_obj.projectuser_set.filter(
            status__name='Pending - Add').order_by('user__username')
        for ele in queryset:
            try:
                reason = ele.projectuserjoinrequest_set.latest('created').reason
            except ProjectUserJoinRequest.DoesNotExist:
                reason = ProjectUserJoinRequest.DEFAULT_REASON

            user = {
                'username': ele.user.username,
                'first_name': ele.user.first_name,
                'last_name': ele.user.last_name,
                'email': ele.user.email,
                'role': ele.role,
                'reason': reason
            }
            users_to_review.append(user)
        return users_to_review

    def get(self, request, *args, **kwargs):
        pk = self.kwargs.get('pk')
        project_obj = get_object_or_404(Project, pk=pk)

        users_to_review = self.get_users_to_review(project_obj)
        context = {}

        if users_to_review:
            formset = formset_factory(
                ProjectReviewUserJoinForm, max_num=len(users_to_review))
            formset = formset(initial=users_to_review, prefix='userform')
            context['formset'] = formset

        context['project'] = get_object_or_404(Project, pk=pk)

        context['can_add_users'] = False
        if self.request.user.is_superuser:
            context['can_add_users'] = True

        project_obj = get_object_or_404(Project, pk=self.kwargs.get('pk'))

        if project_obj.projectuser_set.filter(
                user=self.request.user,
                role__name__in=['Manager', 'Principal Investigator'],
                status__name='Active').exists():
            context['can_add_users'] = True

        return render(request, self.template_name, context)

    def post(self, request, *args, **kwargs):
        pk = self.kwargs.get('pk')
        project_obj = get_object_or_404(Project, pk=pk)

        allowed_to_approve_users = False
        if project_obj.projectuser_set.filter(
                user=self.request.user,
                role__name__in=['Manager', 'Principal Investigator'],
                status__name='Active').exists():
            allowed_to_approve_users = True

        if self.request.user.is_superuser:
            allowed_to_approve_users = True

        if not allowed_to_approve_users:
            message = 'You do not have permission to view the this page.'
            messages.error(request, message)

            return HttpResponseRedirect(
                reverse('project-review-join-requests', kwargs={'pk': pk}))

        users_to_review = self.get_users_to_review(project_obj)

        formset = formset_factory(
            ProjectReviewUserJoinForm, max_num=len(users_to_review))
        formset = formset(
            request.POST, initial=users_to_review, prefix='userform')

        reviewed_users_count = 0

        decision = request.POST.get('decision', None)
        if decision not in ('approve', 'deny'):
            return HttpResponse('', status=400)

        if formset.is_valid():
            if decision == 'approve':
                status_name = 'Active'
                message_verb = 'Approved'
                email_function = send_project_join_request_approval_email
            else:
                status_name = 'Denied'
                message_verb = 'Denied'
                email_function = send_project_join_request_denial_email

            project_user_status_choice = \
                ProjectUserStatusChoice.objects.get(name=status_name)

            error_message = (
                'Unexpected server error. Please contact an administrator.')

            for form in formset:
                user_form_data = form.cleaned_data
                if user_form_data['selected']:
                    reviewed_users_count += 1
                    user_obj = User.objects.get(
                        username=user_form_data.get('username'))
                    project_user_obj = project_obj.projectuser_set.get(
                        user=user_obj)
                    project_user_obj.status = project_user_status_choice
                    project_user_obj.save()

                    if status_name == 'Active':
                        # Request cluster access.
                        request_runner = ProjectClusterAccessRequestRunner(
                            project_user_obj)
                        runner_result = request_runner.run()
                        if not runner_result.success:
                            messages.error(
                                self.request, runner_result.error_message)
                        # If the Project is a Vector project, automatically add
                        # the User to the designated Savio project for Vector
                        # users.
                        if project_obj.name.startswith('vector_'):
                            try:
                                add_vector_user_to_designated_savio_project(
                                    user_obj)
                            except Exception as e:
                                message = (
                                    f'Encountered unexpected exception when '
                                    f'automatically providing User '
                                    f'{user_obj.pk} with access to Savio. '
                                    f'Details:')
                                self.logger.error(message)
                                self.logger.exception(e)

                    # Send an email to the user.
                    try:
                        email_function(project_obj, project_user_obj)
                    except Exception as e:
                        message = (
                            'Failed to send notification email. Details:')
                        self.logger.error(message)
                        self.logger.exception(e)

            message = (
                f'{message_verb} {reviewed_users_count} user requests to join '
                f'the project. BRC staff have been notified to set up cluster '
                f'access for each approved request.')
            messages.success(request, message)
        else:
            for error in formset.errors:
                messages.error(request, error)

        return HttpResponseRedirect(
            reverse('project-detail', kwargs={'pk': pk}))


# TODO: Once finalized, move these imports above.
from coldfront.core.allocation.models import AllocationRenewalRequest
from coldfront.core.project.forms import ReviewDenyForm
from coldfront.core.project.forms import ReviewStatusForm
from coldfront.core.project.forms import SavioProjectAllocationTypeForm
from coldfront.core.project.forms import SavioProjectDetailsForm
from coldfront.core.project.forms import SavioProjectExistingPIForm
from coldfront.core.project.forms import SavioProjectExtraFieldsForm
from coldfront.core.project.forms import SavioProjectICAExtraFieldsForm
from coldfront.core.project.forms import SavioProjectNewPIForm
from coldfront.core.project.forms import SavioProjectPoolAllocationsForm
from coldfront.core.project.forms import SavioProjectPooledProjectSelectionForm
from coldfront.core.project.forms import SavioProjectRechargeExtraFieldsForm
from coldfront.core.project.forms import SavioProjectReviewAllocationDatesForm
from coldfront.core.project.forms import SavioProjectReviewMemorandumSignedForm
from coldfront.core.project.forms import SavioProjectReviewSetupForm
from coldfront.core.project.forms import SavioProjectSurveyForm
from coldfront.core.project.forms import VectorProjectDetailsForm
from coldfront.core.project.forms import VectorProjectReviewSetupForm
from coldfront.core.project.models import SavioProjectAllocationRequest
from coldfront.core.project.models import savio_project_request_ica_extra_fields_schema
from coldfront.core.project.models import savio_project_request_ica_state_schema
from coldfront.core.project.models import savio_project_request_recharge_extra_fields_schema
from coldfront.core.project.models import savio_project_request_recharge_state_schema
from coldfront.core.project.models import VectorProjectAllocationRequest
from coldfront.core.project.utils import savio_request_state_status
from coldfront.core.project.utils import send_new_project_request_admin_notification_email
from coldfront.core.project.utils import send_new_project_request_pi_notification_email
from coldfront.core.project.utils import vector_request_state_status
from coldfront.core.user.models import UserProfile
from decimal import Decimal
from formtools.wizard.views import SessionWizardView
import iso8601
import pytz


class ProjectRequestView(LoginRequiredMixin, UserPassesTestMixin,
                         TemplateView):
    template_name = 'project/project_request/project_request.html'

    def test_func(self):
        if self.request.user.is_superuser:
            return True
        signed_date = (
            self.request.user.userprofile.access_agreement_signed_date)
        if signed_date is not None:
            return True
        message = (
            'You must sign the User Access Agreement before you can create a '
            'new project.')
        messages.error(self.request, message)

    def get(self, request, *args, **kwargs):
        context = dict()
        context['savio_requests'] = \
            SavioProjectAllocationRequest.objects.filter(
                Q(requester=request.user) | Q(pi=request.user)
            ).exclude(
                status__name__in=['Approved - Complete', 'Denied']
            )
        context['vector_requests'] = \
            VectorProjectAllocationRequest.objects.filter(
                Q(requester=request.user) | Q(pi=request.user)
            ).exclude(
                status__name__in=['Approved - Complete', 'Denied']
            )
        return render(request, self.template_name, context)


class SavioProjectRequestWizard(UserPassesTestMixin, SessionWizardView):

    FORMS = [
        ('allocation_type', SavioProjectAllocationTypeForm),
        ('existing_pi', SavioProjectExistingPIForm),
        ('new_pi', SavioProjectNewPIForm),
        ('ica_extra_fields', SavioProjectICAExtraFieldsForm),
        ('recharge_extra_fields', SavioProjectRechargeExtraFieldsForm),
        ('pool_allocations', SavioProjectPoolAllocationsForm),
        ('pooled_project_selection', SavioProjectPooledProjectSelectionForm),
        ('details', SavioProjectDetailsForm),
        ('survey', SavioProjectSurveyForm),
    ]

    TEMPLATES = {
        'allocation_type': 'project/project_request/savio/project_allocation_type.html',
        'existing_pi': 'project/project_request/savio/project_existing_pi.html',
        'new_pi': 'project/project_request/savio/project_new_pi.html',
        'ica_extra_fields': 'project/project_request/savio/project_ica_extra_fields.html',
        'recharge_extra_fields': 'project/project_request/savio/project_recharge_extra_fields.html',
        'pool_allocations': 'project/project_request/savio/project_pool_allocations.html',
        'pooled_project_selection': 'project/project_request/savio/project_pooled_project_selection.html',
        'details': 'project/project_request/savio/project_details.html',
        'survey': 'project/project_request/savio/project_survey.html',
    }

    form_list = [
        SavioProjectAllocationTypeForm,
        SavioProjectExistingPIForm,
        SavioProjectNewPIForm,
        SavioProjectICAExtraFieldsForm,
        SavioProjectRechargeExtraFieldsForm,
        SavioProjectPoolAllocationsForm,
        SavioProjectPooledProjectSelectionForm,
        SavioProjectDetailsForm,
        SavioProjectSurveyForm,
    ]

    # Non-required lookup table: form name --> step number
    step_numbers_by_form_name = {
        'allocation_type': 0,
        'existing_pi': 1,
        'new_pi': 2,
        'ica_extra_fields': 3,
        'recharge_extra_fields': 4,
        'pool_allocations': 5,
        'pooled_project_selection': 6,
        'details': 7,
        'survey': 8,
    }

    logger = logging.getLogger(__name__)

    def test_func(self):
        if self.request.user.is_superuser:
            return True
        signed_date = (
            self.request.user.userprofile.access_agreement_signed_date)
        if signed_date is not None:
            return True
        message = (
            'You must sign the User Access Agreement before you can create a '
            'new project.')
        messages.error(self.request, message)

    def get_context_data(self, form, **kwargs):
        context = super().get_context_data(form=form, **kwargs)
        current_step = int(self.steps.current)
        self.__set_data_from_previous_steps(current_step, context)
        return context

    def get_form_kwargs(self, step):
        kwargs = {}
        step = int(step)
        # The names of steps that require the past data.
        step_names = [
            'existing_pi',
            'pooled_project_selection',
            'details',
            'survey',
        ]
        step_numbers = [
            self.step_numbers_by_form_name[name] for name in step_names]
        if step in step_numbers:
            self.__set_data_from_previous_steps(step, kwargs)
        return kwargs

    def get_template_names(self):
        return [self.TEMPLATES[self.FORMS[int(self.steps.current)][0]]]

    def done(self, form_list, form_dict, **kwargs):
        """Perform processing and store information in a request
        object."""
        redirect_url = '/'
        try:
            # Retrieve form data; include empty dictionaries for skipped steps.
            data = iter([form.cleaned_data for form in form_list])
            form_data = [{} for _ in range(len(self.form_list))]
            for step in sorted(form_dict.keys()):
                form_data[int(step)] = next(data)

            request_kwargs = {
                'requester': self.request.user,
            }
            allocation_type = self.__get_allocation_type(form_data)
            pi = self.__handle_pi_data(form_data)
            if allocation_type == SavioProjectAllocationRequest.ICA:
                self.__handle_ica_allocation_type(form_data, request_kwargs)
            if allocation_type == SavioProjectAllocationRequest.RECHARGE:
                self.__handle_recharge_allocation_type(
                    form_data, request_kwargs)
            pooling_requested = self.__get_pooling_requested(form_data)
            if pooling_requested:
                project = self.__handle_pool_with_existing_project(form_data)
            else:
                project = self.__handle_create_new_project(form_data)
            survey_data = self.__get_survey_data(form_data)

            # Store transformed form data in a request.
            request_kwargs['allocation_type'] = allocation_type
            request_kwargs['pi'] = pi
            request_kwargs['project'] = project
            request_kwargs['pool'] = pooling_requested
            request_kwargs['survey_answers'] = survey_data
            request_kwargs['status'] = \
                ProjectAllocationRequestStatusChoice.objects.get(
                    name='Under Review')
            request = SavioProjectAllocationRequest.objects.create(
                **request_kwargs)

            # Send a notification email to admins.
            try:
                send_new_project_request_admin_notification_email(request)
            except Exception as e:
                self.logger.error(
                    'Failed to send notification email. Details:\n')
                self.logger.exception(e)
            # Send a notification email to the PI if the requester differs.
            if request.requester != request.pi:
                try:
                    send_new_project_request_pi_notification_email(request)
                except Exception as e:
                    self.logger.error(
                        'Failed to send notification email. Details:\n')
                    self.logger.exception(e)
        except Exception as e:
            self.logger.exception(e)
            message = 'Unexpected failure. Please contact an administrator.'
            messages.error(self.request, message)
        else:
            message = (
                'Thank you for your submission. It will be reviewed and '
                'processed by administrators.')
            messages.success(self.request, message)

        return HttpResponseRedirect(redirect_url)

    def __get_allocation_type(self, form_data):
        """Return the allocation type matching the provided input."""
        step_number = self.step_numbers_by_form_name['allocation_type']
        data = form_data[step_number]
        allocation_type = data['allocation_type']
        for choice, _ in SavioProjectAllocationRequest.ALLOCATION_TYPE_CHOICES:
            if allocation_type == choice:
                return allocation_type
        self.logger.error(
            f'Form received unexpected allocation type {allocation_type}.')
        raise ValueError(f'Invalid allocation type {allocation_type}.')

    def __get_pooling_requested(self, form_data):
        """Return whether or not pooling was requested."""
        step_number = self.step_numbers_by_form_name['pool_allocations']
        data = form_data[step_number]
        return data.get('pool', False)

    def __get_survey_data(self, form_data):
        """Return provided survey data."""
        step_number = self.step_numbers_by_form_name['survey']
        return form_data[step_number]

    def __handle_ica_allocation_type(self, form_data, request_kwargs):
        """Perform ICA-specific handling.

        In particular, set fields in the given dictionary to be used
        during request creation. Set the extra_fields field from the
        given form data and set the state field to include an additional
        step."""
        step_number = self.step_numbers_by_form_name['ica_extra_fields']
        data = form_data[step_number]
        extra_fields = savio_project_request_ica_extra_fields_schema()
        for field in extra_fields:
            extra_fields[field] = data[field]
        request_kwargs['extra_fields'] = extra_fields
        request_kwargs['state'] = savio_project_request_ica_state_schema()

    def __handle_pi_data(self, form_data):
        """Return the requested PI. If the PI did not exist, create a
        new User and UserProfile."""
        # If an existing PI was selected, return the existing User object.
        step_number = self.step_numbers_by_form_name['existing_pi']
        data = form_data[step_number]
        if data['PI']:
            return data['PI']

        # Create a new User object intended to be a new PI.
        step_number = self.step_numbers_by_form_name['new_pi']
        data = form_data[step_number]
        try:
            email = data['email']
            pi = User.objects.create(
                username=email,
                first_name=data['first_name'],
                last_name=data['last_name'],
                email=email,
                is_active=False)
        except IntegrityError as e:
            self.logger.error(f'User {email} unexpectedly exists.')
            raise e

        # Set the user's middle name in the UserProfile; generate a PI request.
        try:
            pi_profile = pi.userprofile
        except UserProfile.DoesNotExist as e:
            self.logger.error(
                f'User {email} unexpectedly has no UserProfile.')
            raise e
        pi_profile.middle_name = data['middle_name']
        pi_profile.upgrade_request = utc_now_offset_aware()
        pi_profile.save()

        return pi

    def __handle_recharge_allocation_type(self, form_data, request_kwargs):
        """Perform Recharge-specific handling.

        In particular, set fields in the given dictionary to be used
        during request creation. Set the extra_fields field from the
        given form data and set the state field to include an additional
        step."""
        step_number = self.step_numbers_by_form_name['recharge_extra_fields']
        data = form_data[step_number]
        extra_fields = savio_project_request_recharge_extra_fields_schema()
        for field in extra_fields:
            extra_fields[field] = data[field]
        request_kwargs['extra_fields'] = extra_fields
        request_kwargs['state'] = savio_project_request_recharge_state_schema()

    def __handle_create_new_project(self, form_data):
        """Create a new project and an allocation to the Savio Compute
        resource."""
        step_number = self.step_numbers_by_form_name['details']
        data = form_data[step_number]

        # Create the new Project.
        status = ProjectStatusChoice.objects.get(name='New')
        try:
            project = Project.objects.create(
                name=data['name'],
                status=status,
                title=data['title'],
                description=data['description'])
                #field_of_science=data['field_of_science'])
        except IntegrityError as e:
            self.logger.error(
                f'Project {data["name"]} unexpectedly already exists.')
            raise e

        # Create an allocation to the "Savio Compute" resource.
        status = AllocationStatusChoice.objects.get(name='New')
        allocation = Allocation.objects.create(project=project, status=status)
        resource = Resource.objects.get(name='Savio Compute')
        allocation.resources.add(resource)
        allocation.save()

        return project

    def __handle_pool_with_existing_project(self, form_data):
        """Return the requested project to pool with."""
        step_number = \
            self.step_numbers_by_form_name['pooled_project_selection']
        data = form_data[step_number]
        project = data['project']

        # Validate that the project has exactly one allocation to the "Savio
        # Compute" resource.
        resource = Resource.objects.get(name='Savio Compute')
        allocations = Allocation.objects.filter(
            project=project, resources__pk__exact=resource.pk)
        try:
            assert allocations.count() == 1
        except AssertionError as e:
            number = 'no' if allocations.count() == 0 else 'more than one'
            self.logger.error(
                f'Project {project.name} unexpectedly has {number} Allocation '
                f'to Resource {resource.name}')
            raise e

        return project

    def __set_data_from_previous_steps(self, step, dictionary):
        """Update the given dictionary with data from previous steps."""
        allocation_type_form_step = \
            self.step_numbers_by_form_name['allocation_type']
        if step > allocation_type_form_step:
            allocation_type_form_data = self.get_cleaned_data_for_step(
                str(allocation_type_form_step))
            if allocation_type_form_data:
                dictionary.update(allocation_type_form_data)

        existing_pi_step = self.step_numbers_by_form_name['existing_pi']
        new_pi_step = self.step_numbers_by_form_name['new_pi']
        if step > new_pi_step:
            existing_pi_form_data = self.get_cleaned_data_for_step(
                str(existing_pi_step))
            new_pi_form_data = self.get_cleaned_data_for_step(str(new_pi_step))
            if existing_pi_form_data['PI'] is not None:
                pi = existing_pi_form_data['PI']
                dictionary.update({
                    'breadcrumb_pi': (
                        f'Existing PI: {pi.first_name} {pi.last_name} '
                        f'({pi.email})')
                })
            else:
                first_name = new_pi_form_data['first_name']
                last_name = new_pi_form_data['last_name']
                email = new_pi_form_data['email']
                dictionary.update({
                    'breadcrumb_pi': (
                        f'New PI: {first_name} {last_name} ({email})')
                })

        pool_allocations_step = \
            self.step_numbers_by_form_name['pool_allocations']
        if step > pool_allocations_step:
            allocation_type = dictionary['allocation_type']
            non_poolable_allocation_types = (
                SavioProjectAllocationRequest.ICA,
                SavioProjectAllocationRequest.RECHARGE,
            )
            if allocation_type not in non_poolable_allocation_types:
                pool_allocations_form_data = self.get_cleaned_data_for_step(
                    str(pool_allocations_step))
                pooling_requested = pool_allocations_form_data['pool']
            else:
                pooling_requested = False
            dictionary.update({'breadcrumb_pooling': pooling_requested})

        pooled_project_selection_step = \
            self.step_numbers_by_form_name['pooled_project_selection']
        details_step = self.step_numbers_by_form_name['details']
        if step > details_step:
            if pooling_requested:
                pooled_project_selection_form_data = \
                    self.get_cleaned_data_for_step(
                        str(pooled_project_selection_step))
                project = pooled_project_selection_form_data['project']
                dictionary.update({
                    'breadcrumb_project': f'Project: {project.name}'
                })
            else:
                details_form_data = self.get_cleaned_data_for_step(
                    str(details_step))
                name = details_form_data['name']
                dictionary.update({'breadcrumb_project': f'Project: {name}'})


def show_details_form_condition(wizard):
    step_name = 'pool_allocations'
    step = str(SavioProjectRequestWizard.step_numbers_by_form_name[step_name])
    cleaned_data = wizard.get_cleaned_data_for_step(step) or {}
    return not cleaned_data.get('pool', False)


def show_new_pi_form_condition(wizard):
    step_name = 'existing_pi'
    step = str(SavioProjectRequestWizard.step_numbers_by_form_name[step_name])
    cleaned_data = wizard.get_cleaned_data_for_step(step) or {}
    return cleaned_data.get('PI', None) is None


def show_ica_extra_fields_form_condition(wizard):
    step_name = 'allocation_type'
    step = str(SavioProjectRequestWizard.step_numbers_by_form_name[step_name])
    cleaned_data = wizard.get_cleaned_data_for_step(step) or {}
    ica_allocation_type = SavioProjectAllocationRequest.ICA
    return cleaned_data.get('allocation_type', None) == ica_allocation_type


def show_recharge_extra_fields_form_condition(wizard):
    step_name = 'allocation_type'
    step = str(SavioProjectRequestWizard.step_numbers_by_form_name[step_name])
    cleaned_data = wizard.get_cleaned_data_for_step(step) or {}
    recharge_allocation_type = SavioProjectAllocationRequest.RECHARGE
    return (
        cleaned_data.get('allocation_type', None) == recharge_allocation_type)


def show_pool_allocations_form_condition(wizard):
    step_name = 'allocation_type'
    step = str(SavioProjectRequestWizard.step_numbers_by_form_name[step_name])
    cleaned_data = wizard.get_cleaned_data_for_step(step) or {}
    non_poolable_allocation_types = (
        SavioProjectAllocationRequest.ICA,
        SavioProjectAllocationRequest.RECHARGE,
    )
    allocation_type = cleaned_data.get('allocation_type', None)
    return allocation_type not in non_poolable_allocation_types


def show_pooled_project_selection_form_condition(wizard):
    step_name = 'pool_allocations'
    step = str(SavioProjectRequestWizard.step_numbers_by_form_name[step_name])
    cleaned_data = wizard.get_cleaned_data_for_step(step) or {}
    return cleaned_data.get('pool', False)


class SavioProjectRequestListView(LoginRequiredMixin, TemplateView):
    template_name = 'project/project_request/savio/project_request_list.html'
    login_url = '/'
    # Show completed requests if True; else, show pending requests.
    completed = False

    def get_queryset(self):
        order_by = self.request.GET.get('order_by')
        if order_by:
            direction = self.request.GET.get('direction')
            if direction == 'asc':
                direction = ''
            else:
                direction = '-'
            order_by = direction + order_by
        else:
            order_by = 'id'

        return SavioProjectAllocationRequest.objects.order_by(order_by)

    def get_context_data(self, **kwargs):
        """Include either pending or completed requests. If the user is
        a superuser, show all such requests. Otherwise, show only those
        for which the user is a requester or PI."""
        context = super().get_context_data(**kwargs)
        args, kwargs = [], {}

        request_list = self.get_queryset()
        user = self.request.user
        if not (user.is_superuser or user.has_perm('project.view_savioprojectallocationrequest')):
            args.append(Q(requester=user) | Q(pi=user))
        if self.completed:
            status__name__in = ['Approved - Complete', 'Denied']
        else:
            status__name__in = ['Under Review', 'Approved - Processing']
        kwargs['status__name__in'] = status__name__in
        context['savio_project_request_list'] = request_list.filter(
            *args, **kwargs)
        context['request_filter'] = (
            'completed' if self.completed else 'pending')

        return context


class SavioProjectRequestMixin(object):

    @staticmethod
    def get_extra_fields_form(allocation_type, extra_fields):
        kwargs = {
            'initial': extra_fields,
            'disable_fields': True,
        }
        if allocation_type == SavioProjectAllocationRequest.ICA:
            form = SavioProjectICAExtraFieldsForm
        elif allocation_type == SavioProjectAllocationRequest.RECHARGE:
            form = SavioProjectRechargeExtraFieldsForm
        else:
            form = SavioProjectExtraFieldsForm
        return form(**kwargs)


class SavioProjectRequestDetailView(LoginRequiredMixin, UserPassesTestMixin,
                                    SavioProjectRequestMixin, DetailView):
    model = SavioProjectAllocationRequest
    template_name = 'project/project_request/savio/project_request_detail.html'
    login_url = '/'
    context_object_name = 'savio_request'

    logger = logging.getLogger(__name__)

    error_message = 'Unexpected failure. Please contact an administrator.'

    redirect = reverse_lazy('savio-project-pending-request-list')

    def test_func(self):
        """UserPassesTestMixin tests."""
        if self.request.user.is_superuser:
            return True

        if self.request.user.has_perm('project.view_savioprojectallocationrequest'):
            return True

        if (self.request.user == self.request_obj.requester or
                self.request.user == self.request_obj.pi):
            return True
        message = 'You do not have permission to view the previous page.'
        messages.error(self.request, message)
        return False

    def dispatch(self, request, *args, **kwargs):
        pk = self.kwargs.get('pk')
        self.request_obj = get_object_or_404(
            SavioProjectAllocationRequest.objects.prefetch_related(
                'pi', 'project', 'requester'), pk=pk)
        return super().dispatch(request, *args, **kwargs)

    def get_context_data(self, **kwargs):
        context = super().get_context_data(**kwargs)

        context['extra_fields_form'] = self.get_extra_fields_form(
            self.request_obj.allocation_type, self.request_obj.extra_fields)
        context['survey_form'] = SavioProjectSurveyForm(
            initial=self.request_obj.survey_answers, disable_fields=True)

        try:
            context['allocation_amount'] = \
                self.__get_service_units_to_allocate()
        except Exception as e:
            self.logger.exception(e)
            messages.error(self.request, self.error_message)
            context['allocation_amount'] = 'Failed to compute.'

        try:
            latest_update_timestamp = \
                project_allocation_request_latest_update_timestamp(
                    self.request_obj)
            if not latest_update_timestamp:
                latest_update_timestamp = 'No updates yet.'
            else:
                # TODO: Upgrade to Python 3.7+ to use this.
                # latest_update_timestamp = datetime.datetime.fromisoformat(
                #     latest_update_timestamp)
                latest_update_timestamp = iso8601.parse_date(
                    latest_update_timestamp)
        except Exception as e:
            self.logger.exception(e)
            messages.error(self.request, self.error_message)
            latest_update_timestamp = 'Failed to determine timestamp.'
        context['latest_update_timestamp'] = latest_update_timestamp

        if self.request_obj.status.name == 'Denied':
            try:
                denial_reason = savio_request_denial_reason(self.request_obj)
                category = denial_reason.category
                justification = denial_reason.justification
                timestamp = denial_reason.timestamp
            except Exception as e:
                self.logger.exception(e)
                messages.error(self.request, self.error_message)
                category = 'Unknown Category'
                justification = (
                    'Failed to determine denial reason. Please contact an '
                    'administrator.')
                timestamp = 'Unknown Timestamp'
            context['denial_reason'] = {
                'category': category,
                'justification': justification,
                'timestamp': timestamp,
            }
            context['support_email'] = settings.CENTER_HELP_EMAIL

        context['setup_status'] = self.__get_setup_status()
        context['is_checklist_complete'] = self.__is_checklist_complete()

        context['is_allowed_to_manage_request'] = self.request.user.is_superuser

        return context

    def post(self, request, *args, **kwargs):
        if not self.request.user.is_superuser:
            message = 'You do not have permission to access this page.'
            messages.error(request, message)
            pk = self.request_obj.pk

            return HttpResponseRedirect(
                reverse('savio-project-request-detail', kwargs={'pk': pk}))

        if not self.__is_checklist_complete():
            message = 'Please complete the checklist before final activation.'
            messages.error(request, message)
            pk = self.request_obj.pk
            return HttpResponseRedirect(
                reverse('savio-project-request-detail', kwargs={'pk': pk}))
        try:
            num_service_units = self.__get_service_units_to_allocate()
            runner = SavioProjectApprovalRunner(
                self.request_obj, num_service_units)
            project, allocation = runner.run()
        except Exception as e:
            self.logger.exception(e)
            messages.error(self.request, self.error_message)
        else:
            message = (
                f'Project {project.name} and Allocation {allocation.pk} have '
                f'been activated. A cluster access request has automatically '
                f'been made for the requester.')
            messages.success(self.request, message)

        # Send any messages from the runner back to the user.
        try:
            for message in runner.get_user_messages():
                messages.info(self.request, message)
        except NameError:
            pass

        return HttpResponseRedirect(self.redirect)

    def __get_service_units_to_allocate(self):
        """Return the number of service units to allocate to the project
        if it were to be approved now.

        If the request was created as part of an allocation renewal, it
        may be associated with at most one AllocationRenewalRequest. If
        so, service units will be allocated when the latter request is
        approved."""
        if AllocationRenewalRequest.objects.filter(
                new_project_request=self.request_obj).exists():
            return settings.ALLOCATION_MIN

        allocation_type = self.request_obj.allocation_type
        now = utc_now_offset_aware()
        if allocation_type == SavioProjectAllocationRequest.CO:
            return settings.CO_DEFAULT_ALLOCATION
        elif allocation_type == SavioProjectAllocationRequest.FCA:
            return prorated_allocation_amount(
                settings.FCA_DEFAULT_ALLOCATION, now)
        elif allocation_type == SavioProjectAllocationRequest.ICA:
            return settings.ICA_DEFAULT_ALLOCATION
        elif allocation_type == SavioProjectAllocationRequest.PCA:
            return prorated_allocation_amount(
                settings.PCA_DEFAULT_ALLOCATION, now)
        elif allocation_type == SavioProjectAllocationRequest.RECHARGE:
            num_service_units = \
                self.request_obj.extra_fields['num_service_units']
            return Decimal(f'{num_service_units:.2f}')
        else:
            raise ValueError(f'Invalid allocation_type {allocation_type}.')

    def __get_setup_status(self):
        """Return one of the following statuses for the 'setup' step of
        the request: 'N/A', 'Pending', 'Complete'."""
        allocation_type = self.request_obj.allocation_type
        state = self.request_obj.state
        if (state['eligibility']['status'] == 'Denied' or
                state['readiness']['status'] == 'Denied'):
            return 'N/A'
        else:
            pending = 'Pending'
            ica = SavioProjectAllocationRequest.ICA
            recharge = SavioProjectAllocationRequest.RECHARGE
            if allocation_type in (ica, recharge):
                if allocation_type == ica:
                    if state['allocation_dates']['status'] == pending:
                        return pending
                if state['memorandum_signed']['status'] == pending:
                    return pending
        return state['setup']['status']

    def __is_checklist_complete(self):
        status_choice = savio_request_state_status(self.request_obj)
        return (status_choice.name == 'Approved - Processing' and
                self.request_obj.state['setup']['status'] == 'Complete')


class SavioProjectReviewEligibilityView(LoginRequiredMixin,
                                        UserPassesTestMixin,
                                        SavioProjectRequestMixin, FormView):
    form_class = ReviewStatusForm
    template_name = (
        'project/project_request/savio/project_review_eligibility.html')
    login_url = '/'

    def test_func(self):
        """UserPassesTestMixin tests."""
        if self.request.user.is_superuser:
            return True
        message = 'You do not have permission to view the previous page.'
        messages.error(self.request, message)
        return False

    def dispatch(self, request, *args, **kwargs):
        pk = self.kwargs.get('pk')
        self.request_obj = get_object_or_404(
            SavioProjectAllocationRequest.objects.prefetch_related(
                'pi', 'project', 'requester'), pk=pk)
        status_name = self.request_obj.status.name
        if status_name in ['Approved - Complete', 'Denied']:
            message = f'You cannot review a request with status {status_name}.'
            messages.error(request, message)
            return HttpResponseRedirect(
                reverse('savio-project-request-detail', kwargs={'pk': pk}))
        return super().dispatch(request, *args, **kwargs)

    def form_valid(self, form):
        form_data = form.cleaned_data
        status = form_data['status']
        justification = form_data['justification']
        timestamp = utc_now_offset_aware().isoformat()
        self.request_obj.state['eligibility'] = {
            'status': status,
            'justification': justification,
            'timestamp': timestamp,
        }
        self.request_obj.status = savio_request_state_status(self.request_obj)

        if status == 'Denied':
            runner = ProjectDenialRunner(self.request_obj)
            runner.run()

        self.request_obj.save()

        message = (
            f'Eligibility status for request {self.request_obj.pk} has been '
            f'set to {status}.')
        messages.success(self.request, message)

        return super().form_valid(form)

    def get_context_data(self, **kwargs):
        context = super().get_context_data(**kwargs)
        context['savio_request'] = self.request_obj
        context['extra_fields_form'] = self.get_extra_fields_form(
            self.request_obj.allocation_type, self.request_obj.extra_fields)
        context['survey_form'] = SavioProjectSurveyForm(
            initial=self.request_obj.survey_answers, disable_fields=True)
        return context

    def get_initial(self):
        initial = super().get_initial()
        eligibility = self.request_obj.state['eligibility']
        initial['status'] = eligibility['status']
        initial['justification'] = eligibility['justification']
        return initial

    def get_success_url(self):
        return reverse(
            'savio-project-request-detail',
            kwargs={'pk': self.kwargs.get('pk')})


class SavioProjectReviewReadinessView(LoginRequiredMixin, UserPassesTestMixin,
                                      SavioProjectRequestMixin, FormView):
    form_class = ReviewStatusForm
    template_name = (
        'project/project_request/savio/project_review_readiness.html')
    login_url = '/'

    logger = logging.getLogger(__name__)

    def test_func(self):
        """UserPassesTestMixin tests."""
        if self.request.user.is_superuser:
            return True
        message = 'You do not have permission to view the previous page.'
        messages.error(self.request, message)
        return False

    def dispatch(self, request, *args, **kwargs):
        pk = self.kwargs.get('pk')
        self.request_obj = get_object_or_404(
            SavioProjectAllocationRequest.objects.prefetch_related(
                'pi', 'project', 'requester'), pk=pk)
        status_name = self.request_obj.status.name
        if status_name in ['Approved - Complete', 'Denied']:
            message = f'You cannot review a request with status {status_name}.'
            messages.error(request, message)
            return HttpResponseRedirect(
                reverse('savio-project-request-detail', kwargs={'pk': pk}))
        return super().dispatch(request, *args, **kwargs)

    def form_valid(self, form):
        form_data = form.cleaned_data
        status = form_data['status']
        justification = form_data['justification']
        timestamp = utc_now_offset_aware().isoformat()
        self.request_obj.state['readiness'] = {
            'status': status,
            'justification': justification,
            'timestamp': timestamp,
        }
        self.request_obj.status = savio_request_state_status(self.request_obj)

        if status == 'Approved':
            if self.request_obj.pool:
                try:
                    send_project_request_pooling_email(self.request_obj)
                except Exception as e:
                    self.logger.error(
                        'Failed to send notification email. Details:\n')
                    self.logger.exception(e)
        elif status == 'Denied':
            runner = ProjectDenialRunner(self.request_obj)
            runner.run()

        self.request_obj.save()

        message = (
            f'Readiness status for request {self.request_obj.pk} has been set '
            f'to {status}.')
        messages.success(self.request, message)

        return super().form_valid(form)

    def get_context_data(self, **kwargs):
        context = super().get_context_data(**kwargs)
        context['extra_fields_form'] = self.get_extra_fields_form(
            self.request_obj.allocation_type, self.request_obj.extra_fields)
        context['savio_request'] = self.request_obj
        context['survey_form'] = SavioProjectSurveyForm(
            initial=self.request_obj.survey_answers, disable_fields=True)
        return context

    def get_initial(self):
        initial = super().get_initial()
        readiness = self.request_obj.state['readiness']
        initial['status'] = readiness['status']
        initial['justification'] = readiness['justification']
        return initial

    def get_success_url(self):
        return reverse(
            'savio-project-request-detail',
            kwargs={'pk': self.kwargs.get('pk')})


class SavioProjectReviewAllocationDatesView(LoginRequiredMixin,
                                            UserPassesTestMixin,
                                            SavioProjectRequestMixin,
                                            FormView):
    form_class = SavioProjectReviewAllocationDatesForm
    template_name = (
        'project/project_request/savio/project_review_allocation_dates.html')
    login_url = '/'

    logger = logging.getLogger(__name__)

    def test_func(self):
        """UserPassesTestMixin tests."""
        if self.request.user.is_superuser:
            return True
        message = 'You do not have permission to view the previous page.'
        messages.error(self.request, message)
        return False

    def dispatch(self, request, *args, **kwargs):
        pk = self.kwargs.get('pk')
        self.request_obj = get_object_or_404(
            SavioProjectAllocationRequest.objects.prefetch_related(
                'pi', 'project', 'requester'), pk=pk)
        allocation_type = self.request_obj.allocation_type
        if allocation_type != SavioProjectAllocationRequest.ICA:
            message = (
                f'This view is not applicable for projects with allocation '
                f'type {allocation_type}.')
            messages.error(request, message)
            return HttpResponseRedirect(
                reverse('savio-project-request-detail', kwargs={'pk': pk}))
        status_name = self.request_obj.status.name
        if status_name in ['Approved - Complete', 'Denied']:
            message = f'You cannot review a request with status {status_name}.'
            messages.error(request, message)
            return HttpResponseRedirect(
                reverse('savio-project-request-detail', kwargs={'pk': pk}))
        return super().dispatch(request, *args, **kwargs)

    def form_valid(self, form):
        form_data = form.cleaned_data
        status = form_data['status']
        timestamp = utc_now_offset_aware().isoformat()

        # The allocation starts at the beginning of the start date and ends at
        # the end of the end date.
        local_tz = pytz.timezone('America/Los_Angeles')
        tz = pytz.timezone(settings.TIME_ZONE)
        if form_data['start_date']:
            naive_dt = datetime.datetime.combine(
                form_data['start_date'], datetime.datetime.min.time())
            start = local_tz.localize(naive_dt).astimezone(tz).isoformat()
        else:
            start = ''
        if form_data['end_date']:
            naive_dt = datetime.datetime.combine(
                form_data['end_date'], datetime.datetime.max.time())
            end = local_tz.localize(naive_dt).astimezone(tz).isoformat()
        else:
            end = ''

        self.request_obj.state['allocation_dates'] = {
            'status': status,
            'dates': {
                'start': start,
                'end': end,
            },
            'timestamp': timestamp,
        }

        self.request_obj.status = savio_request_state_status(self.request_obj)
        self.request_obj.save()

        message = (
            f'Allocation Dates status for request {self.request_obj.pk} has '
            f'been set to {status}.')
        messages.success(self.request, message)

        return super().form_valid(form)

    def get_context_data(self, **kwargs):
        context = super().get_context_data(**kwargs)
        context['savio_request'] = self.request_obj
        context['extra_fields_form'] = self.get_extra_fields_form(
            self.request_obj.allocation_type, self.request_obj.extra_fields)
        context['survey_form'] = SavioProjectSurveyForm(
            initial=self.request_obj.survey_answers, disable_fields=True)
        return context

    def get_initial(self):
        initial = super().get_initial()
        allocation_dates = self.request_obj.state['allocation_dates']
        initial['status'] = allocation_dates['status']
        local_tz = pytz.timezone('America/Los_Angeles')
        for key in ('start', 'end'):
            value = allocation_dates['dates'][key]
            if value:
                initial[f'{key}_date'] = iso8601.parse_date(value).astimezone(
                    pytz.utc).astimezone(local_tz).date()
        return initial

    def get_success_url(self):
        return reverse(
            'savio-project-request-detail',
            kwargs={'pk': self.kwargs.get('pk')})


class SavioProjectReviewMemorandumSignedView(LoginRequiredMixin,
                                             UserPassesTestMixin,
                                             SavioProjectRequestMixin,
                                             FormView):
    form_class = SavioProjectReviewMemorandumSignedForm
    template_name = (
        'project/project_request/savio/project_review_memorandum_signed.html')
    login_url = '/'

    logger = logging.getLogger(__name__)

    def test_func(self):
        """UserPassesTestMixin tests."""
        if self.request.user.is_superuser:
            return True
        message = 'You do not have permission to view the previous page.'
        messages.error(self.request, message)
        return False

    def dispatch(self, request, *args, **kwargs):
        pk = self.kwargs.get('pk')
        self.request_obj = get_object_or_404(
            SavioProjectAllocationRequest.objects.prefetch_related(
                'pi', 'project', 'requester'), pk=pk)
        allocation_type = self.request_obj.allocation_type
        memorandum_types = (
            SavioProjectAllocationRequest.ICA,
            SavioProjectAllocationRequest.RECHARGE,
        )
        if allocation_type not in memorandum_types:
            message = (
                f'This view is not applicable for projects with allocation '
                f'type {allocation_type}.')
            messages.error(request, message)
            return HttpResponseRedirect(
                reverse('savio-project-request-detail', kwargs={'pk': pk}))
        status_name = self.request_obj.status.name
        if status_name in ['Approved - Complete', 'Denied']:
            message = f'You cannot review a request with status {status_name}.'
            messages.error(request, message)
            return HttpResponseRedirect(
                reverse('savio-project-request-detail', kwargs={'pk': pk}))
        return super().dispatch(request, *args, **kwargs)

    def form_valid(self, form):
        form_data = form.cleaned_data
        status = form_data['status']
        timestamp = utc_now_offset_aware().isoformat()

        self.request_obj.state['memorandum_signed'] = {
            'status': status,
            'timestamp': timestamp,
        }

        self.request_obj.status = savio_request_state_status(self.request_obj)
        self.request_obj.save()

        message = (
            f'Memorandum Signed status for request {self.request_obj.pk} has '
            f'been set to {status}.')
        messages.success(self.request, message)

        return super().form_valid(form)

    def get_context_data(self, **kwargs):
        context = super().get_context_data(**kwargs)
        context['savio_request'] = self.request_obj
        context['extra_fields_form'] = self.get_extra_fields_form(
            self.request_obj.allocation_type, self.request_obj.extra_fields)
        context['survey_form'] = SavioProjectSurveyForm(
            initial=self.request_obj.survey_answers, disable_fields=True)
        return context

    def get_initial(self):
        initial = super().get_initial()
        memorandum_signed = self.request_obj.state['memorandum_signed']
        initial['status'] = memorandum_signed['status']
        return initial

    def get_success_url(self):
        return reverse(
            'savio-project-request-detail',
            kwargs={'pk': self.kwargs.get('pk')})


class SavioProjectReviewSetupView(LoginRequiredMixin, UserPassesTestMixin,
                                  SavioProjectRequestMixin, FormView):
    form_class = SavioProjectReviewSetupForm
    template_name = 'project/project_request/savio/project_review_setup.html'
    login_url = '/'

    def test_func(self):
        """UserPassesTestMixin tests."""
        if self.request.user.is_superuser:
            return True
        message = 'You do not have permission to view the previous page.'
        messages.error(self.request, message)
        return False

    def dispatch(self, request, *args, **kwargs):
        pk = self.kwargs.get('pk')
        self.request_obj = get_object_or_404(
            SavioProjectAllocationRequest.objects.prefetch_related(
                'pi', 'project', 'requester'), pk=pk)
        status_name = self.request_obj.status.name
        if status_name in ['Approved - Complete', 'Denied']:
            message = f'You cannot review a request with status {status_name}.'
            messages.error(request, message)
            return HttpResponseRedirect(
                reverse('savio-project-request-detail', kwargs={'pk': pk}))
        return super().dispatch(request, *args, **kwargs)

    def form_valid(self, form):
        form_data = form.cleaned_data
        status = form_data['status']
        requested_name = (
            self.request_obj.state['setup']['name_change']['requested_name'])
        final_name = form_data['final_name']
        justification = form_data['justification']
        timestamp = utc_now_offset_aware().isoformat()

        name_change = {
            'requested_name': requested_name,
            'final_name': final_name,
            'justification': justification,
        }
        self.request_obj.state['setup'] = {
            'status': status,
            'name_change': name_change,
            'timestamp': timestamp,
        }

        # Set the Project's name. This is the only modification performed prior
        # to the final submission because the name must be unique.
        self.request_obj.project.name = final_name
        self.request_obj.project.save()

        self.request_obj.status = savio_request_state_status(self.request_obj)

        self.request_obj.save()

        message = (
            f'Setup status for request {self.request_obj.pk} has been set to '
            f'{status}.')
        messages.success(self.request, message)

        return super().form_valid(form)

    def get_context_data(self, **kwargs):
        context = super().get_context_data(**kwargs)
        context['savio_request'] = self.request_obj
        context['extra_fields_form'] = self.get_extra_fields_form(
            self.request_obj.allocation_type, self.request_obj.extra_fields)
        context['survey_form'] = SavioProjectSurveyForm(
            initial=self.request_obj.survey_answers, disable_fields=True)
        return context

    def get_form_kwargs(self):
        kwargs = super().get_form_kwargs()
        kwargs['project_pk'] = self.request_obj.project.pk
        kwargs['requested_name'] = (
            self.request_obj.state['setup']['name_change']['requested_name'])
        return kwargs

    def get_initial(self):
        initial = super().get_initial()
        setup = self.request_obj.state['setup']
        initial['status'] = setup['status']
        initial['final_name'] = setup['name_change']['final_name']
        initial['justification'] = setup['name_change']['justification']
        return initial

    def get_success_url(self):
        return reverse(
            'savio-project-request-detail',
            kwargs={'pk': self.kwargs.get('pk')})


class SavioProjectReviewDenyView(LoginRequiredMixin, UserPassesTestMixin,
                                 SavioProjectRequestMixin, FormView):
    form_class = ReviewDenyForm
    template_name = (
        'project/project_request/savio/project_review_deny.html')
    login_url = '/'

    def test_func(self):
        """UserPassesTestMixin tests."""
        if self.request.user.is_superuser:
            return True
        message = 'You do not have permission to view the previous page.'
        messages.error(self.request, message)
        return False

    def dispatch(self, request, *args, **kwargs):
        pk = self.kwargs.get('pk')
        self.request_obj = get_object_or_404(
            SavioProjectAllocationRequest.objects.prefetch_related(
                'pi', 'project', 'requester'), pk=pk)
        status_name = self.request_obj.status.name
        if status_name in ['Approved - Complete', 'Denied']:
            message = f'You cannot review a request with status {status_name}.'
            messages.error(request, message)
            return HttpResponseRedirect(
                reverse('savio-project-request-detail', kwargs={'pk': pk}))
        return super().dispatch(request, *args, **kwargs)

    def form_valid(self, form):
        form_data = form.cleaned_data
        justification = form_data['justification']
        timestamp = utc_now_offset_aware().isoformat()
        self.request_obj.state['other'] = {
            'justification': justification,
            'timestamp': timestamp,
        }
        self.request_obj.status = savio_request_state_status(self.request_obj)

        runner = ProjectDenialRunner(self.request_obj)
        runner.run()

        self.request_obj.save()

        message = (
            f'Status for {self.request_obj.pk} has been set to '
            f'{self.request_obj.status}.')
        messages.success(self.request, message)

        return super().form_valid(form)

    def get_context_data(self, **kwargs):
        context = super().get_context_data(**kwargs)
        context['savio_request'] = self.request_obj
        context['extra_fields_form'] = self.get_extra_fields_form(
            self.request_obj.allocation_type, self.request_obj.extra_fields)
        context['survey_form'] = SavioProjectSurveyForm(
            initial=self.request_obj.survey_answers, disable_fields=True)
        return context

    def get_initial(self):
        initial = super().get_initial()
        other = self.request_obj.state['other']
        initial['justification'] = other['justification']
        return initial

    def get_success_url(self):
        return reverse(
            'savio-project-request-detail',
            kwargs={'pk': self.kwargs.get('pk')})


class VectorProjectRequestView(LoginRequiredMixin, UserPassesTestMixin,
                               FormView):
    form_class = VectorProjectDetailsForm
    template_name = 'project/project_request/vector/project_details.html'
    login_url = '/'

    logger = logging.getLogger(__name__)

    def test_func(self):
        if self.request.user.is_superuser:
            return True

        if self.request.user.has_perms('project.view_vectorprojectallocationrequest'):
            return True

        signed_date = (
            self.request.user.userprofile.access_agreement_signed_date)
        if signed_date is not None:
            return True
        message = (
            'You must sign the User Access Agreement before you can create a '
            'new project.')
        messages.error(self.request, message)

    def form_valid(self, form):
        try:
            project = self.__handle_create_new_project(form.cleaned_data)
            # Store form data in a request.

            pi = User.objects.get(username=settings.VECTOR_PI_USERNAME)
            status = ProjectAllocationRequestStatusChoice.objects.get(
                name='Under Review')
            request = VectorProjectAllocationRequest.objects.create(
                requester=self.request.user,
                pi=pi,
                project=project,
                status=status)

            # Send a notification email to admins.
            try:
                send_new_project_request_admin_notification_email(request)
            except Exception as e:
                self.logger.error(
                    'Failed to send notification email. Details:\n')
                self.logger.exception(e)
        except Exception as e:
            self.logger.exception(e)
            message = 'Unexpected failure. Please contact an administrator.'
            messages.error(self.request, message)
        else:
            message = (
                'Thank you for your submission. It will be reviewed and '
                'processed by administrators.')
            messages.success(self.request, message)

        return super().form_valid(form)

    def get_success_url(self):
        return reverse('home')

    def __handle_create_new_project(self, data):
        """Create a new project and an allocation to the Vector Compute
        resource."""
        status = ProjectStatusChoice.objects.get(name='New')
        try:
            project = Project.objects.create(
                name=data['name'],
                status=status,
                title=data['title'],
                description=data['description'])
        except IntegrityError as e:
            self.logger.error(
                f'Project {data["name"]} unexpectedly already exists.')
            raise e

        # Create an allocation to the "Vector Compute" resource.
        status = AllocationStatusChoice.objects.get(name='New')
        allocation = Allocation.objects.create(project=project, status=status)
        resource = Resource.objects.get(name='Vector Compute')
        allocation.resources.add(resource)
        allocation.save()

        return project


class VectorProjectRequestListView(LoginRequiredMixin, TemplateView):
    template_name = 'project/project_request/vector/project_request_list.html'
    login_url = '/'
    # Show completed requests if True; else, show pending requests.
    completed = False

    def get_queryset(self):
        order_by = self.request.GET.get('order_by')
        if order_by:
            direction = self.request.GET.get('direction')
            if direction == 'asc':
                direction = ''
            else:
                direction = '-'
            order_by = direction + order_by
        else:
            order_by = 'id'
        return VectorProjectAllocationRequest.objects.order_by(order_by)

    def get_context_data(self, **kwargs):
        """Include either pending or completed requests. If the user is
        a superuser, show all such requests. Otherwise, show only those
        for which the user is a requester or PI."""
        context = super().get_context_data(**kwargs)

        args, kwargs = [], {}

        user = self.request.user

        request_list = self.get_queryset()
        permission = 'project.view_vectorprojectallocationrequest'
        if not (user.is_superuser or user.has_perm(permission)):
            args.append(Q(requester=user) | Q(pi=user))
        if self.completed:
            status__name__in = ['Approved - Complete', 'Denied']
        else:
            status__name__in = ['Under Review', 'Approved - Processing']
        kwargs['status__name__in'] = status__name__in
        context['vector_project_request_list'] = request_list.filter(
            *args, **kwargs)
        context['request_filter'] = (
            'completed' if self.completed else 'pending')

        return context


class VectorProjectRequestDetailView(LoginRequiredMixin, UserPassesTestMixin,
                                     DetailView):
    model = VectorProjectAllocationRequest
    template_name = (
        'project/project_request/vector/project_request_detail.html')
    login_url = '/'
    context_object_name = 'vector_request'

    logger = logging.getLogger(__name__)

    error_message = 'Unexpected failure. Please contact an administrator.'

    redirect = reverse_lazy('vector-project-pending-request-list')

    def test_func(self):
        """UserPassesTestMixin tests."""
        if self.request.user.is_superuser:
            return True

        permission = 'project.view_vectorprojectallocationrequest'
        if self.request.user.has_perm(permission):
            return True

        if (self.request.user == self.request_obj.requester or
                self.request.user == self.request_obj.pi):
            return True
        message = 'You do not have permission to view the previous page.'
        messages.error(self.request, message)
        return False

    def dispatch(self, request, *args, **kwargs):
        pk = self.kwargs.get('pk')
        self.request_obj = get_object_or_404(
            VectorProjectAllocationRequest.objects.prefetch_related(
                'pi', 'project', 'requester'), pk=pk)
        return super().dispatch(request, *args, **kwargs)

    def get_context_data(self, **kwargs):
        context = super().get_context_data(**kwargs)

        try:
            latest_update_timestamp = \
                project_allocation_request_latest_update_timestamp(
                    self.request_obj)
            if not latest_update_timestamp:
                latest_update_timestamp = 'No updates yet.'
            else:
                # TODO: Upgrade to Python 3.7+ to use this.
                # latest_update_timestamp = datetime.datetime.fromisoformat(
                #     latest_update_timestamp)
                latest_update_timestamp = iso8601.parse_date(
                    latest_update_timestamp)
        except Exception as e:
            self.logger.exception(e)
            messages.error(self.request, self.error_message)
            latest_update_timestamp = 'Failed to determine timestamp.'
        context['latest_update_timestamp'] = latest_update_timestamp

        if self.request_obj.status.name == 'Denied':
            try:
                denial_reason = vector_request_denial_reason(self.request_obj)
                category = denial_reason.category
                justification = denial_reason.justification
                timestamp = denial_reason.timestamp
            except Exception as e:
                self.logger.exception(e)
                messages.error(self.request, self.error_message)
                category = 'Unknown Category'
                justification = (
                    'Failed to determine denial reason. Please contact an '
                    'administrator.')
                timestamp = 'Unknown Timestamp'
            context['denial_reason'] = {
                'category': category,
                'justification': justification,
                'timestamp': timestamp,
            }
            context['support_email'] = settings.CENTER_HELP_EMAIL

        context['is_checklist_complete'] = self.__is_checklist_complete()

        context['is_allowed_to_manage_request'] = (
            self.request.user.is_superuser)

        return context

    def post(self, request, *args, **kwargs):
        if not self.request.user.is_superuser:
            message = 'You do not have permission to view the this page.'
            messages.error(request, message)
            pk = self.request_obj.pk

            return HttpResponseRedirect(
                reverse('vector-project-request-detail', kwargs={'pk': pk}))

        if not self.__is_checklist_complete():
            message = 'Please complete the checklist before final activation.'
            messages.error(request, message)
            pk = self.request_obj.pk
            return HttpResponseRedirect(
                reverse('vector-project-request-detail', kwargs={'pk': pk}))
        try:
            runner = VectorProjectApprovalRunner(self.request_obj)
            project, allocation = runner.run()
        except Exception as e:
            self.logger.exception(e)
            messages.error(self.request, self.error_message)
        else:
            message = (
                f'Project {project.name} and Allocation {allocation.pk} have '
                f'been activated. A cluster access request has automatically '
                f'been made for the requester.')
            messages.success(self.request, message)

        # Send any messages from the runner back to the user.
        try:
            for message in runner.get_user_messages():
                messages.info(self.request, message)
        except NameError:
            pass

        return HttpResponseRedirect(self.redirect)

    def __is_checklist_complete(self):
        status_choice = vector_request_state_status(self.request_obj)
        return (status_choice.name == 'Approved - Processing' and
                self.request_obj.state['setup']['status'] == 'Complete')


class VectorProjectReviewEligibilityView(LoginRequiredMixin,
                                         UserPassesTestMixin, FormView):
    form_class = ReviewStatusForm
    template_name = (
        'project/project_request/vector/project_review_eligibility.html')
    login_url = '/'

    def test_func(self):
        """UserPassesTestMixin tests."""
        if self.request.user.is_superuser:
            return True
        message = 'You do not have permission to view the previous page.'
        messages.error(self.request, message)
        return False

    def dispatch(self, request, *args, **kwargs):
        pk = self.kwargs.get('pk')
        self.request_obj = get_object_or_404(
            VectorProjectAllocationRequest.objects.prefetch_related(
                'pi', 'project', 'requester'), pk=pk)
        status_name = self.request_obj.status.name
        if status_name in ['Approved - Complete', 'Denied']:
            message = f'You cannot review a request with status {status_name}.'
            messages.error(request, message)
            return HttpResponseRedirect(
                reverse('vector-project-request-detail', kwargs={'pk': pk}))
        return super().dispatch(request, *args, **kwargs)

    def form_valid(self, form):
        form_data = form.cleaned_data
        status = form_data['status']
        justification = form_data['justification']
        timestamp = utc_now_offset_aware().isoformat()
        self.request_obj.state['eligibility'] = {
            'status': status,
            'justification': justification,
            'timestamp': timestamp,
        }
        self.request_obj.status = vector_request_state_status(self.request_obj)

        if status == 'Denied':
            runner = ProjectDenialRunner(self.request_obj)
            runner.run()

        self.request_obj.save()

        message = (
            f'Eligibility status for request {self.request_obj.pk} has been '
            f'set to {status}.')
        messages.success(self.request, message)

        return super().form_valid(form)

    def get_context_data(self, **kwargs):
        context = super().get_context_data(**kwargs)
        context['vector_request'] = self.request_obj
        return context

    def get_initial(self):
        initial = super().get_initial()
        eligibility = self.request_obj.state['eligibility']
        initial['status'] = eligibility['status']
        initial['justification'] = eligibility['justification']
        return initial

    def get_success_url(self):
        return reverse(
            'vector-project-request-detail',
            kwargs={'pk': self.kwargs.get('pk')})


class VectorProjectReviewSetupView(LoginRequiredMixin, UserPassesTestMixin,
                                   FormView):
    form_class = VectorProjectReviewSetupForm
    template_name = 'project/project_request/vector/project_review_setup.html'
    login_url = '/'

    def test_func(self):
        """UserPassesTestMixin tests."""
        if self.request.user.is_superuser:
            return True
        message = 'You do not have permission to view the previous page.'
        messages.error(self.request, message)
        return False

    def dispatch(self, request, *args, **kwargs):
        pk = self.kwargs.get('pk')
        self.request_obj = get_object_or_404(
            VectorProjectAllocationRequest.objects.prefetch_related(
                'pi', 'project', 'requester'), pk=pk)
        status_name = self.request_obj.status.name
        if status_name in ['Approved - Complete', 'Denied']:
            message = f'You cannot review a request with status {status_name}.'
            messages.error(request, message)
            return HttpResponseRedirect(
                reverse('vector-project-request-detail', kwargs={'pk': pk}))
        return super().dispatch(request, *args, **kwargs)

    def form_valid(self, form):
        form_data = form.cleaned_data
        status = form_data['status']
        requested_name = (
            self.request_obj.state['setup']['name_change']['requested_name'])
        final_name = form_data['final_name']
        justification = form_data['justification']
        timestamp = utc_now_offset_aware().isoformat()

        name_change = {
            'requested_name': requested_name,
            'final_name': final_name,
            'justification': justification,
        }
        self.request_obj.state['setup'] = {
            'status': status,
            'name_change': name_change,
            'timestamp': timestamp,
        }

        # Set the Project's name. This is the only modification performed prior
        # to the final submission because the name must be unique.
        self.request_obj.project.name = final_name
        self.request_obj.project.save()

        self.request_obj.status = vector_request_state_status(self.request_obj)

        self.request_obj.save()

        message = (
            f'Setup status for request {self.request_obj.pk} has been set to '
            f'{status}.')
        messages.success(self.request, message)

        return super().form_valid(form)

    def get_context_data(self, **kwargs):
        context = super().get_context_data(**kwargs)
        context['vector_request'] = self.request_obj
        return context

    def get_form_kwargs(self):
        kwargs = super().get_form_kwargs()
        kwargs['project_pk'] = self.request_obj.project.pk
        kwargs['requested_name'] = (
            self.request_obj.state['setup']['name_change']['requested_name'])
        return kwargs

    def get_initial(self):
        initial = super().get_initial()
        setup = self.request_obj.state['setup']
        initial['status'] = setup['status']
        initial['final_name'] = setup['name_change']['final_name']
        initial['justification'] = setup['name_change']['justification']
        return initial

    def get_success_url(self):
        return reverse(
            'vector-project-request-detail',
            kwargs={'pk': self.kwargs.get('pk')})


class SavioProjectUndenyRequestView(LoginRequiredMixin, UserPassesTestMixin, View):
    login_url = '/'

    def test_func(self):
        """UserPassesTestMixin tests."""
        if self.request.user.is_superuser:
            return True

        message = (
            'You do not have permission to undeny a project request.')
        messages.error(self.request, message)

    def dispatch(self, request, *args, **kwargs):
        project_request = get_object_or_404(
            SavioProjectAllocationRequest, pk=self.kwargs.get('pk'))

        state_status = savio_request_state_status(project_request)
        denied_status = ProjectAllocationRequestStatusChoice.objects.get(name='Denied')

        if state_status != denied_status:
            message = 'Savio project request has an unexpected status.'
            messages.error(request, message)

            return HttpResponseRedirect(
                reverse('savio-project-request-detail',
                        kwargs={'pk': self.kwargs.get('pk')}))

        return super().dispatch(request, *args, **kwargs)

    def get(self, request, *args, **kwargs):
        project_request = get_object_or_404(
            SavioProjectAllocationRequest, pk=kwargs.get('pk'))
        
        if project_request.state['eligibility']['status'] == 'Denied':
            project_request.state['eligibility']['status'] = 'Pending'

        if project_request.state['readiness']['status'] == 'Denied':
            project_request.state['readiness']['status'] = 'Pending'
            
        if project_request.state['other']['timestamp']:
            project_request.state['other']['justification'] = ''
            project_request.state['other']['timestamp'] = ''

        project_request.status = savio_request_state_status(project_request)
        project_request.save()

        message = (
            f'Project request {project_request.project.name} '
            f'has been UNDENIED and will need to be reviewed again.')
        messages.success(request, message)

        return HttpResponseRedirect(
            reverse('savio-project-request-detail',
                    kwargs={'pk': kwargs.get('pk')}))


class VectorProjectUndenyRequestView(LoginRequiredMixin, UserPassesTestMixin, View):
    login_url = '/'

    def test_func(self):
        """UserPassesTestMixin tests."""
        if self.request.user.is_superuser:
            return True

        message = (
            'You do not have permission to undeny a project request.')
        messages.error(self.request, message)

    def dispatch(self, request, *args, **kwargs):
        project_request = get_object_or_404(
            VectorProjectAllocationRequest, pk=self.kwargs.get('pk'))

        state_status = vector_request_state_status(project_request)
        denied_status = ProjectAllocationRequestStatusChoice.objects.get(name='Denied')

        if state_status != denied_status:
            message = 'Vector project request has an unexpected status.'
            messages.error(request, message)

            return HttpResponseRedirect(
                reverse('vector-project-request-detail',
                        kwargs={'pk': self.kwargs.get('pk')}))

        return super().dispatch(request, *args, **kwargs)

    def get(self, request, *args, **kwargs):
        project_request = get_object_or_404(
            VectorProjectAllocationRequest, pk=kwargs.get('pk'))

        if project_request.state['eligibility']['status'] == 'Denied':
            project_request.state['eligibility']['status'] = 'Pending'

        project_request.status = vector_request_state_status(project_request)
        project_request.save()

        message = (
            f'Project request {project_request.project.name} '
            f'has been UNDENIED and will need to be reviewed again.')
        messages.success(request, message)

        return HttpResponseRedirect(
            reverse('vector-project-request-detail',
                    kwargs={'pk': kwargs.get('pk')}))<|MERGE_RESOLUTION|>--- conflicted
+++ resolved
@@ -227,14 +227,6 @@
         context['cluster_accounts_requestable'] = cluster_accounts_requestable
         context['cluster_accounts_tooltip'] = cluster_accounts_tooltip
 
-<<<<<<< HEAD
-=======
-        context['joins_auto_approved'] = (
-            self.object.joins_auto_approval_delay == datetime.timedelta())
-
-        context['join_request_delay_period'] = \
-            str(self.object.joins_auto_approval_delay).rsplit(':', 1)[0]
-
         # Only display the "Renew Allowance" button for applicable allocation
         # types.
         # TODO: Display these for ic_ and pc_ when ready.
@@ -249,7 +241,6 @@
                 is_any_project_pi_renewable(
                     self.object, get_current_allocation_period()))
 
->>>>>>> b4f4f92d
         return context
 
 
