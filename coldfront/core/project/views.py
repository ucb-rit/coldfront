--- conflicted
+++ resolved
@@ -18,10 +18,8 @@
 
 from coldfront.core.allocation.models import (Allocation,
                                               AllocationStatusChoice,
-                                              AllocationUser,
                                               AllocationUserAttribute,
                                               AllocationUserStatusChoice)
-from coldfront.core.allocation.signals import allocation_activate_user
 from coldfront.core.allocation.utils import get_allocation_user_cluster_access_status
 from coldfront.core.allocation.utils import get_project_compute_allocation
 from coldfront.core.allocation.utils import get_project_compute_resource_name
@@ -40,41 +38,18 @@
                                            ProjectStatusChoice, ProjectUser,
                                            ProjectUserRoleChoice,
                                            ProjectUserStatusChoice,
-<<<<<<< HEAD
                                            ProjectUserRemovalRequest)
 from coldfront.core.project.utils import (annotate_queryset_with_cluster_name,
                                           is_primary_cluster_project)
-=======
-                                           ProjectUserRemovalRequest,
-                                           ProjectUserRemovalRequestStatusChoice,
-                                           SavioProjectAllocationRequest,
-                                           VectorProjectAllocationRequest)
-from coldfront.core.project.utils import (annotate_queryset_with_cluster_name,
-                                          ProjectClusterAccessRequestRunner,
-                                          send_added_to_project_notification_email,
-                                          send_project_join_notification_email,
-                                          send_project_join_request_approval_email,
-                                          send_project_join_request_denial_email)
->>>>>>> 6d6b785e
 from coldfront.core.project.utils_.addition_utils import can_project_purchase_service_units
 from coldfront.core.project.utils_.new_project_user_utils import NewProjectUserRunnerFactory
 from coldfront.core.project.utils_.new_project_user_utils import NewProjectUserSource
 from coldfront.core.project.utils_.renewal_utils import get_current_allowance_year_period
 from coldfront.core.project.utils_.renewal_utils import is_any_project_pi_renewable
-<<<<<<< HEAD
 from coldfront.core.resource.utils_.allowance_utils.computing_allowance import ComputingAllowance
 from coldfront.core.resource.utils_.allowance_utils.interface import ComputingAllowanceInterface
 from coldfront.core.user.forms import UserSearchForm
-from coldfront.core.user.utils import access_agreement_signed
-from coldfront.core.user.utils import CombinedUserSearch
-=======
-from coldfront.core.resource.utils import get_primary_compute_resource_name
-from coldfront.core.resource.utils_.allowance_utils.computing_allowance import ComputingAllowance
-from coldfront.core.resource.utils_.allowance_utils.interface import ComputingAllowanceInterface
-from coldfront.core.user.forms import UserSearchForm
-from coldfront.core.user.utils import CombinedUserSearch, is_lbl_employee, \
-    needs_host, access_agreement_signed
->>>>>>> 6d6b785e
+from coldfront.core.user.utils import CombinedUserSearch, access_agreement_signed
 from coldfront.core.utils.common import (get_domain_url, import_from_settings)
 from coldfront.core.utils.email.email_strategy import EnqueueEmailStrategy
 from coldfront.core.utils.mail import send_email, send_email_template
@@ -252,22 +227,12 @@
 
         # Some features are only available to Projects corresponding to the
         # primary cluster.
-<<<<<<< HEAD
         _is_primary_cluster_project = is_primary_cluster_project(self.object)
-=======
-        compute_resource_name = get_project_compute_resource_name(self.object)
-        is_primary_cluster_project = (
-            compute_resource_name == get_primary_compute_resource_name())
->>>>>>> 6d6b785e
 
         # Display the "Renew Allowance" button for eligible allocation types
         # under the primary cluster.
         renew_allowance_visible = False
-<<<<<<< HEAD
         if _is_primary_cluster_project:
-=======
-        if is_primary_cluster_project:
->>>>>>> 6d6b785e
             computing_allowance_interface = ComputingAllowanceInterface()
             computing_allowance = ComputingAllowance(
                 computing_allowance_interface.allowance_from_project(
@@ -287,7 +252,6 @@
             flag_enabled('ALLOCATION_RENEWAL_FOR_NEXT_PERIOD_REQUESTABLE'))
 
         # Display the "Purchase Service Units" button when the functionality is
-<<<<<<< HEAD
         # enabled, for eligible allocation types under the primary cluster, for
         # those allowed to update the project.
         context['purchase_sus_visible'] = (
@@ -298,16 +262,6 @@
 
         context['cluster_name'] = get_project_compute_resource_name(
             self.object).replace(' Compute', '')
-=======
-        # enabled, for eligible allocation types, for those allowed to update
-        # the project.
-        context['purchase_sus_visible'] = (
-            flag_enabled('SERVICE_UNITS_PURCHASABLE') and
-            is_primary_cluster_project and
-            can_project_purchase_service_units(self.object) and
-            context.get('is_allowed_to_update_project', False))
-
-        context['cluster_name'] = compute_resource_name.replace(' Compute', '')
 
         # Only active PIs of active FCAs, ICAs and Condos can request
         # secure directories
@@ -316,7 +270,6 @@
 
         context['user_agreement_signed'] = \
             access_agreement_signed(self.request.user)
->>>>>>> 6d6b785e
 
         return context
 
@@ -919,7 +872,6 @@
                     if success:
                         added_users_count += 1
                     else:
-<<<<<<< HEAD
                         username = user_form_data['username']
                         message = (
                             f'Failed to add User {username}. Please try '
@@ -933,88 +885,6 @@
                 request,
                 (f'Requested cluster access under project for '
                  f'{added_users_count} users.'))
-=======
-                        project_user_obj = ProjectUser.objects.create(
-                            user=user_obj, project=project_obj, role=role_choice, status=project_user_active_status_choice)
-
-                    for allocation in Allocation.objects.filter(pk__in=allocation_form_data):
-                        if allocation.allocationuser_set.filter(user=user_obj).exists():
-                            allocation_user_obj = allocation.allocationuser_set.get(
-                                user=user_obj)
-                            allocation_user_obj.status = allocation_user_active_status_choice
-                            allocation_user_obj.save()
-                        else:
-                            allocation_user_obj = AllocationUser.objects.create(
-                                allocation=allocation,
-                                user=user_obj,
-                                status=allocation_user_active_status_choice)
-                        allocation_activate_user.send(sender=self.__class__,
-                                                      allocation_user_pk=allocation_user_obj.pk)
-
-                    # Request cluster access for the user.
-                    request_runner = ProjectClusterAccessRequestRunner(
-                        project_user_obj)
-                    runner_result = request_runner.run()
-                    if runner_result.success:
-                        cluster_access_requests_count += 1
-                    else:
-                        messages.error(
-                            self.request, runner_result.error_message)
-
-                    # Notify the user that he/she has been added.
-                    try:
-                        send_added_to_project_notification_email(
-                            project_obj, project_user_obj)
-                    except Exception as e:
-                        message = 'Failed to send notification email. Details:'
-                        self.logger.error(message)
-                        self.logger.exception(e)
-
-                    # On BRC only, if the Project is a Vector project,
-                    # automatically add the User to the designated Savio
-                    # project for Vector users.
-                    if (flag_enabled('BRC_ONLY') and
-                            project_obj.name.startswith('vector_')):
-                        try:
-                            add_vector_user_to_designated_savio_project(
-                                user_obj)
-                        except Exception as e:
-                            message = (
-                                f'Encountered unexpected exception when '
-                                f'automatically providing User {user_obj.pk} '
-                                f'with access to Savio. Details:')
-                            self.logger.error(message)
-                            self.logger.exception(e)
-
-            # checking if there were any users with unsigned user access agreements in the form
-            if unsigned_users:
-                unsigned_users_string = ", ".join(unsigned_users)
-
-                # changing grammar for one vs multiple users
-                if len(unsigned_users) == 1:
-                    message = f'User [{unsigned_users_string}] does not have ' \
-                              f'a signed User Access Agreement and was ' \
-                              f'therefore not added to the project.'
-                else:
-                    message = f'Users [{unsigned_users_string}] do not have ' \
-                              f'a signed User Access Agreement and were ' \
-                              f'therefore not added to the project.'
-                messages.error(request, message)
-
-            if added_users_count != 0:
-                added_users_string = ", ".join(added_users)
-                messages.success(
-                    request, 'Added [{}] to project.'.format(added_users_string))
-
-                message = (
-                    f'Requested cluster access under project for '
-                    f'{cluster_access_requests_count} users.')
-                messages.success(request, message)
-
-            else:
-                messages.info(request, 'No users selected to add.')
-
->>>>>>> 6d6b785e
         else:
             if not formset.is_valid():
                 for error in formset.errors:
@@ -1534,626 +1404,4 @@
         return super().form_valid(form)
 
     def get_success_url(self):
-<<<<<<< HEAD
-        return reverse('project-review-list')
-=======
-        return reverse('project-review-list')
-
-
-class ProjectJoinView(LoginRequiredMixin, UserPassesTestMixin, TemplateView):
-    login_url = '/'
-
-    logger = logging.getLogger(__name__)
-
-    def test_func(self):
-        project_obj = get_object_or_404(Project, pk=self.kwargs.get('pk'))
-        user_obj = self.request.user
-        project_users = project_obj.projectuser_set.filter(user=user_obj)
-        reason = self.request.POST.get('reason')
-
-        if self.request.user.userprofile.access_agreement_signed_date is None:
-            messages.error(
-                self.request, 'You must sign the User Access Agreement before you can join a project.')
-            return False
-
-        inactive_project_status = ProjectStatusChoice.objects.get(
-            name='Inactive')
-        if project_obj.status == inactive_project_status:
-            message = (
-                f'Project {project_obj.name} is inactive, and may not be '
-                f'joined.')
-            messages.error(self.request, message)
-            return False
-
-        if project_users.exists():
-            project_user = project_users.first()
-            if project_user.status.name == 'Active':
-                message = (
-                    f'You are already a member of Project {project_obj.name}.')
-                messages.error(self.request, message)
-                return False
-            if project_user.status.name == 'Pending - Add':
-                message = (
-                    f'You have already requested to join Project '
-                    f'{project_obj.name}.')
-                messages.warning(self.request, message)
-                return False
-
-            pending_status = ProjectUserRemovalRequestStatusChoice.objects.get(name='Pending')
-            processing_status = ProjectUserRemovalRequestStatusChoice.objects.get(name='Processing')
-
-            if ProjectUserRemovalRequest.objects. \
-                    filter(project_user=project_user,
-                           status__in=[pending_status, processing_status]).exists():
-                message = (
-                    f'You cannot join Project {project_obj.name} because you '
-                    f'have a pending removal request for '
-                    f'{project_obj.name}.')
-                messages.error(self.request, message)
-                return False
-
-        # If the user is the requester or PI on a pending request for the
-        # Project, do not allow the join request.
-        if project_obj.name.startswith('vector_'):
-            request_model = VectorProjectAllocationRequest
-        else:
-            request_model = SavioProjectAllocationRequest
-        is_requester_or_pi = Q(requester=user_obj) | Q(pi=user_obj)
-        if request_model.objects.filter(
-                is_requester_or_pi, project=project_obj,
-                status__name__in=['Under Review', 'Approved - Processing']):
-            message = (
-                f'You are the requester or PI of a pending request for '
-                f'Project {project_obj.name}, so you may not join it. You '
-                f'will automatically be added when it is approved.')
-            messages.warning(self.request, message)
-            return False
-
-        if len(reason) < 20:
-            message = 'Please provide a valid reason to join the project (min 20 characters)'
-            messages.error(self.request, message)
-            return False
-
-        return True
-
-    def get(self, *args, **kwargs):
-        return redirect(self.login_url)
-
-    def post(self, request, *args, **kwargs):
-        project_obj = get_object_or_404(Project, pk=self.kwargs.get('pk'))
-        user_obj = self.request.user
-        project_users = project_obj.projectuser_set.filter(user=user_obj)
-        role = ProjectUserRoleChoice.objects.get(name='User')
-        status = ProjectUserStatusChoice.objects.get(name='Pending - Add')
-        reason = self.request.POST['reason']
-
-        select_host_user_form = ProjectSelectHostUserForm(
-            project=project_obj.name,
-            data=self.request.POST)
-        host_user = None
-        if select_host_user_form.is_valid():
-            host_user = \
-                User.objects.get(
-                    username=select_host_user_form.cleaned_data['host_user'])
-
-        if project_users.exists():
-            project_user = project_users.first()
-            project_user.role = role
-            # If the user is Active on the project, raise a warning and exit.
-            if project_user.status.name == 'Active':
-                message = (
-                    f'You are already an Active member of Project '
-                    f'{project_obj.name}.')
-                messages.warning(self.request, message)
-                next_view = reverse('project-join-list')
-                return redirect(next_view)
-            project_user.status = status
-            project_user.save()
-        else:
-            project_user = ProjectUser.objects.create(
-                user=user_obj,
-                project=project_obj,
-                role=role,
-                status=status)
-
-        # Create a join request
-        ProjectUserJoinRequest.objects.create(project_user=project_user,
-                                              reason=reason,
-                                              host_user=host_user)
-
-        message = (
-            f'You have requested to join Project {project_obj.name}. The '
-            f'managers have been notified.')
-        messages.success(self.request, message)
-        next_view = reverse('project-join-list')
-
-        # Send a notification to the project managers.
-        try:
-            send_project_join_notification_email(project_obj, project_user)
-        except Exception as e:
-            message = 'Failed to send notification email. Details:'
-            self.logger.error(message)
-            self.logger.exception(e)
-
-        return redirect(next_view)
-
-
-class ProjectJoinListView(ProjectListView, UserPassesTestMixin):
-
-    template_name = 'project/project_join_list.html'
-
-    def test_func(self):
-        user = self.request.user
-        if user.userprofile.access_agreement_signed_date is None:
-            message = (
-                'You must sign the User Access Agreement before you can join '
-                'a project.')
-            messages.error(self.request, message)
-            return False
-        return True
-
-    def get_queryset(self):
-
-        order_by = self.request.GET.get('order_by')
-        if order_by:
-            direction = self.request.GET.get('direction')
-            if direction == 'asc':
-                direction = ''
-            else:
-                direction = '-'
-            order_by = direction + order_by
-        else:
-            order_by = 'id'
-
-        project_search_form = ProjectSearchForm(self.request.GET)
-
-        projects = Project.objects.prefetch_related(
-            'field_of_science', 'status').filter(
-                status__name__in=['New', 'Active', ]
-        ).order_by(order_by)
-        projects = annotate_queryset_with_cluster_name(projects)
-
-        if project_search_form.is_valid():
-            data = project_search_form.cleaned_data
-
-            # Last Name
-            if data.get('last_name'):
-                pi_project_users = ProjectUser.objects.filter(
-                    project__in=projects,
-                    role__name='Principal Investigator',
-                    user__last_name__icontains=data.get('last_name'))
-                project_ids = pi_project_users.values_list(
-                    'project_id', flat=True)
-                projects = projects.filter(id__in=project_ids)
-
-            # Username
-            if data.get('username'):
-                projects = projects.filter(
-                    Q(projectuser__user__username__icontains=data.get(
-                        'username')) &
-                    (Q(projectuser__role__name='Principal Investigator') |
-                     Q(projectuser__status__name='Active'))
-                )
-
-            # Field of Science
-            if data.get('field_of_science'):
-                projects = projects.filter(
-                    field_of_science__description__icontains=data.get(
-                        'field_of_science'))
-
-            # Project Title
-            if data.get('project_title'):
-                projects = projects.filter(title__icontains=data.get('project_title'))
-
-            # Project Name
-            if data.get('project_name'):
-                projects = projects.filter(name__icontains=data.get('project_name'))
-
-            # Cluster Name
-            if data.get('cluster_name'):
-                projects = projects.filter(cluster_name__icontains=data.get('cluster_name'))
-
-        return projects.distinct()
-
-    def get_context_data(self, **kwargs):
-        context = super().get_context_data(**kwargs)
-        projects = self.get_queryset()
-        user_obj = self.request.user
-
-        # A User may not join a Project he/she is already a pending or active
-        # member of.
-        already_pending_or_active = set(projects.filter(
-            projectuser__user=user_obj,
-            projectuser__status__name__in=['Pending - Add', 'Active', ]
-        ).values_list('name', flat=True))
-        # A User may not join a Project with a pending
-        # SavioProjectAllocationRequest where he/she is the requester or PI.
-        is_requester_or_pi = Q(requester=user_obj) | Q(pi=user_obj)
-        pending_project_request_statuses = [
-            'Under Review', 'Approved - Processing']
-        is_part_of_pending_savio_project_request = set(
-            SavioProjectAllocationRequest.objects.prefetch_related(
-                'project'
-            ).filter(
-                is_requester_or_pi,
-                status__name__in=pending_project_request_statuses
-            ).values_list('project__name', flat=True))
-        # A User may not join a Project with a pending
-        # VectorProjectAllocationRequest where he/she is the requester or PI.
-        is_part_of_pending_vector_project_request = set(
-            VectorProjectAllocationRequest.objects.prefetch_related(
-                'project'
-            ).filter(
-                is_requester_or_pi,
-                status__name__in=pending_project_request_statuses
-            ).values_list('project__name', flat=True))
-        pending_removal_requests = set([removal_request.project_user.project.name
-                                        for removal_request in
-                                        ProjectUserRemovalRequest.objects.filter(
-                                            Q(project_user__user__username=self.request.user.username) &
-                                            Q(status__name='Pending'))])
-
-        not_joinable = set.union(
-            already_pending_or_active,
-            is_part_of_pending_savio_project_request,
-            is_part_of_pending_vector_project_request,
-            pending_removal_requests)
-
-        join_requests = Project.objects.filter(Q(projectuser__user=self.request.user)
-                                               & Q(status__name__in=['New', 'Active', ])
-                                               & Q(projectuser__status__name__in=['Pending - Add']))
-        join_requests = annotate_queryset_with_cluster_name(join_requests)
-
-        context['join_requests'] = join_requests
-        context['not_joinable'] = not_joinable
-
-        # Only non-LBL employees without a host user and without any pending
-        # join requests need access to the SelectHostUserForm.
-        context['need_host'] = False
-        pending_status = ProjectUserStatusChoice.objects.get(name='Pending - Add')
-        if flag_enabled('LRC_ONLY') \
-                and needs_host(self.request.user) \
-                and not ProjectUser.objects.filter(user=self.request.user,
-                                                   status=pending_status).exists():
-            context['need_host'] = True
-
-            selecthostform_dict = {}
-            for project in context.get('project_list'):
-                selecthostform_dict[project.name] = \
-                    ProjectSelectHostUserForm(project=project.name)
-
-            context['selecthostform_dict'] = selecthostform_dict
-
-        return context
-
-
-class ProjectReviewJoinRequestsView(LoginRequiredMixin, UserPassesTestMixin,
-                                    TemplateView):
-    template_name = 'project/project_review_join_requests.html'
-
-    logger = logging.getLogger(__name__)
-
-    def test_func(self):
-        if self.request.user.is_superuser:
-            return True
-
-        if self.request.user.has_perm('project.can_view_all_projects'):
-            return True
-
-        project_obj = get_object_or_404(Project, pk=self.kwargs.get('pk'))
-
-        if project_obj.projectuser_set.filter(
-                user=self.request.user,
-                role__name__in=['Manager', 'Principal Investigator'],
-                status__name='Active').exists():
-            return True
-
-    def dispatch(self, request, *args, **kwargs):
-        project_obj = get_object_or_404(Project, pk=self.kwargs.get('pk'))
-        if project_obj.status.name not in ['Active', 'New', ]:
-            message = 'You cannot review join requests to an archived project.'
-            messages.error(request, message)
-            return HttpResponseRedirect(
-                reverse('project-detail', kwargs={'pk': project_obj.pk}))
-        else:
-            return super().dispatch(request, *args, **kwargs)
-
-    @staticmethod
-    def get_users_to_review(project_obj):
-        users_to_review = []
-        queryset = project_obj.projectuser_set.filter(
-            status__name='Pending - Add').order_by('user__username')
-        for ele in queryset:
-            try:
-                reason = ele.projectuserjoinrequest_set.latest('created').reason
-            except ProjectUserJoinRequest.DoesNotExist:
-                reason = ProjectUserJoinRequest.DEFAULT_REASON
-
-            user = {
-                'username': ele.user.username,
-                'first_name': ele.user.first_name,
-                'last_name': ele.user.last_name,
-                'email': ele.user.email,
-                'role': ele.role,
-                'reason': reason
-            }
-            users_to_review.append(user)
-        return users_to_review
-
-    def get(self, request, *args, **kwargs):
-        pk = self.kwargs.get('pk')
-        project_obj = get_object_or_404(Project, pk=pk)
-
-        users_to_review = self.get_users_to_review(project_obj)
-        context = {}
-
-        if users_to_review:
-            formset = formset_factory(
-                ProjectReviewUserJoinForm, max_num=len(users_to_review))
-            formset = formset(initial=users_to_review, prefix='userform')
-            context['formset'] = formset
-
-        context['project'] = get_object_or_404(Project, pk=pk)
-
-        context['can_add_users'] = False
-        if self.request.user.is_superuser:
-            context['can_add_users'] = True
-
-        project_obj = get_object_or_404(Project, pk=self.kwargs.get('pk'))
-
-        if project_obj.projectuser_set.filter(
-                user=self.request.user,
-                role__name__in=['Manager', 'Principal Investigator'],
-                status__name='Active').exists():
-            context['can_add_users'] = True
-
-        if flag_enabled('LRC_ONLY'):
-            host_dict = {}
-            for user in users_to_review:
-                username = user.get('username')
-                host_dict[username] = \
-                    ProjectUserJoinRequest.objects.filter(
-                        project_user__project=project_obj,
-                        project_user__user__username=username).latest('modified').host_user
-            context['host_dict'] = host_dict
-
-        return render(request, self.template_name, context)
-
-    def post(self, request, *args, **kwargs):
-        pk = self.kwargs.get('pk')
-        project_obj = get_object_or_404(Project, pk=pk)
-
-        allowed_to_approve_users = False
-        if project_obj.projectuser_set.filter(
-                user=self.request.user,
-                role__name__in=['Manager', 'Principal Investigator'],
-                status__name='Active').exists():
-            allowed_to_approve_users = True
-
-        if self.request.user.is_superuser:
-            allowed_to_approve_users = True
-
-        if not allowed_to_approve_users:
-            message = 'You do not have permission to view the this page.'
-            messages.error(request, message)
-
-            return HttpResponseRedirect(
-                reverse('project-review-join-requests', kwargs={'pk': pk}))
-
-        users_to_review = self.get_users_to_review(project_obj)
-
-        formset = formset_factory(
-            ProjectReviewUserJoinForm, max_num=len(users_to_review))
-        formset = formset(
-            request.POST, initial=users_to_review, prefix='userform')
-
-        reviewed_users_count = 0
-
-        decision = request.POST.get('decision', None)
-        if decision not in ('approve', 'deny'):
-            return HttpResponse('', status=400)
-
-        if formset.is_valid():
-            if decision == 'approve':
-                status_name = 'Active'
-                message_verb = 'Approved'
-                email_function = send_project_join_request_approval_email
-            else:
-                status_name = 'Denied'
-                message_verb = 'Denied'
-                email_function = send_project_join_request_denial_email
-
-            project_user_status_choice = \
-                ProjectUserStatusChoice.objects.get(name=status_name)
-
-            error_message = (
-                'Unexpected server error. Please contact an administrator.')
-
-            for form in formset:
-                user_form_data = form.cleaned_data
-                if user_form_data['selected']:
-                    reviewed_users_count += 1
-                    user_obj = User.objects.get(
-                        username=user_form_data.get('username'))
-                    project_user_obj = project_obj.projectuser_set.get(
-                        user=user_obj)
-                    project_user_obj.status = project_user_status_choice
-                    project_user_obj.save()
-
-                    if status_name == 'Active':
-                        # Request cluster access.
-                        request_runner = ProjectClusterAccessRequestRunner(
-                            project_user_obj)
-                        runner_result = request_runner.run()
-                        if not runner_result.success:
-                            self.logger.error(runner_result.error_message)
-                            messages.error(self.request, error_message)
-                        # If the Project is a Vector project, automatically add
-                        # the User to the designated Savio project for Vector
-                        # users.
-                        if project_obj.name.startswith('vector_'):
-                            try:
-                                add_vector_user_to_designated_savio_project(
-                                    user_obj)
-                            except Exception as e:
-                                message = (
-                                    f'Encountered unexpected exception when '
-                                    f'automatically providing User '
-                                    f'{user_obj.pk} with access to Savio. '
-                                    f'Details:')
-                                self.logger.error(message)
-                                self.logger.exception(e)
-
-                        # Set the host user if one is provided.
-                        if flag_enabled('LRC_ONLY'):
-                            host_user = \
-                                ProjectUserJoinRequest.objects.filter(
-                                    project_user__project=project_obj,
-                                    project_user=project_user_obj).latest('modified').host_user
-
-                            user_profile = user_obj.userprofile
-
-                            if host_user:
-                                if is_lbl_employee(user_obj) or not needs_host(user_obj):
-                                    message = (
-                                        f'User {user_obj.username} requested '
-                                        f'a host user but already has '
-                                        f'{user_profile.host_user.username} as '
-                                        f'their host user.')
-                                    self.logger.error(message)
-                                else:
-                                    user_profile.host_user = host_user
-                                    user_profile.save()
-
-                    # Send an email to the user.
-                    try:
-                        email_function(project_obj, project_user_obj)
-                    except Exception as e:
-                        message = (
-                            'Failed to send notification email. Details:')
-                        self.logger.error(message)
-                        self.logger.exception(e)
-
-            message = (
-                f'{message_verb} {reviewed_users_count} user requests to join '
-                f'the project. {settings.PROGRAM_NAME_SHORT} staff have been '
-                f'notified to set up cluster access for each approved '
-                f'request.')
-            messages.success(request, message)
-        else:
-            for error in formset.errors:
-                messages.error(request, error)
-
-        return HttpResponseRedirect(
-            reverse('project-detail', kwargs={'pk': pk}))
-
-
-class ProjectJoinRequestListView(LoginRequiredMixin, UserPassesTestMixin,
-                                 ListView):
-    template_name = 'project/project_join_request_list.html'
-    paginate_by = 25
-
-    def get_queryset(self):
-        order_by = self.request.GET.get('order_by')
-        if order_by:
-            direction = self.request.GET.get('direction')
-            if direction == 'asc':
-                direction = ''
-            else:
-                direction = '-'
-            order_by = direction + 'created'
-        else:
-            order_by = '-created'
-
-        project_join_requests = \
-            ProjectUserJoinRequest.objects.filter(
-                pk__in=ProjectUserJoinRequest.objects.filter(
-                    project_user__status__name=
-                    'Pending - Add').order_by(
-                    'project_user', '-created').distinct(
-                    'project_user'))
-
-        join_request_search_form = JoinRequestSearchForm(self.request.GET)
-
-        if join_request_search_form.is_valid():
-            data = join_request_search_form.cleaned_data
-
-            if data.get('username'):
-                project_join_requests = \
-                    project_join_requests.filter(
-                        project_user__user__username__icontains=data.get('username'))
-
-            if data.get('email'):
-                project_join_requests = \
-                    project_join_requests.filter(
-                        project_user__user__email__icontains=data.get('email'))
-
-            if data.get('project_name'):
-                project_join_requests = \
-                    project_join_requests.filter(
-                        project_user__project__name__icontains=data.get('project_name'))
-
-        return project_join_requests.order_by(order_by)
-
-    def test_func(self):
-        """UserPassesTestMixin tests."""
-        if self.request.user.is_superuser:
-            return True
-
-        if self.request.user.has_perm('project.view_projectuserjoinrequest'):
-            return True
-
-        message = (
-            'You do not have permission to view project join requests.')
-        messages.error(self.request, message)
-
-    def get_context_data(self, **kwargs):
-        context = super().get_context_data(**kwargs)
-
-        join_request_search_form = JoinRequestSearchForm(self.request.GET)
-        if join_request_search_form.is_valid():
-            context['join_request_search_form'] = join_request_search_form
-            data = join_request_search_form.cleaned_data
-            filter_parameters = ''
-            for key, value in data.items():
-                if value:
-                    if isinstance(value, list):
-                        for ele in value:
-                            filter_parameters += '{}={}&'.format(key, ele)
-                    else:
-                        filter_parameters += '{}={}&'.format(key, value)
-            context['join_request_search_form'] = join_request_search_form
-        else:
-            filter_parameters = None
-            context['join_request_search_form'] = JoinRequestSearchForm()
-
-        order_by = self.request.GET.get('order_by')
-        if order_by:
-            direction = self.request.GET.get('direction')
-            filter_parameters_with_order_by = filter_parameters + \
-                                              'order_by=%s&direction=%s&' % (order_by, direction)
-        else:
-            filter_parameters_with_order_by = filter_parameters
-
-        context['expand_accordion'] = 'show'
-
-        context['filter_parameters'] = filter_parameters
-        context['filter_parameters_with_order_by'] = filter_parameters_with_order_by
-
-        join_request_queryset = self.get_queryset()
-
-        paginator = Paginator(join_request_queryset, self.paginate_by)
-
-        page = self.request.GET.get('page')
-
-        try:
-            join_requests = paginator.page(page)
-        except PageNotAnInteger:
-            join_requests = paginator.page(1)
-        except EmptyPage:
-            join_requests = paginator.page(paginator.num_pages)
-
-        context['join_request_list'] = join_requests
-
-        return context
->>>>>>> 6d6b785e
+        return reverse('project-review-list')