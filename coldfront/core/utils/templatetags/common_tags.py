--- conflicted
+++ resolved
@@ -15,14 +15,11 @@
         'CENTER_HELP_EMAIL',
         'CENTER_HELP_URL',
         'CENTER_USER_GUIDE',
+        'DISPLAY_TIME_ZONE',
         'EMAIL_PROJECT_REVIEW_CONTACT',
-<<<<<<< HEAD
-        'DISPLAY_TIME_ZONE',
-=======
         'PORTAL_NAME',
         'PROGRAM_NAME_LONG',
         'PROGRAM_NAME_SHORT',
->>>>>>> 621b838e
     ]
     return mark_safe(getattr(settings, name, '') if name in allowed_names else '')
 
