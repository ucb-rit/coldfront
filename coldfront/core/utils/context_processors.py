--- conflicted
+++ resolved
@@ -14,7 +14,33 @@
 logger = logging.getLogger(__name__)
 
 
-<<<<<<< HEAD
+def allocation_navbar_visibility(request):
+    """Set the following context variables:
+        - ALLOCATION_VISIBLE: Whether the allocation tab should be
+          visible to the requesting user."""
+    allocation_key = 'ALLOCATION_VISIBLE'
+    context = {
+        allocation_key: False,
+    }
+
+    if not request.user.is_authenticated:
+        return context
+
+    # Allocation list view should be visible to superusers and staff.
+    if request.user.is_superuser or request.user.is_staff:
+        context[allocation_key] = True
+        return context
+
+    # Allocation list view should be visible to active PIs and Managers.
+    project_user = ProjectUser.objects.filter(
+        Q(role__name__in=['Manager', 'Principal Investigator']) &
+        Q(status__name='Active') &
+        Q(user=request.user))
+    context[allocation_key] = project_user.exists()
+
+    return context
+
+
 def billing_navbar_visibility(request):
     """Set the following context variables:
         - BILLING_MENU_VISIBLE: Whether the Billing menu should be
@@ -58,42 +84,14 @@
         recharge_project_users = lawrencium_project_users.filter(
             project__name__startswith='ac_')
         context[recharge_tab_key] = recharge_project_users.exists()
-=======
-def allocation_navbar_visibility(request):
-    """Set the following context variables:
-        - ALLOCATION_VISIBLE: Whether the allocation tab should be
-          visible to the requesting user."""
-    allocation_key = 'ALLOCATION_VISIBLE'
-    context = {
-        allocation_key: False,
-    }
-
-    if not request.user.is_authenticated:
-        return context
-
-    # Allocation list view should be visible to superusers and staff.
-    if request.user.is_superuser or request.user.is_staff:
-        context[allocation_key] = True
-        return context
-
-    # Allocation list view should be visible to active PIs and Managers.
-    project_user = ProjectUser.objects.filter(
-        Q(role__name__in=['Manager', 'Principal Investigator']) &
-        Q(status__name='Active') &
-        Q(user=request.user))
-    context[allocation_key] = project_user.exists()
->>>>>>> 875a6573
 
     return context
 
 
-<<<<<<< HEAD
-=======
 def constance_config(request):
     return {'CONSTANCE_CONFIG': config}
 
 
->>>>>>> 875a6573
 def current_allowance_year_allocation_period(request):
     context = {}
     try:
