--- conflicted
+++ resolved
@@ -62,12 +62,6 @@
     It is the responsibility of the caller to avoid duplicates between the
     receiver_list and cc list.
     """
-<<<<<<< HEAD
-    body = render_to_string(template_name, context)
-#    html = render_to_string(html_template_name, context)
-
-    return send_email(subject, body, sender, receiver_list, cc=cc)
-=======
     plain_body = render_to_string(template_name, context)
 
     html_body = None
@@ -79,5 +73,4 @@
                       sender,
                       receiver_list,
                       html_body,
-                      cc=cc)
->>>>>>> 7fa266d5
+                      cc=cc)