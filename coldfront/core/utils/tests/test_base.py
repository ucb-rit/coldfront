from copy import deepcopy
from http import HTTPStatus
from io import StringIO
import os
import sys

from django.conf import settings
from django.contrib.auth.models import User
from django.contrib.messages import get_messages
from django.core.management import call_command
from django.test import Client
from django.test import override_settings
from django.test import TestCase
<<<<<<< HEAD
from django.urls import reverse
=======
from django.test.utils import TestContextDecorator
>>>>>>> 954f7d74

from flags.state import disable_flag
from flags.state import enable_flag
from flags.state import flag_enabled

from coldfront.core.project.models import Project
from coldfront.core.project.models import ProjectStatusChoice
from coldfront.core.project.models import ProjectUser
from coldfront.core.project.models import ProjectUserRoleChoice
from coldfront.core.project.models import ProjectUserStatusChoice
from coldfront.core.resource.models import Resource
from coldfront.core.resource.utils_.allowance_utils.constants import BRCAllowances
from coldfront.core.utils.common import utc_now_offset_aware


# TODO: Because FLAGS is set directly in settings, the disable_flag method has
# TODO: no effect. A better approach is to have a dedicated test_settings
# TODO: module that is used exclusively for testing.
FLAGS_COPY = deepcopy(settings.FLAGS)
FLAGS_COPY.pop('LRC_ONLY')


@override_settings(FLAGS=FLAGS_COPY, PRIMARY_CLUSTER_NAME='Savio')
class TestBase(TestCase):
    """A base class for testing the application."""

    # A password for convenient reference.
    password = 'password'

    def setUp(self):
        """Set up test data."""
        self.call_setup_commands()
        self.client = Client()

    def assert_has_access(self, url, user, has_access=True,
                          expected_messages=[]):
        """Assert that the given user has or does not have access to the
        given URL. Optionally, assert that the given messages were sent
        to the user.

        This method assumes that all users have their passwords set to
        self.password. It logs the user in and out.
        """
        self.client.login(username=user.username, password=self.password)
        status_code = HTTPStatus.OK if has_access else HTTPStatus.FORBIDDEN
        response = self.client.get(url)
        if expected_messages:
            actual_messages = self.get_message_strings(response)
            for message in expected_messages:
                self.assertIn(message, actual_messages)
        self.assertEqual(response.status_code, status_code)
        self.client.logout()

    def assert_redirects_to_login(self, response, next_url=None,
                                  target_status_code=301):
        """Assert that the response involves being redirected to the
        login view."""
        # Remove the trailing slash.
        login_url = reverse('login')
        if next_url:
            login_url = login_url[:-1] + f'?next={next_url}'
        self.assertRedirects(
            response, login_url, status_code=302,
            target_status_code=target_status_code)

    @staticmethod
    def call_setup_commands():
        """Call the management commands that load required database
        objects."""
        # Run the setup commands with the BRC_ONLY flag enabled.
        # TODO: Implement a long-term solution that enables testing of multiple
        # TODO: types of deployments.
        enable_flag('BRC_ONLY', create_boolean_condition=True)
        enable_flag('SERVICE_UNITS_PURCHASABLE', create_boolean_condition=True)

        out, err = StringIO(), StringIO()
        commands = [
            'add_resource_defaults',
            'add_allocation_defaults',
            'add_accounting_defaults',
            'add_allowance_defaults',
            'create_allocation_periods',
            # This command calls 'print', whose output must be suppressed.
            'import_field_of_science_data',
            'add_default_project_choices',
            'create_staff_group',
            'add_default_user_choices',
            'add_directory_defaults'
        ]
        sys.stdout = open(os.devnull, 'w')
        for command in commands:
            call_command(command, stdout=out, stderr=err)
        sys.stdout = sys.__stdout__

    @staticmethod
    def create_active_project_with_pi(project_name, pi_user):
        """Create an 'Active' Project with the given name and the given
        user as its PI. Return the Project."""
        active_project_status = ProjectStatusChoice.objects.get(name='Active')
        project = Project.objects.create(
            name=project_name,
            title=project_name,
            status=active_project_status)
        pi_role = ProjectUserRoleChoice.objects.get(
            name='Principal Investigator')
        active_project_user_status = ProjectUserStatusChoice.objects.get(
            name='Active')
        ProjectUser.objects.create(
            project=project,
            role=pi_role,
            status=active_project_user_status,
            user=pi_user)
        return project

    def create_test_user(self):
        """Create a User with username 'test_user' and set this
        instance's 'user' attribute to it."""
        self.user = User.objects.create(
            email='test_user@email.com',
            first_name='Test',
            last_name='User',
            username='test_user')
        self.user.set_password(self.password)
        self.user.save()
        return self.user

    @staticmethod
    def get_fca_computing_allowance():
        """Return the FCA Resource."""
        return Resource.objects.get(name=BRCAllowances.FCA)

    @staticmethod
    def get_message_strings(response):
        """Return messages included in the given response as a list of
        strings."""
        return [str(m) for m in get_messages(response.wsgi_request)]

    @staticmethod
    def sign_user_access_agreement(user):
        """Simulate the given User signing the access agreement at the
        current time."""
        user_profile = user.userprofile
        user_profile.access_agreement_signed_date = utc_now_offset_aware()
        user_profile.save()


class enable_deployment(TestContextDecorator):
    """A class that enables the deployment with the given name and
    disables the other, and then reverts to the previous states when
    done. It may be used as a context manager or as a decorator.

    Modeled after django.test.utils.override_settings.

    WARNING: Decorating a class does not produce the expected results.
    """

    def __init__(self, deployment_name):
        assert deployment_name in ('BRC', 'LRC')
        self._deployment_name = deployment_name
        super().__init__()

        if self._deployment_name == 'BRC':
            self._flag_to_enable = 'BRC_ONLY'
            self._flag_to_disable = 'LRC_ONLY'
        else:
            self._flag_to_enable = 'LRC_ONLY'
            self._flag_to_disable = 'BRC_ONLY'

        self._pre_states = {
            flag_name: flag_enabled(flag_name) or False
            for flag_name in ('BRC_ONLY', 'LRC_ONLY')}

        self._override_settings_cm = None

    def enable(self):
        flags_copy = deepcopy(settings.FLAGS)
        flags_copy[self._flag_to_enable] = {
            'condition': 'boolean', 'value': True}
        flags_copy[self._flag_to_disable] = {
            'condition': 'boolean', 'value': False}

        self._override_settings_cm = override_settings(FLAGS=flags_copy)
        self._override_settings_cm.__enter__()

        enable_flag(self._flag_to_enable)
        disable_flag(self._flag_to_disable)
        assert flag_enabled(self._flag_to_enable)
        assert not flag_enabled(self._flag_to_disable)

    def disable(self):
        for flag_name, pre_state in self._pre_states.items():
            if pre_state:
                enable_flag(flag_name)
            else:
                disable_flag(flag_name)

        if self._override_settings_cm is not None:
            self._override_settings_cm.__exit__(None, None, None)

        for flag_name in self._pre_states:
            assert flag_enabled(flag_name) == self._pre_states[flag_name]<|MERGE_RESOLUTION|>--- conflicted
+++ resolved
@@ -11,11 +11,8 @@
 from django.test import Client
 from django.test import override_settings
 from django.test import TestCase
-<<<<<<< HEAD
+from django.test.utils import TestContextDecorator
 from django.urls import reverse
-=======
-from django.test.utils import TestContextDecorator
->>>>>>> 954f7d74
 
 from flags.state import disable_flag
 from flags.state import enable_flag
