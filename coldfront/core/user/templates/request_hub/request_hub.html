--- conflicted
+++ resolved
@@ -66,15 +66,6 @@
     {% include 'request_hub/request_section.html' %}
   {% endwith %}
 
-<<<<<<< HEAD
-  {% with request_obj=secure_dir_join_request_obj %}
-    {% include 'request_hub/request_section.html' %}
-  {% endwith %}
-
-  {% with request_obj=secure_dir_remove_request_obj %}
-    {% include 'request_hub/request_section.html' %}
-  {% endwith %}
-=======
   {% if secure_dirs_requestable %}
     {% with request_obj=secure_dir_request_obj %}
       {% include 'request_hub/request_section.html' %}
@@ -88,7 +79,6 @@
       {% include 'request_hub/request_section.html' %}
     {% endwith %}
   {% endif %}
->>>>>>> 6d6b785e
 
   {% flag_enabled 'SERVICE_UNITS_PURCHASABLE' as service_units_purchasable %}
   {% if service_units_purchasable %}
