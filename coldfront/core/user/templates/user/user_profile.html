--- conflicted
+++ resolved
@@ -233,28 +233,15 @@
       <div class="card-header">
         <i class="far fa-user-circle"></i>
         Request Linking Email for OTP Management
-<<<<<<< HEAD
-        <div class="float-right">
-          {% if not has_cluster_access or linking_request and linking_request.status.name == 'Pending' %}
-            <a class="btn btn-secondary float-right disabled" id="request-linking-email-button">
-              <i class="fas fa-paper-plane"></i>
-              Request Linking Email
-            </a>
-          {% else %}
-            <form action="{% url 'identity-linking-request' %}" method="post" id="request-linking-email-form">
-              {% csrf_token %}
-              <button class="btn btn-success float-right" type="submit">
-=======
         {% if requester_is_viewed_user %}
           <div class="float-right">
             {% if not has_cluster_access or linking_request and linking_request.status.name == 'Pending' %}
               <a class="btn btn-secondary float-right disabled" id="request-linking-email-button">
->>>>>>> f4151b75
                 <i class="fas fa-paper-plane"></i>
                 Request Linking Email
               </a>
             {% else %}
-              <form action="{% url 'identity-linking-request' %}" method="post">
+              <form action="{% url 'identity-linking-request' %}" method="post" id="request-linking-email-form">
                 {% csrf_token %}
                 <button class="btn btn-success float-right" type="submit">
                   <i class="fas fa-paper-plane"></i>
