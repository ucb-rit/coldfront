from datetime import datetime

from django import forms
from django.contrib.auth.forms import AuthenticationForm
from django.contrib.auth.forms import UserCreationForm
from django.contrib.auth.models import User
from django.utils.html import mark_safe

<<<<<<< HEAD
from coldfront.core.user.utils import send_account_activation_email
=======
from coldfront.core.user.models import UserProfile
>>>>>>> dda68b91


class UserSearchForm(forms.Form):
    CHOICES = [('username_only', 'Exact Username Only'),
               # ('all_fields', mark_safe('All Fields <a href="#" data-toggle="popover" data-trigger="focus" data-content="This option will be ignored if multiple usernames are specified."><i class="fas fa-info-circle"></i></a>')),
               ('all_fields', mark_safe('All Fields <span class="text-secondary">This option will be ignored if multiple usernames are entered in the search user text area.</span>')),
               ]
    q = forms.CharField(label='Search String', min_length=2, widget=forms.Textarea(attrs={'rows': 4}),
                        help_text='Copy paste usernames separated by space or newline for multiple username searches!')
    search_by = forms.ChoiceField(choices=CHOICES, widget=forms.RadioSelect(), initial='username_only')

    search_by.widget.attrs.update({'rows': 4})


<<<<<<< HEAD
class UserRegistrationForm(UserCreationForm):

    email = forms.EmailField(label='Email Address', widget=forms.EmailInput())
    first_name = forms.CharField(label='First Name')
    middle_name = forms.CharField(label='Middle Name', required=False)
    last_name = forms.CharField(label='Last Name')
    password1 = forms.CharField(
        label='Enter Password', widget=forms.PasswordInput())
    password2 = forms.CharField(
        label='Confirm Password', widget=forms.PasswordInput())

    def __init__(self, *args, **kwargs):
        self.middle_name = ''
        super().__init__(*args, **kwargs)

    def clean_email(self):
        cleaned_data = super().clean()
        email = cleaned_data['email'].lower()
        if (User.objects.filter(username=email).exists() or
                User.objects.filter(email=email).exists()):
            raise forms.ValidationError(
                'A user with that email address already exists.')
        return email

    def clean_middle_name(self):
        cleaned_data = super().clean()
        self.middle_name = cleaned_data.pop('middle_name', '')
        return cleaned_data

    def save(self, commit=True):
        model = super().save(commit=False)
        model.username = model.email
        model.is_active = False
        if commit:
            model.save()
        model.refresh_from_db()
        model.userprofile.middle_name = self.middle_name
        model.userprofile.save()
        return model

    class Meta:
        model = User
        fields = (
            'email', 'first_name', 'middle_name', 'last_name', 'password1',
            'password2',)


class UserLoginForm(AuthenticationForm):

    def clean_username(self):
        cleaned_data = super().clean()
        return cleaned_data.get('username').lower()

    def confirm_login_allowed(self, user):
        if not user.is_active:
            send_account_activation_email(user)
            raise forms.ValidationError(
                'Your account has been created, but is inactive. Please click '
                'the link sent to your email address to activate your '
                'account.', code='inactive')
=======
class UserAccessAgreementForm(forms.Form):

    POP_QUIZ_CHOICES = [
        ('1', '1'),
        ('2', '2'),
        ('24', '24'),
        ('48', '48'),
    ]

    pop_quiz_answer = forms.ChoiceField(
        choices=POP_QUIZ_CHOICES,
        help_text=(
            'You run a job that uses 2 of the 24 cores of a savio2 node, for '
            '1 hour. How many SUs have you used?'),
        label='Service Unit usage pop quiz',
        required=True,
        widget=forms.RadioSelect())

    acknowledgement = forms.BooleanField(
        initial=False,
        help_text=(
            'I have read the UC Berkeley Policies and Procedures and '
            'understand my responsibilities in the use of BRC computing '
            'resources managed by the BRC Program.'),
        label='Acknowledge & Sign',
        required=True)

    class Meta:
        model = UserProfile
        fields = ('pop_quiz_answer', 'acknowledgement', )

    def clean_pop_quiz_answer(self):
        pop_quiz_answer = int(self.cleaned_data['pop_quiz_answer'])
        if pop_quiz_answer != 24:
            raise forms.ValidationError('Incorrect answer.')
        return pop_quiz_answer
>>>>>>> dda68b91
<|MERGE_RESOLUTION|>--- conflicted
+++ resolved
@@ -6,11 +6,8 @@
 from django.contrib.auth.models import User
 from django.utils.html import mark_safe
 
-<<<<<<< HEAD
 from coldfront.core.user.utils import send_account_activation_email
-=======
 from coldfront.core.user.models import UserProfile
->>>>>>> dda68b91
 
 
 class UserSearchForm(forms.Form):
@@ -25,7 +22,6 @@
     search_by.widget.attrs.update({'rows': 4})
 
 
-<<<<<<< HEAD
 class UserRegistrationForm(UserCreationForm):
 
     email = forms.EmailField(label='Email Address', widget=forms.EmailInput())
@@ -86,7 +82,8 @@
                 'Your account has been created, but is inactive. Please click '
                 'the link sent to your email address to activate your '
                 'account.', code='inactive')
-=======
+
+
 class UserAccessAgreementForm(forms.Form):
 
     POP_QUIZ_CHOICES = [
@@ -122,5 +119,4 @@
         pop_quiz_answer = int(self.cleaned_data['pop_quiz_answer'])
         if pop_quiz_answer != 24:
             raise forms.ValidationError('Incorrect answer.')
-        return pop_quiz_answer
->>>>>>> dda68b91
+        return pop_quiz_answer