--- conflicted
+++ resolved
@@ -59,6 +59,9 @@
                    form_class=VerifiedEmailAddressPasswordResetForm,
                    template_name='user/passwords/password_reset_form.html',
                    email_template_name='user/passwords/password_reset_email.html',
+                   extra_email_context={
+                       'PORTAL_NAME': settings.PORTAL_NAME,
+                       'PROGRAM_NAME_SHORT': settings.PROGRAM_NAME_SHORT},
                    subject_template_name='user/passwords/password_reset_subject.txt',
                    success_url=reverse_lazy('password-reset-done')),
                name='password-reset'),
@@ -123,41 +126,6 @@
     path('user-list-allocations/', user_views.UserListAllocations.as_view(), name='user-list-allocations'),
     path('user-search-all', user_views.UserSearchAll.as_view(), name='user-search-all'),
 
-<<<<<<< HEAD
-=======
-    # Password management views
-    path('password-change/', user_views.CustomPasswordChangeView.as_view(), name='password-change'),
-    path('password-reset/',
-         PasswordResetView.as_view(
-             form_class=VerifiedEmailAddressPasswordResetForm,
-             template_name='user/passwords/password_reset_form.html',
-             email_template_name='user/passwords/password_reset_email.html',
-             extra_email_context={
-                 'PORTAL_NAME': settings.PORTAL_NAME,
-                 'PROGRAM_NAME_SHORT': settings.PROGRAM_NAME_SHORT},
-             subject_template_name='user/passwords/password_reset_subject.txt',
-             success_url=reverse_lazy('password-reset-done')),
-         name='password-reset'
-         ),
-    path('password-reset-done/',
-         PasswordResetDoneView.as_view(
-             template_name='user/passwords/password_reset_done.html'),
-         name='password-reset-done'
-         ),
-    path('password-reset-confirm/<uidb64>/<token>/',
-         PasswordResetConfirmView.as_view(
-             template_name='user/passwords/password_reset_confirm.html',
-             success_url=reverse_lazy('password-reset-complete')),
-         name='password-reset-confirm'
-         ),
-    path('password-reset-complete/',
-         PasswordResetCompleteView.as_view(
-             template_name='user/passwords/password_reset_complete.html'),
-         name='password-reset-complete'
-         ),
->>>>>>> 621b838e
-
-
     # Link Personal Account
     path('identity-linking-request',
          user_views.IdentityLinkingRequestView.as_view(),
