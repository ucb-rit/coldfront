--- conflicted
+++ resolved
@@ -114,11 +114,6 @@
     path('identity-linking-request',
          user_views.IdentityLinkingRequestView.as_view(),
          name='identity-linking-request'),
-<<<<<<< HEAD
-    path('test', 
-         user_views.TestEmail.as_view(),
-         name='test'),
-=======
 
     # Request Hub
     path('request-hub',
@@ -128,5 +123,10 @@
     path('request-hub-admin',
          request_hub_views.RequestHubView.as_view(show_all_requests=True),
          name='request-hub-admin'),
->>>>>>> bb9ed435
+
+
+    # Temporary testing view
+    path('test',
+         user_views.TestEmail.as_view(),
+         name='test'),
 ]