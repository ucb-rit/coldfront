--- conflicted
+++ resolved
@@ -110,16 +110,8 @@
         user.userprofile.save()
         user.save()
 
-<<<<<<< HEAD
         messages.success(self.request, 'Details updated.')
         return super().form_valid(user_profile_update_form)
-=======
-        messages.success(request, 'Name updated.')
-        return redirect(reverse('user-profile'))
-
-    def get_context_data(self, **kwargs):
-        context = super().get_context_data(**kwargs)
->>>>>>> 5f14f103
 
     def get_initial(self):
         user = self.request.user
