--- conflicted
+++ resolved
@@ -100,7 +100,6 @@
 
         context['help_email'] = import_from_settings('CENTER_HELP_EMAIL')
 
-<<<<<<< HEAD
         context['requester_is_viewed_user'] = requester_is_viewed_user
 
         self._update_context_with_email_and_account_data(context, viewed_user)
@@ -150,43 +149,20 @@
         context['change_password_enabled'] = (
             self._flag_basic_auth_enabled and requester_is_viewed_user)
 
-        context['primary_address_updatable'] = (
-            self._flag_basic_auth_enabled and
-            self._flag_multiple_email_addresses_allowed and
-            requester_is_viewed_user)
-
-        # Use coldfront.core.user.models.EmailAddress if basic auth. is
-        # enabled.
-        context['core_user_email_addresses_visible'] = (
-            self._flag_basic_auth_enabled and
-            self._flag_multiple_email_addresses_allowed)
-        if context['core_user_email_addresses_visible']:
-            context['other_emails'] = EmailAddress.objects.filter(
-                user=viewed_user, is_primary=False).order_by('email')
-            context['core_user_email_addresses_updatable'] = \
-                requester_is_viewed_user
-
-        # Use allauth.account.models.EmailAddress if SSO is enabled.
-        context['allauth_email_addresses_visible'] = (
-            self._flag_sso_enabled and
-            self._flag_multiple_email_addresses_allowed)
-=======
-        # Only display the "Other Email Addresses" section for
-        # allauth.account.models.EmailAddress if SSO is enabled.
-        is_sso_enabled = flag_enabled('SSO_ENABLED')
-        context['allauth_email_addresses_visible'] = is_sso_enabled
->>>>>>> c85cf7ce
-        if context['allauth_email_addresses_visible']:
-            context['allauth_email_addresses_updatable'] = \
-                requester_is_viewed_user
-
-        # Display the "Third-Party Accounts" section if SSO is enabled.
+        # Only display the "Other Email Addresses" section if multiple email
+        # addresses are allowed.
+        context['email_addresses_visible'] = \
+            self._flag_multiple_email_addresses_allowed
+        if context['email_addresses_visible']:
+            context['email_addresses_updatable'] = requester_is_viewed_user
+
+        # Only display the "Third-Party Accounts" section if SSO is enabled and
+        # multiple email addresses are allowed.
         context['third_party_accounts_visible'] = (
             self._flag_sso_enabled and
             self._flag_multiple_email_addresses_allowed)
         if context['third_party_accounts_visible']:
-            context['third_party_accounts_updatable'] = \
-                requester_is_viewed_user
+            context['third_party_accounts_updatable'] = requester_is_viewed_user
 
     def _update_context_with_identity_linking_request_data(self, context):
         """Update the given context dictionary with fields relating to
