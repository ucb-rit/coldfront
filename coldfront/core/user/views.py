--- conflicted
+++ resolved
@@ -202,48 +202,6 @@
         return context
 
 
-<<<<<<< HEAD
-class UserUpgradeAccount(LoginRequiredMixin, UserPassesTestMixin, View):
-
-    def test_func(self):
-        return True
-
-    def dispatch(self, request, *args, **kwargs):
-        if request.user.is_superuser:
-            messages.error(request, 'You are already a super user')
-            return HttpResponseRedirect(reverse('user-profile'))
-
-        if request.user.userprofile.is_pi:
-            messages.error(request, 'Your account has already been upgraded')
-            return HttpResponseRedirect(reverse('user-profile'))
-
-        return super().dispatch(request, *args, **kwargs)
-
-    def post(self, request):
-        if EMAIL_ENABLED:
-            profile = request.user.userprofile
-
-            # request already made
-            if profile.upgrade_request is not None:
-                messages.error(request, 'Upgrade request has already been made')
-                return HttpResponseRedirect(reverse('user-profile'))
-
-            # make new request
-            now = utc_now_offset_aware()
-            profile.upgrade_request = now
-            profile.save()
-
-            send_email_template(
-                'Upgrade Account Request',
-                'email/upgrade_account_request.txt',
-                {'user': request.user},
-                request.user.email,
-                [EMAIL_TICKET_SYSTEM_ADDRESS]
-            )
-
-        messages.success(request, 'Your request has been sent')
-        return HttpResponseRedirect(reverse('user-profile'))
-=======
 # class UserUpgradeAccount(LoginRequiredMixin, UserPassesTestMixin, View):
 #
 #     def test_func(self):
@@ -284,7 +242,6 @@
 #
 #         messages.success(request, 'Your request has been sent')
 #         return HttpResponseRedirect(reverse('user-profile'))
->>>>>>> a0ed697e
 
 
 class UserSearchHome(LoginRequiredMixin, UserPassesTestMixin, TemplateView):
