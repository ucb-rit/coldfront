--- conflicted
+++ resolved
@@ -24,7 +24,6 @@
 from django.views.generic import CreateView, ListView, TemplateView
 from django.views.generic.edit import FormView
 
-from coldfront.core.allocation.models import AllocationUserAttribute
 from coldfront.core.allocation.utils import has_cluster_access
 from coldfront.core.project.models import Project, ProjectUser
 from coldfront.core.user.models import IdentityLinkingRequest, IdentityLinkingRequestStatusChoice
@@ -45,7 +44,6 @@
 from coldfront.core.user.utils import update_user_primary_email_address
 from coldfront.core.utils.common import (import_from_settings,
                                          utc_now_offset_aware)
-from coldfront.core.utils.mail import send_email_template
 
 from flags.state import flag_enabled
 
@@ -92,17 +90,7 @@
         context['group_list'] = group_list
         context['viewed_user'] = viewed_user
 
-<<<<<<< HEAD
-        context['has_cluster_access'] = AllocationUserAttribute.objects.filter(
-            allocation_user__user=viewed_user,
-            allocation_attribute_type__name='Cluster Account Status',
-            value='Active').exists()
-=======
-        context['other_emails'] = EmailAddress.objects.filter(
-            user=viewed_user, is_primary=False).order_by('email')
-
         context['has_cluster_access'] = has_cluster_access(viewed_user)
->>>>>>> 954f7d74
 
         requester_is_viewed_user = viewed_user == self.request.user
 
