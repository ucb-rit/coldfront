--- conflicted
+++ resolved
@@ -63,17 +63,7 @@
             request.user)
 
         for project in project_list:
-<<<<<<< HEAD
-            project.display_status = access_states.get(project, None)
-            if project.status == ProjectStatusChoice.objects.get(name='Inactive'):
-                project.display_status = 'Inactive'
-            elif (project.display_status is not None and
-                    'Active' in project.display_status):
-                context['cluster_username'] = request.user.username
-
-=======
             project.display_status = access_states.get(project, 'None')
->>>>>>> 29da4e59
             resource_name = get_project_compute_resource_name(project)
             project.cluster_name = resource_name.replace(' Compute', '')
 
