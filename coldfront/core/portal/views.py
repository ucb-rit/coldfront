--- conflicted
+++ resolved
@@ -15,11 +15,9 @@
                                          generate_publication_by_year_chart_data,
                                          generate_resources_chart_data,
                                          generate_total_grants_by_agency_chart_data)
-<<<<<<< HEAD
 from coldfront.core.project.models import Project, ProjectUserJoinRequest
-=======
-from coldfront.core.project.models import Project, ProjectUserRemovalRequest
->>>>>>> 2691168a
+from coldfront.core.project.models import ProjectUserJoinRequest
+from coldfront.core.project.models import ProjectUserRemovalRequest
 
 
 # from coldfront.core.publication.models import Publication
