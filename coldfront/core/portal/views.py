import operator
from collections import Counter
from collections import defaultdict

from django.conf import settings
from django.contrib.humanize.templatetags.humanize import intcomma
from django.db.models import Count, Q, Sum
from django.shortcuts import render
from django.views.decorators.cache import cache_page

from coldfront.core.allocation.models import (Allocation,
                                              AllocationUser,
                                              AllocationUserAttribute)
<<<<<<< HEAD
from coldfront.core.allocation.utils import get_project_compute_resource_name
from coldfront.core.allocation.utils import has_cluster_access
=======
from coldfront.core.allocation.utils import (get_project_compute_allocation,
                                             get_project_compute_resource_name)
>>>>>>> a505f410
# from coldfront.core.grant.models import Grant
from coldfront.core.portal.utils import (generate_allocations_chart_data,
                                         generate_publication_by_year_chart_data,
                                         generate_resources_chart_data,
                                         generate_total_grants_by_agency_chart_data)
from coldfront.core.project.models import Project, ProjectUserJoinRequest
from coldfront.core.project.models import ProjectUserJoinRequest
from coldfront.core.project.models import ProjectUserRemovalRequest
from coldfront.core.project.utils import render_project_compute_usage


# from coldfront.core.publication.models import Publication
# from coldfront.core.research_output.models import ResearchOutput


def home(request):

    def _compute_project_user_cluster_access_statuses(_user):
        """Return a dict mapping each Project object that the given User
        is associated with to a str describing the user's access to the
        cluster under the project."""
        statuses = {}

        cluster_access_attributes = AllocationUserAttribute.objects.filter(
            allocation_attribute_type__name='Cluster Account Status',
            allocation_user__user=_user)
        for attribute in cluster_access_attributes:
            _project = attribute.allocation.project
            statuses[_project] = attribute.value

        for project_user_removal_request in \
                ProjectUserRemovalRequest.objects.filter(
                    project_user__user=_user, status__name='Pending'):
            _project = project_user_removal_request.project_user.project
            statuses[_project] = 'Pending - Remove'

        return statuses

    context = {}
    if request.user.is_authenticated:
        template_name = 'portal/authorized_home.html'
        project_list = Project.objects.filter(
            (Q(status__name__in=['New', 'Active', ]) &
             Q(projectuser__user=request.user) &
             Q(projectuser__status__name__in=['Active', 'Pending - Remove']))
        ).distinct().order_by('name')

        access_states = _compute_project_user_cluster_access_statuses(
            request.user)

        for project in project_list:
            project.display_status = access_states.get(project, 'None')
            resource_name = get_project_compute_resource_name(project)
            project.cluster_name = resource_name.replace(' Compute', '')
            try:
                rendered_compute_usage = render_project_compute_usage(project)
            except Exception:
                rendered_compute_usage = 'Unexpected error'
            project.rendered_compute_usage = rendered_compute_usage

        if has_cluster_access(request.user):
            context['cluster_username'] = request.user.username

        allocation_list = Allocation.objects.filter(
           Q(status__name__in=['Active', 'New', 'Renewal Requested', ]) &
           Q(project__status__name__in=['Active', 'New']) &
           Q(project__projectuser__user=request.user) &
           Q(project__projectuser__status__name__in=['Active', ]) &
           Q(allocationuser__user=request.user) &
           Q(allocationuser__status__name__in=['Active', ])
        ).distinct().order_by('-created')
        context['project_list'] = project_list
        context['allocation_list'] = allocation_list

        num_join_requests = \
            ProjectUserJoinRequest.objects.filter(
                project_user__status__name='Pending - Add',
                project_user__user=request.user). \
                order_by('project_user', '-created'). \
                distinct('project_user').count()

        context['num_join_requests'] = num_join_requests

    else:
        template_name = 'portal/nonauthorized_home.html'

    context['EXTRA_APPS'] = settings.EXTRA_APPS

    if 'coldfront.plugins.system_monitor' in settings.EXTRA_APPS:
        from coldfront.plugins.system_monitor.utils import get_system_monitor_context
        context.update(get_system_monitor_context())

    return render(request, template_name, context)


def center_summary(request):
    context = {}

    """
    # Publications Card
    publications_by_year = list(Publication.objects.filter(year__gte=1999).values(
        'unique_id', 'year').distinct().values('year').annotate(num_pub=Count('year')).order_by('-year'))

    publications_by_year = [(ele['year'], ele['num_pub'])
                            for ele in publications_by_year]

    publication_by_year_bar_chart_data = generate_publication_by_year_chart_data(
        publications_by_year)
    context['publication_by_year_bar_chart_data'] = publication_by_year_bar_chart_data
    context['total_publications_count'] = Publication.objects.filter(
        year__gte=1999).values('unique_id', 'year').distinct().count()

    # Research Outputs card
    context['total_research_outputs_count'] = ResearchOutput.objects.all().distinct().count()
    """

    context['total_research_outputs_count'] = 0
    context['total_publications_count'] = 0
    context['publication_by_year_bar_chart_data'] = 0

    """
    # Grants Card
    total_grants_by_agency_sum = list(Grant.objects.values(
        'funding_agency__name').annotate(total_amount=Sum('total_amount_awarded')))

    total_grants_by_agency_count = list(Grant.objects.values(
        'funding_agency__name').annotate(count=Count('total_amount_awarded')))

    total_grants_by_agency_count = {
        ele['funding_agency__name']: ele['count'] for ele in total_grants_by_agency_count}

    total_grants_by_agency = [['{}: ${} ({})'.format(
        ele['funding_agency__name'],
        intcomma(int(ele['total_amount'])),
        total_grants_by_agency_count[ele['funding_agency__name']]
    ), ele['total_amount']] for ele in total_grants_by_agency_sum]

    total_grants_by_agency = sorted(
        total_grants_by_agency, key=operator.itemgetter(1), reverse=True)
    grants_agency_chart_data = generate_total_grants_by_agency_chart_data(
        total_grants_by_agency)
    context['grants_agency_chart_data'] = grants_agency_chart_data
    context['grants_total'] = intcomma(
        int(sum(list(Grant.objects.values_list('total_amount_awarded', flat=True)))))
    context['grants_total_pi_only'] = intcomma(
        int(sum(list(Grant.objects.filter(role='PI').values_list('total_amount_awarded', flat=True)))))
    context['grants_total_copi_only'] = intcomma(
        int(sum(list(Grant.objects.filter(role='CoPI').values_list('total_amount_awarded', flat=True)))))
    context['grants_total_sp_only'] = intcomma(
        int(sum(list(Grant.objects.filter(role='SP').values_list('total_amount_awarded', flat=True)))))
    """

    context['grants_total_sp_only'] = 0
    context['grants_total_copi_only'] = 0
    context['grants_total_pi_only'] = 0
    context['grants_total'] = 0
    context['grants_agency_chart_data'] = 0

    return render(request, 'portal/center_summary.html', context)


@cache_page(60 * 15)
def allocation_by_fos(request):

    allocations_by_fos = Counter(list(Allocation.objects.filter(
        status__name='Active').values_list('project__field_of_science__description', flat=True)))

    user_allocations = AllocationUser.objects.filter(
        status__name='Active', allocation__status__name='Active')

    active_users_by_fos = Counter(list(user_allocations.values_list(
        'allocation__project__field_of_science__description', flat=True)))
    total_allocations_users = user_allocations.values(
        'user').distinct().count()

    pis = set()
    for project in Project.objects.filter(status__name__in=['Active', 'New']):
        pis.update([pi.username for pi in project.pis()])
    active_pi_count = len(pis)

    context = {}
    context['allocations_by_fos'] = dict(allocations_by_fos)
    context['active_users_by_fos'] = dict(active_users_by_fos)
    context['total_allocations_users'] = total_allocations_users
    context['active_pi_count'] = active_pi_count
    return render(request, 'portal/allocation_by_fos.html', context)


@cache_page(60 * 15)
def allocation_summary(request):

    allocation_resources = [
        allocation.get_parent_resource.parent_resource if allocation.get_parent_resource.parent_resource else allocation.get_parent_resource for allocation in Allocation.objects.filter(status__name='Active')]

    allocations_count_by_resource = dict(Counter(allocation_resources))

    allocation_count_by_resource_type = dict(
        Counter([ele.resource_type.name for ele in allocation_resources]))

    allocations_chart_data = generate_allocations_chart_data()
    resources_chart_data = generate_resources_chart_data(
        allocation_count_by_resource_type)

    context = {}
    context['allocations_chart_data'] = allocations_chart_data
    context['allocations_count_by_resource'] = allocations_count_by_resource
    context['resources_chart_data'] = resources_chart_data

    return render(request, 'portal/allocation_summary.html', context)<|MERGE_RESOLUTION|>--- conflicted
+++ resolved
@@ -11,13 +11,8 @@
 from coldfront.core.allocation.models import (Allocation,
                                               AllocationUser,
                                               AllocationUserAttribute)
-<<<<<<< HEAD
 from coldfront.core.allocation.utils import get_project_compute_resource_name
 from coldfront.core.allocation.utils import has_cluster_access
-=======
-from coldfront.core.allocation.utils import (get_project_compute_allocation,
-                                             get_project_compute_resource_name)
->>>>>>> a505f410
 # from coldfront.core.grant.models import Grant
 from coldfront.core.portal.utils import (generate_allocations_chart_data,
                                          generate_publication_by_year_chart_data,
