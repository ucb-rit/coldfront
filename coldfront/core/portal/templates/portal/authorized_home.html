--- conflicted
+++ resolved
@@ -160,23 +160,7 @@
                   </td>
                   <td>{{ project.cluster_name|upper }}</td>
                   <td>
-<<<<<<< HEAD
-                    {% if project.name in pending_removal_request_projects %}
-                        <span class="badge badge-danger">Pending Removal</span>
-                    {% elif 'Active' in project.display_status %}
-                        <span class="badge badge-success">Active</span>
-                    {% elif 'Pending' in project.display_status %}
-                        <span class="badge badge-warning">Pending</span>
-                    {% elif 'Processing' in project.display_status %}
-                        <span class="badge badge-warning">Processing</span>
-                    {% elif 'Inactive' in project.display_status %}
-                        <span class="badge badge-warning">Inactive</span>
-                    {% else %}
-                        <span class="badge badge-danger">No Access</span>
-                    {% endif %}
-=======
                     {% include "allocation/cluster_access_badge.html" with status=project.display_status %}
->>>>>>> 29da4e59
                   </td>
                 </tr>
               {% endfor %}
