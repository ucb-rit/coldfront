{% extends "common/base.html" %}
{% load feature_flags %}
{% load socialaccount %}

{% load common_tags %}

{% block content %}

<h1>Welcome to MyBRC</h1>
<p class="text-justify">
  MyBRC is a user portal for managing access to the clusters and other
  resources provided by UC Berkeley Research IT's Berkeley Research Computing
  (BRC) program.
</p>
<ul>
  <li>Join projects and gain access to the Savio, Vector, and ABC clusters.</li>
  <li>Create new projects and manage project users.</li>
  <li>Request or purchase computing allowances.</li>
  <li>View details of current and past jobs, and allowance usages.</li>
  <li>And more!</li>
</ul>
<p>
	For more information, refer to our
	<a href="{% settings_value 'CENTER_USER_GUIDE' %}">documentation</a>.
</p>
<p>
  {% flag_enabled 'BASIC_AUTH_ENABLED' as basic_auth_enabled %}
  {% if basic_auth_enabled %}
  <a class="btn btn-primary btn-lg" href="{% url 'login' %}" role="button">
    <i class="fas fa-sign-in-alt" aria-hidden="true"></i>
    Log In
  </a>
  <a class="btn btn-secondary btn-lg" href="{% url 'register' %}" role="button">
    Register
  </a>
  {% endif %}
  {% flag_enabled 'SSO_ENABLED' as sso_enabled %}
  {% if sso_enabled %}
  <a class="btn btn-primary btn-lg" href="{% provider_login_url 'cilogon' process='login' auth_params='idphint=urn:mace:incommon:lbl.gov' %}" role="button">
    <i class="fas fa-sign-in-alt" aria-hidden="true"></i>
    Berkeley Lab: Log In
  </a>
  <a class="btn btn-secondary btn-lg" href="{% url 'login' %}" role="button">
    <i class="fas fa-sign-in-alt" aria-hidden="true"></i>
    Other: Log In
  </a>
  {% endif %}
</p>

<<<<<<< HEAD
{% include "portal/extra_app_templates.html" %}
=======
<div class="row" style="margin-top:25px">
    <div class="col mr-5">
        <h2 class="text-center">Log In to {{ PORTAL_NAME }}</h2>
        <hr>
        <p><a class="btn btn-primary btn-block" href="{% url 'login' %}" role="button"><i class="fas fa-sign-in-alt" aria-hidden="true"></i> Log In</a></p>
        <div class="card bg-light">
            <div class="card-body">
                <p class="card-title">
                  <b>Do not have an Account?</b>
                </p>
                <p class="card-text" style="text-align: justify;text-justify: inter-word;">{% settings_value 'ACCOUNT_CREATION_TEXT' %}</p>
            </div>
        </div>
    </div>
    {% include "portal/extra_app_templates.html" %}
</div>

>>>>>>> 621b838e


{% endblock %}


{% block javascript %}
{{ block.super }}
<script>
    $("#navbar-main > ul > li.active").removeClass("active");
    $("#navbar-home").addClass("active");
  </script>

<script>
    $("#expand_button").click(function() {

      $('#externalProviderCollapse').collapse();

    });
  </script>

{% endblock %}<|MERGE_RESOLUTION|>--- conflicted
+++ resolved
@@ -6,14 +6,14 @@
 
 {% block content %}
 
-<h1>Welcome to MyBRC</h1>
+<h1>Welcome to {{ PORTAL_NAME }}</h1>
 <p class="text-justify">
-  MyBRC is a user portal for managing access to the clusters and other
-  resources provided by UC Berkeley Research IT's Berkeley Research Computing
-  (BRC) program.
+  {{ PORTAL_NAME }} is a user portal for managing access to the clusters and
+  other resources provided by the {{ PROGRAM_NAME_LONG }}
+  ({{ PROGRAM_NAME_SHORT }}) program.
 </p>
 <ul>
-  <li>Join projects and gain access to the Savio, Vector, and ABC clusters.</li>
+  <li>Join projects and gain access to {{ PRIMARY_CLUSTER_NAME }} and other clusters.</li>
   <li>Create new projects and manage project users.</li>
   <li>Request or purchase computing allowances.</li>
   <li>View details of current and past jobs, and allowance usages.</li>
@@ -47,27 +47,8 @@
   {% endif %}
 </p>
 
-<<<<<<< HEAD
+
 {% include "portal/extra_app_templates.html" %}
-=======
-<div class="row" style="margin-top:25px">
-    <div class="col mr-5">
-        <h2 class="text-center">Log In to {{ PORTAL_NAME }}</h2>
-        <hr>
-        <p><a class="btn btn-primary btn-block" href="{% url 'login' %}" role="button"><i class="fas fa-sign-in-alt" aria-hidden="true"></i> Log In</a></p>
-        <div class="card bg-light">
-            <div class="card-body">
-                <p class="card-title">
-                  <b>Do not have an Account?</b>
-                </p>
-                <p class="card-text" style="text-align: justify;text-justify: inter-word;">{% settings_value 'ACCOUNT_CREATION_TEXT' %}</p>
-            </div>
-        </div>
-    </div>
-    {% include "portal/extra_app_templates.html" %}
-</div>
-
->>>>>>> 621b838e
 
 
 {% endblock %}
@@ -76,16 +57,14 @@
 {% block javascript %}
 {{ block.super }}
 <script>
-    $("#navbar-main > ul > li.active").removeClass("active");
-    $("#navbar-home").addClass("active");
-  </script>
+  $("#navbar-main > ul > li.active").removeClass("active");
+  $("#navbar-home").addClass("active");
+</script>
 
 <script>
-    $("#expand_button").click(function() {
-
-      $('#externalProviderCollapse').collapse();
-
-    });
-  </script>
+  $("#expand_button").click(function() {
+    $('#externalProviderCollapse').collapse();
+  });
+</script>
 
 {% endblock %}