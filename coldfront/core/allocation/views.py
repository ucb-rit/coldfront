--- conflicted
+++ resolved
@@ -63,13 +63,7 @@
     ClusterAccessRequestCompleteRunner, \
     ClusterAccessRequestDenialRunner
 from coldfront.core.resource.models import Resource
-<<<<<<< HEAD
-=======
-from coldfront.core.resource.utils import get_primary_compute_resource
-from coldfront.core.statistics.models import ProjectUserTransaction
-from coldfront.core.user.models import UserProfile
 from coldfront.core.user.utils import access_agreement_signed
->>>>>>> 32d152d3
 from coldfront.core.utils.common import get_domain_url, import_from_settings
 from coldfront.core.utils.common import utc_now_offset_aware
 from coldfront.core.utils.mail import send_email_template
@@ -2022,7 +2016,6 @@
         username = form_data.get('username')
         cluster_uid = form_data.get('cluster_uid')
 
-<<<<<<< HEAD
         runner = None
         try:
             with transaction.atomic():
@@ -2043,47 +2036,6 @@
         else:
             allocation = self.request_obj.allocation_user.allocation
             project = allocation.project
-=======
-        self.user_obj.username = username
-        self.user_obj.userprofile.cluster_uid = cluster_uid
-        self.user_obj.userprofile.save()
-        self.user_obj.save()
-
-        allocation_obj = self.allocation_user_attribute_obj.allocation
-        project_obj = allocation_obj.project
-
-        # For Allocations to the primary compute Resource, set the user's
-        # service units to that of the Allocation. Attempt this before setting
-        # the status to 'Active' so that failures block completion.
-        primary_compute_resource = get_primary_compute_resource()
-        if allocation_obj.resources.filter(
-                pk=primary_compute_resource.pk).exists():
-            self.__set_user_service_units()
-
-        self.allocation_user_attribute_obj.value = 'Active'
-        self.allocation_user_attribute_obj.save()
-
-        message = (
-            f'Cluster access request from User {self.user_obj.email} under '
-            f'Project {project_obj.name} and Allocation {allocation_obj.pk} '
-            f'has been ACTIVATED.')
-        messages.success(self.request, message)
-
-        log_message = (
-            f'Superuser {self.request.user.pk} changed the value of "Cluster '
-            f'Account Status" AllocationUserAttribute '
-            f'{self.allocation_user_attribute_obj.pk} from "Processing" to '
-            f'"Active".')
-        logger.info(log_message)
-
-        if EMAIL_ENABLED:
-            subject = 'Cluster Access Activated'
-            template = 'email/cluster_access_activated.txt'
-
-            CENTER_USER_GUIDE = import_from_settings('CENTER_USER_GUIDE')
-            CENTER_LOGIN_GUIDE = import_from_settings('CENTER_LOGIN_GUIDE')
-            CENTER_HELP_EMAIL = import_from_settings('CENTER_HELP_EMAIL')
->>>>>>> 32d152d3
 
             message = (
                 f'Cluster access request from User {self.user_obj.email} '
