from coldfront.core.allocation.models import AllocationPeriod
from datetime import datetime
from django.core.management.base import BaseCommand
from django.core.management.base import CommandError
from flags.state import flag_enabled

import logging

"""An admin command that creates AllocationPeriods."""


class Command(BaseCommand):

    help = 'Create AllocationPeriods from a JSON.'
    logger = logging.getLogger(__name__)

    date_format = '%Y-%m-%d'

    def add_arguments(self, parser):
        parser.add_argument(
            '--dry_run',
            action='store_true',
            help='Display updates without performing them.')

    def handle(self, *args, **options):
        """Create AllocationPeriods. If a period with a given name
        already exists, update its start_date and end_date."""
        periods = self.clean_periods(self.get_allocation_periods())
        dry_run = options['dry_run']
        for period in periods:
            name = period['name']
            start_date = period['start_date']
            end_date = period['end_date']
            try:
                allocation_period = AllocationPeriod.objects.get(name=name)
            except AllocationPeriod.DoesNotExist:
                message_template = (
                    f'{{0}} AllocationPeriod {{1}} with '
                    f'name "{name}", start_date {start_date}, and end_date '
                    f'{end_date}.')
                if dry_run:
                    message = message_template.format('Would create', 'PK')
                    self.stdout.write(self.style.WARNING(message))
                else:
                    allocation_period = AllocationPeriod.objects.create(
                        **period)
                    message = message_template.format(
                        'Created', allocation_period.pk)
                    self.logger.info(message)
                    self.stdout.write(self.style.SUCCESS(message))
            except AllocationPeriod.MultipleObjectsReturned:
                message = (
                    f'Unexpectedly found multiple AllocationPeriods named '
                    f'{name}. Skipping.')
                self.stderr.write(self.style.ERROR(message))
            else:
                prev_start_date = allocation_period.start_date
                prev_end_date = allocation_period.end_date
                message_template = (
                    f'{{0}} AllocationPeriod {allocation_period.pk} with '
                    f'name "{name}" from ({prev_start_date}, {prev_end_date}) '
                    f'to ({start_date}, {end_date}).')
                if dry_run:
                    message = message_template.format('Would update')
                    self.stdout.write(self.style.WARNING(message))
                else:
                    allocation_period.start_date = start_date
                    allocation_period.end_date = end_date
                    allocation_period.save()
                    message = message_template.format('Updated')
                    self.logger.info(message)
                    self.stdout.write(self.style.SUCCESS(message))

    def clean_periods(self, periods):
        """Given a list of dictionaries, validate that each has the keys
        "name", "start_date", and "end_date", where the dates are in the
        form self.date_format. Return the list with the dates converted
        into date objects. Raise exceptions if data cannot be parsed or
        are invalid."""
        for period in periods:
            name = period.get('name', '').strip()
            if not name:
                raise CommandError(f'Period {period} has no name.')
            for key in ('start_date', 'end_date'):
                if key not in period:
                    raise CommandError(f'Period {period} has no {key}.')
                period[key] = datetime.strptime(
                    period[key], self.date_format).date()
        return periods

    @staticmethod
    def get_allocation_periods():
        """Return a list of dictionaries representing AllocationPeriods,
        based on the current deployment."""
        periods = []

        if flag_enabled('BRC_ONLY'):
            periods.extend(
                [
                    {
                        "name": "Allowance Year 2020 - 2021",
                        "start_date": "2020-06-01",
                        "end_date": "2021-05-31"
                    },
                    {
                        "name": "Allowance Year 2021 - 2022",
                        "start_date": "2021-06-01",
                        "end_date": "2022-05-31"
                    },
                    {
                        "name": "Allowance Year 2022 - 2023",
                        "start_date": "2022-06-01",
                        "end_date": "2023-05-31"
                    },
                    {
                        "name": "Allowance Year 2023 - 2024",
                        "start_date": "2023-06-01",
                        "end_date": "2024-05-31"
                    },
                    {
                        "name": "Fall Semester 2021",
                        "start_date": "2021-08-18",
                        "end_date": "2021-12-17"
                    },
                    {
                        "name": "Spring Semester 2022",
                        "start_date": "2022-01-11",
                        "end_date": "2022-05-13"
                    },
                    {
                        "name": "Summer Sessions 2022 - Session A",
                        "start_date": "2022-05-23",
                        "end_date": "2022-07-01"
                    },
                    {
                        "name": "Summer Sessions 2022 - Session B",
                        "start_date": "2022-06-06",
                        "end_date": "2022-08-12"
                    },
                    {
                        "name": "Summer Sessions 2022 - Session C",
                        "start_date": "2022-06-21",
                        "end_date": "2022-08-12"
                    },
                    {
                        "name": "Summer Sessions 2022 - Session D",
                        "start_date": "2022-07-05",
                        "end_date": "2022-08-12"
                    },
                    {
                        "name": "Summer Sessions 2022 - Session E",
                        "start_date": "2022-07-25",
                        "end_date": "2022-08-12"
                    },
                    {
                        "name": "Summer Sessions 2022 - Session F",
                        "start_date": "2022-07-05",
                        "end_date": "2022-07-22"
                    }
                ]
            )

        if flag_enabled('LRC_ONLY'):
            periods.extend(
                [
                    {
                        "name": "Allowance Year 2021 - 2022",
                        "start_date": "2021-10-01",
<<<<<<< HEAD
                        "end_date": "2022-9-30"
=======
                        "end_date": "2022-09-30"
>>>>>>> 954f7d74
                    },
                    {
                        "name": "Allowance Year 2022 - 2023",
                        "start_date": "2022-10-01",
                        "end_date": "2023-09-30"
                    }
                ]
            )

        return periods<|MERGE_RESOLUTION|>--- conflicted
+++ resolved
@@ -166,11 +166,7 @@
                     {
                         "name": "Allowance Year 2021 - 2022",
                         "start_date": "2021-10-01",
-<<<<<<< HEAD
-                        "end_date": "2022-9-30"
-=======
                         "end_date": "2022-09-30"
->>>>>>> 954f7d74
                     },
                     {
                         "name": "Allowance Year 2022 - 2023",
