--- conflicted
+++ resolved
@@ -57,11 +57,7 @@
 
         scratch_path, _ = ResourceAttribute.objects.get_or_create(
             resource_attribute_type=path,
-<<<<<<< HEAD
-            resource=scratch2_directory,
-=======
             resource=scratch_directory,
->>>>>>> 0567e900
             value='/global/scratch/')
 
         groups_p2p3_directory, _ = Resource.objects.get_or_create(
@@ -85,13 +81,8 @@
 
         scratch_p2p3_path, _ = ResourceAttribute.objects.get_or_create(
             resource_attribute_type=path,
-<<<<<<< HEAD
-            resource=scratch2_p2p3_directory,
-            value=os.path.join(scratch2_path.value, 'p2p3'))
-=======
             resource=scratch_p2p3_directory,
             value=os.path.join(scratch_path.value, 'p2p3'))
->>>>>>> 0567e900
 
         from coldfront.core.allocation.models import AttributeType
         attribute_type, _ = AttributeType.objects.get_or_create(name='Text')
