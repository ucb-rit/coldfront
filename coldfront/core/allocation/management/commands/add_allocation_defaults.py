--- conflicted
+++ resolved
@@ -6,12 +6,9 @@
                                               AllocationRenewalRequestStatusChoice,
                                               AllocationStatusChoice,
                                               AllocationUserStatusChoice,
-<<<<<<< HEAD
                                               AccountDeletionRequestStatusChoice,
-                                              AccountDeletionRequestRequesterChoice)
-=======
+                                              AccountDeletionRequestRequesterChoice,
                                               ClusterAccessRequestStatusChoice)
->>>>>>> 954f7d74
 
 from flags.state import flag_enabled
 
@@ -96,7 +93,6 @@
             AllocationAdditionRequestStatusChoice.objects.get_or_create(
                 name=choice)
 
-<<<<<<< HEAD
         choices = ['Queued', 'Ready', 'Processing', 'Complete', 'Canceled']
         for choice in choices:
             AccountDeletionRequestStatusChoice.objects.get_or_create(
@@ -104,8 +100,8 @@
 
         choices = ['User', 'System', 'Admin']
         for choice in choices:
-            AccountDeletionRequestRequesterChoice.objects.get_or_create(
-=======
+            AccountDeletionRequestRequesterChoice.objects.get_or_create(name=choice)
+
         choices = [
             'Denied',
             'Complete',
@@ -114,5 +110,4 @@
         ]
         for choice in choices:
             ClusterAccessRequestStatusChoice.objects.get_or_create(
->>>>>>> 954f7d74
                 name=choice)