import os

from django.contrib.auth.models import User
from django.core.management import call_command

from coldfront.api.allocation.tests.test_allocation_base import \
    TestAllocationBase
from coldfront.core.allocation.models import AllocationAttributeType, \
    Allocation, AllocationStatusChoice, AllocationAttribute, \
    AllocationUserStatusChoice, SecureDirAddUserRequest, \
    SecureDirAddUserRequestStatusChoice, SecureDirRemoveUserRequest, \
    SecureDirRemoveUserRequestStatusChoice
from coldfront.core.allocation.utils_.secure_dir_utils import \
    create_secure_dirs, get_secure_dir_manage_user_request_objects
from coldfront.core.project.models import ProjectUser, ProjectUserRoleChoice, \
    ProjectUserStatusChoice
from coldfront.core.resource.models import Resource
from coldfront.core.user.models import UserProfile
from coldfront.core.utils.tests.test_base import TestBase


class TestCreateSecureDir(TestBase):
    """A class for testing create_secure_dirs."""

    def setUp(self):
        """Set up test data."""
        super().setUp()

        # Create a PI.
        self.pi = User.objects.create(
            username='pi0', email='pi0@nonexistent.com')
        user_profile = UserProfile.objects.get(user=self.pi)
        user_profile.is_pi = True
        user_profile.save()

        self.project1 = self.create_active_project_with_pi('project1', self.pi)

        self.groups_subdirectory_name = 'project1/test_groups'
        self.scratch_subdirectory_name = 'test_scratch'
        call_command('add_directory_defaults')
<<<<<<< HEAD
        create_secure_dirs(self.project1, self.subdirectory_name, 'groups')
        create_secure_dirs(self.project1, self.subdirectory_name, 'scratch')
=======
        create_secure_dirs(self.project1,
                           self.groups_subdirectory_name,
                           'groups')
        create_secure_dirs(self.project1,
                           self.scratch_subdirectory_name,
                           'scratch')
>>>>>>> 0567e900

    def test_allocation_objects_created(self):
        """Testing that allocation objects are created"""
        scratch_p2p3_directory = Resource.objects.get(
            name='Scratch P2/P3 Directory')
        groups_p2p3_directory = Resource.objects.get(
            name='Groups P2/P3 Directory')

        groups_p2p3_path = \
            groups_p2p3_directory.resourceattribute_set.get(
                resource_attribute_type__name='path')
        scratch_p2p3_path = \
            scratch_p2p3_directory.resourceattribute_set.get(
                resource_attribute_type__name='path')

        groups_allocation = Allocation.objects.filter(
            project=self.project1,
            status=AllocationStatusChoice.objects.get(name='Active'),
            resources=groups_p2p3_directory)

        scratch_allocation = Allocation.objects.filter(
            project=self.project1,
            status=AllocationStatusChoice.objects.get(name='Active'),
            resources=scratch_p2p3_directory)

        self.assertTrue(groups_allocation.exists())
        self.assertTrue(scratch_allocation.exists())

        groups_allocation = groups_allocation.first()
        scratch_allocation = scratch_allocation.first()

        allocation_attribute_type = AllocationAttributeType.objects.get(
            name='Cluster Directory Access')
        groups_p2p3_subdirectory = AllocationAttribute.objects.filter(
            allocation_attribute_type=allocation_attribute_type,
            allocation=groups_allocation,
            value=os.path.join(groups_p2p3_path.value,
                               self.groups_subdirectory_name))

        scratch_p2p3_subdirectory = AllocationAttribute.objects.filter(
            allocation_attribute_type=allocation_attribute_type,
            allocation=scratch_allocation,
            value=os.path.join(scratch_p2p3_path.value,
                               self.scratch_subdirectory_name))

        self.assertTrue(groups_p2p3_subdirectory.exists())
        self.assertTrue(scratch_p2p3_subdirectory.exists())


class TestGetSecureDirManageUserRequestObjects(TestBase):
    """A class for testing get_secure_dir_manage_user_request_objects."""

    def setUp(self):
        """Set up test data."""
        super().setUp()
        call_command('add_directory_defaults')

    def test_action_add(self):
        """Testing that the correct fields are set when action=add"""
        class DummyObject:
            pass

        dummy_object = DummyObject()

        get_secure_dir_manage_user_request_objects(dummy_object, 'add')

        self.assertEqual(dummy_object.action, 'add')
        self.assertEqual(dummy_object.add_bool, True)
        self.assertEqual(dummy_object.request_obj, SecureDirAddUserRequest)
        self.assertEqual(dummy_object.request_status_obj,
                         SecureDirAddUserRequestStatusChoice)
        self.assertEqual(dummy_object.language_dict['preposition'], 'to')
        self.assertEqual(dummy_object.language_dict['noun'], 'addition')
        self.assertEqual(dummy_object.language_dict['verb'], 'add')

    def test_action_remove(self):
        """Testing that the correct fields are set when action=add"""
        class DummyObject:
            pass

        dummy_object = DummyObject()

        get_secure_dir_manage_user_request_objects(dummy_object, 'remove')

        self.assertEqual(dummy_object.action, 'remove')
        self.assertEqual(dummy_object.add_bool, False)
        self.assertEqual(dummy_object.request_obj, SecureDirRemoveUserRequest)
        self.assertEqual(dummy_object.request_status_obj,
                         SecureDirRemoveUserRequestStatusChoice)
        self.assertEqual(dummy_object.language_dict['preposition'], 'from')
        self.assertEqual(dummy_object.language_dict['noun'], 'removal')
        self.assertEqual(dummy_object.language_dict['verb'], 'remove')<|MERGE_RESOLUTION|>--- conflicted
+++ resolved
@@ -35,20 +35,10 @@
 
         self.project1 = self.create_active_project_with_pi('project1', self.pi)
 
-        self.groups_subdirectory_name = 'project1/test_groups'
-        self.scratch_subdirectory_name = 'test_scratch'
+        self.subdirectory_name = 'test_dir'
         call_command('add_directory_defaults')
-<<<<<<< HEAD
         create_secure_dirs(self.project1, self.subdirectory_name, 'groups')
         create_secure_dirs(self.project1, self.subdirectory_name, 'scratch')
-=======
-        create_secure_dirs(self.project1,
-                           self.groups_subdirectory_name,
-                           'groups')
-        create_secure_dirs(self.project1,
-                           self.scratch_subdirectory_name,
-                           'scratch')
->>>>>>> 0567e900
 
     def test_allocation_objects_created(self):
         """Testing that allocation objects are created"""
@@ -86,13 +76,13 @@
             allocation_attribute_type=allocation_attribute_type,
             allocation=groups_allocation,
             value=os.path.join(groups_p2p3_path.value,
-                               self.groups_subdirectory_name))
+                               self.subdirectory_name))
 
         scratch_p2p3_subdirectory = AllocationAttribute.objects.filter(
             allocation_attribute_type=allocation_attribute_type,
             allocation=scratch_allocation,
             value=os.path.join(scratch_p2p3_path.value,
-                               self.scratch_subdirectory_name))
+                               self.subdirectory_name))
 
         self.assertTrue(groups_p2p3_subdirectory.exists())
         self.assertTrue(scratch_p2p3_subdirectory.exists())
