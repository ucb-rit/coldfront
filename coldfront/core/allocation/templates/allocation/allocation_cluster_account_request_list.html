{% extends "common/base.html" %}
{% load crispy_forms_tags %}
{% load common_tags %}
{% load static %}


{% block title %}
Cluster Account Review New and Pending Requests
{% endblock %}


{% block content %}
<h1>Cluster Access Requests</h1>

<div class="table-responsive">
  <table class="table table-sm">
    <tbody>
    {% if user.is_superuser %}
      <tr>
        <td>
          Below is a list of cluster access requests that are either pending or
          being processed on the cluster. Requests are created when project
          join requests that have completed their delay period are
          automatically approved, which occurs periodically. You may manually
          perform this step using the Refresh button.
        </td>
        <td>
          <form method="post" action="{% url 'project-auto-approve-join-requests' %}">
            {% csrf_token %}
            <button class="btn btn-primary mr-1" type="submit">
              <i class="fas fa-sync" aria-hidden="true"></i>
              Refresh
            </button>
          </form>
        </td>
      </tr>
    {% else %}
    <tr>
        <td>
            Below is a list of cluster access requests that are either pending or
            being processed on the cluster. Requests are created when project
            join requests that have completed their delay period are
            automatically approved, which occurs periodically.
        </td>
    </tr>
    {% endif %}
    </tbody>
  </table>
</div>

{% if cluster_account_list %}
<div class="table-responsive">
  <table class="table table-sm">
    <thead>
      <tr>
<<<<<<< HEAD
        <th scope="col">
          #
          <a href="?order_by=id&direction=asc&{{filter_parameters}}"><i class="fas fa-sort-up"></i></a>
          <a href="?order_by=id&direction=des&{{filter_parameters}}"><i class="fas fa-sort-down"></i></a>
        </th>
        <th scope="col">
          Date Requested/<br>Last Modified
          <a href="?order_by=created&direction=asc&{{filter_parameters}}"><i class="fas fa-sort-up"></i></a>
          <a href="?order_by=created&direction=des&{{filter_parameters}}"><i class="fas fa-sort-down"></i></a>
        </th>    
        <th scope="col">
          User Email
          <a href="?order_by=allocation_user__user__email&direction=asc&{{filter_parameters}}"><i class="fas fa-sort-up"></i></a>
          <a href="?order_by=allocation_user__user__email&direction=des&{{filter_parameters}}"><i class="fas fa-sort-down"></i></a>
        </th>
        <th scope="col">
          Cluster Username
          <a href="?order_by=allocation_user__user__username&direction=asc&{{filter_parameters}}"><i class="fas fa-sort-up"></i></a>
          <a href="?order_by=allocation_user__user__username&direction=des&{{filter_parameters}}"><i class="fas fa-sort-down"></i></a>
        </th>
        <th scope="col">
          Project
          <a href="?order_by=allocation__project__name&direction=asc&{{filter_parameters}}"><i class="fas fa-sort-up"></i></a>
          <a href="?order_by=allocation__project__name=des&{{filter_parameters}}"><i class="fas fa-sort-down"></i></a>
        </th>
        <th scope="col">
          Allocation
        </th>
        <th scope="col">
          Status
        </th>
        <th scope="col">
          Allocation Actions
        </th>
=======
        <th scope="col">#</th>
        <th scope="col">Date Requested/<br>Last Modified</th>
        <th scope="col">User Email</th>
        <th scope="col">Cluster Username</th>
        <th scope="col">Project</th>
        <th scope="col">Allocation</th>
        <th scope="col">Status</th>
          {% if user.is_superuser %}
        <th scope="col">Allocation Actions</th>
              {% endif %}
>>>>>>> 7b20fa7e
      </tr>
    </thead>
    <tbody>
      {% for cluster_account in cluster_account_list %}
      <tr>
        <td>{{ cluster_account.pk }}</td>
        <td>{{ cluster_account.modified|date:"M. d, Y" }}</td>
        <td>{{ cluster_account.allocation_user.user.email }}</td>
        <td>
          {% if cluster_account.allocation_user.user.userprofile.cluster_uid %}
            {{ cluster_account.allocation_user.user.username }}
          {% else %}
            <span class="badge badge-danger">
              No cluster account.
            </span>
          {% endif %}
        </td>
        <td>
          <a href="{% url 'project-detail' cluster_account.allocation.project.pk %}">
            {{ cluster_account.allocation.project.name }}
          </a>
        </td>
        <td>
          <a href="{% url 'allocation-detail' cluster_account.allocation.pk %}">
            <span class="accessibility-link-text">Allocation {{ allocation.pk }}</span>
            {{ cluster_account.allocation.pk }}
          </a>
        </td>
        <td>
          <span class="badge badge-warning">
            {% if cluster_account.value == "Pending - Add" %}
              Pending
            {% else %}
              {{ cluster_account.value }}
            {% endif %}
          </span>
        </td>
          {% if user.is_superuser %}
        <td class="text-nowrap">
          {% if cluster_account.value == "Pending - Add" %}
            <a href="{% url 'allocation-cluster-account-update-status' cluster_account.pk %}" class="btn btn-success mr-1">
              Activate
            </a>
          {% else %}
            <a href="{% url 'allocation-cluster-account-activate-request' cluster_account.pk %}" class="btn btn-success mr-1">
              Activate
            </a>
            {% endif %}
            <div class="modal fade" id="denial{{ cluster_account.pk }}Modal" tabindex="-1" role="dialog" aria-labelledby="denial{{ cluster_account.pk }}ModalLabel" aria-hidden="true">
            <div class="modal-dialog" role="document">
                <form action="{% url 'allocation-cluster-account-deny-request' cluster_account.pk %}" method="get" id="denial{{ cluster_account.pk }}Form">
                    {% csrf_token %}
                    <div class="modal-content">
                        <div class="modal-header">
                            <p class="modal-title">Deny Request</p>
                            <button type="button" class="close" data-dismiss="modal" aria-label="Close">
                                <span aria-hidden="true">&times;</span>
                            </button>
                        </div>

                        <div class="modal-body">
                            <label>Are You Sure?</label>

                            <br><b>User:</b> {{ cluster_account.allocation_user.user.email }}
                            <br><b>Project:</b> {{ cluster_account.allocation.project.name }}
                            <br><b>Allocation:</b> {{ cluster_account.allocation.pk }}
                        </div>

                        <div class="modal-footer">
                            <button type="button" class="btn btn-secondary" data-dismiss="modal">Close</button>
                            <button class="btn btn-danger mr-1" type="submit">
                                Yes, deny this request.
                            </button>
                        </div>
                    </div>
                </form>
            </div>
            </div>

            <button class="btn btn-danger mr-1" data-toggle="modal" data-target="#denial{{ cluster_account.pk }}Modal">
                Deny
            </button>
        </td>
      {% endif %}
      </tr>
      {% endfor %}
    </tbody>
  </table>
</div>
{% else %}
<div class="alert alert-info">
  No new or pending cluster account requests!
</div>
{% endif %}

<script>
  $("#navbar-main > ul > li.active").removeClass("active");
  $("#navbar-admin").addClass("active");
  $("#navbar-allocation-cluster-account-requests").addClass("active");
</script>

{% endblock %}<|MERGE_RESOLUTION|>--- conflicted
+++ resolved
@@ -53,7 +53,6 @@
   <table class="table table-sm">
     <thead>
       <tr>
-<<<<<<< HEAD
         <th scope="col">
           #
           <a href="?order_by=id&direction=asc&{{filter_parameters}}"><i class="fas fa-sort-up"></i></a>
@@ -85,21 +84,11 @@
         <th scope="col">
           Status
         </th>
+      {% if user.is_superuser %}
         <th scope="col">
           Allocation Actions
         </th>
-=======
-        <th scope="col">#</th>
-        <th scope="col">Date Requested/<br>Last Modified</th>
-        <th scope="col">User Email</th>
-        <th scope="col">Cluster Username</th>
-        <th scope="col">Project</th>
-        <th scope="col">Allocation</th>
-        <th scope="col">Status</th>
-          {% if user.is_superuser %}
-        <th scope="col">Allocation Actions</th>
-              {% endif %}
->>>>>>> 7b20fa7e
+      {% endif %}
       </tr>
     </thead>
     <tbody>
