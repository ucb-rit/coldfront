--- conflicted
+++ resolved
@@ -1,9 +1,5 @@
 from django.urls import path
-<<<<<<< HEAD
-=======
-from django.views.generic import TemplateView
-from flags.state import flag_enabled
->>>>>>> 954f7d74
+
 from flags.urls import flagged_paths
 
 import coldfront.core.allocation.views as allocation_views
@@ -64,37 +60,8 @@
          name='add-allocation-account'),
     path('allocation-account-list/',
          allocation_views.AllocationAccountListView.as_view(),
-<<<<<<< HEAD
-         name='allocation-account-list'),
-    path('<int:pk>/secure-dir-<str:action>-users/',
-         secure_dir_views.SecureDirManageUsersView.as_view(),
-         name='secure-dir-manage-users'),
-    path('secure-dir-<str:action>-users-request-list/<str:status>',
-         secure_dir_views.SecureDirManageUsersRequestListView.as_view(),
-         name='secure-dir-manage-users-request-list'),
-    path('<int:pk>/secure-dir-<str:action>-user-update-status',
-         secure_dir_views.SecureDirManageUsersUpdateStatusView.as_view(),
-         name='secure-dir-manage-user-update-status'),
-    path('<int:pk>/secure-dir-<str:action>-user-complete-status',
-         secure_dir_views.SecureDirManageUsersCompleteStatusView.as_view(),
-         name='secure-dir-manage-user-complete-status'),
-    path('<int:pk>/secure-dir-<str:action>-user-deny-request',
-         secure_dir_views.SecureDirManageUsersDenyRequestView.as_view(),
-         name='secure-dir-manage-user-deny-request'),
-]
+         name='allocation-account-list')]
 
-
-with flagged_paths('LRC_ONLY') as f_path:
-    urlpatterns += [
-        f_path('<int:pk>/update-billing-id',
-               billing_views.UpdateAllocationBillingIDView.as_view(),
-               name='allocation-update-billing-id'),
-        f_path('<int:pk>/update-user-billing-ids',
-               billing_views.UpdateAllocationUserBillingIDsView.as_view(),
-               name='allocation-users-update-billing-ids'),
-    ]
-=======
-         name='allocation-account-list')]
 
 # Cluster Access Requests
 urlpatterns += [
@@ -118,6 +85,20 @@
          name='allocation-cluster-account-request-list-completed'),
 ]
 
+
+# Billing ID Management
+with flagged_paths('LRC_ONLY') as f_path:
+    urlpatterns += [
+        f_path('<int:pk>/update-billing-id',
+               billing_views.UpdateAllocationBillingIDView.as_view(),
+               name='allocation-update-billing-id'),
+        f_path('<int:pk>/update-user-billing-ids',
+               billing_views.UpdateAllocationUserBillingIDsView.as_view(),
+               name='allocation-users-update-billing-ids'),
+    ]
+
+
+# Secure Directories
 with flagged_paths('SECURE_DIRS_REQUESTABLE') as path:
     flagged_url_patterns = [
         path('<int:pk>/secure-dir-<str:action>-users/',
@@ -161,5 +142,4 @@
              name='secure-dir-request-undeny'),
     ]
 
-urlpatterns = urlpatterns + flagged_url_patterns
->>>>>>> 954f7d74
+urlpatterns = urlpatterns + flagged_url_patterns